#!/usr/bin/env groovy

pipeline {
    agent none
    options {
        timestamps()
        timeout(time: 30, unit: 'MINUTES')
        buildDiscarder logRotator(artifactDaysToKeepStr: '30')
        // parallelsAlwaysFailFast()

    }
    stages {
        stage ('E2E Test') {
            matrix {
                axes {
                    axis {
                        name 'MILVUS_SERVER_TYPE'
                        values 'standalone', 'distributed'
                    }
                    axis {
                        name 'MILVUS_CLIENT'
                        values 'pymilvus', 'pymilvus-orm'
                    }
                }
                agent {
                    kubernetes {
                        label "milvus-e2e-test-kind"
                        defaultContainer 'main'
                        yamlFile "build/ci/jenkins/pod/krte.yaml"
                        customWorkspace '/home/jenkins/agent/workspace'
                        // We allow this pod to remain active for a while, later jobs can
                        // reuse cache in previous created nodes.
                        idleMinutes 120
                    }
                }
                environment {
                    PROJECT_NAME = "milvus"
                    SEMVER = "${BRANCH_NAME.contains('/') ? BRANCH_NAME.substring(BRANCH_NAME.lastIndexOf('/') + 1) : BRANCH_NAME}"
                    IMAGE_REPO = "dockerhub-mirror-sh.zilliz.cc/milvusdb"
                    DOCKER_BUILDKIT = 1
                    CUSTOM_THIRDPARTY_PATH = "/tmp/third_party"
                    ARTIFACTS = "${env.WORKSPACE}/artifacts"
<<<<<<< HEAD
                    MILVUS_PYTEST_LOG_PATH = "/milvus/artifacts/pytest_logs"
=======
                    MILVUS_HELM_BRANCH = "rename"
>>>>>>> 51bfbf1d
                }
                stages {
                    stage('Test') {
                        steps {
                            container('main') {
                                dir ('tests/scripts') {
                                    script {
                                        def standaloneEnabled = "true"
                                        if ("${MILVUS_SERVER_TYPE}" == "distributed") {
                                            standaloneEnabled = "false"
                                        }

                                        if ("${MILVUS_CLIENT}" == "pymilvus") {
                                            sh "MILVUS_STANDALONE_ENABLED=${standaloneEnabled} ./e2e-k8s.sh --node-image registry.zilliz.com/kindest/node:v1.20.2 --test-extra-arg \"--tags=smoke\""
                                        } else if ("${MILVUS_CLIENT}" == "pymilvus-orm") {
                                            sh "MILVUS_STANDALONE_ENABLED=${standaloneEnabled} ./e2e-k8s.sh --node-image registry.zilliz.com/kindest/node:v1.20.2 --test-extra-arg \"--tags L0 L1\""
                                        } else {
                                            error "Error: Unsupported Milvus client: ${MILVUS_CLIENT}"
                                        }
                                    }
                                }
                            }
                        }
                    }
                }
                post {
                    unsuccessful {
                        container('jnlp') {
                            script {
                                def authorEmail = sh returnStdout: true, script: 'git --no-pager show -s --format=\'%ae\' HEAD'
                                emailext subject: '$DEFAULT_SUBJECT',
                                body: '$DEFAULT_CONTENT',
                                recipientProviders: [developers(), culprits()],
                                replyTo: '$DEFAULT_REPLYTO',
                                to: "${authorEmail}"
                            }
                        }
                    }
                    always {
                        container('main') {
                            script {
                                dir("${env.ARTIFACTS}") {
                                    sh "find ./kind -path '*/history/*' -type f | xargs tar -zcvf artifacts-${PROJECT_NAME}-${MILVUS_SERVER_TYPE}-${SEMVER}-${env.BUILD_NUMBER}-${MILVUS_CLIENT}-e2e-logs.tar.gz --transform='s:^[^/]*/[^/]*/[^/]*/[^/]*/::g' || true"
                                    sh "tar -zcvf artifacts-${PROJECT_NAME}-${MILVUS_SERVER_TYPE}-${MILVUS_CLIENT}-e2e-pytest-logs.tar.gz ./pytest_logs --remove-files || true"
                                    archiveArtifacts artifacts: "**.tar.gz", allowEmptyArchive: true
                                    sh 'rm -rf ./*'
                                    sh 'docker rm -f \$(docker network inspect -f \'{{ range \$key, \$value := .Containers }}{{ printf "%s " \$key}}{{ end }}\' kind) || true'
                                    sh 'docker network rm kind 2>&1 > /dev/null || true'
                                }
                                cleanWs(cleanWhenNotBuilt: false,
                                        deleteDirs: true,
                                        disableDeferredWipeout: true,
                                        notFailBuild: true,
                                        patterns: [[pattern: '.gitignore', type: 'INCLUDE']])
                            }
                        }
                    }
                }
            }
        }
    }
}<|MERGE_RESOLUTION|>--- conflicted
+++ resolved
@@ -40,11 +40,8 @@
                     DOCKER_BUILDKIT = 1
                     CUSTOM_THIRDPARTY_PATH = "/tmp/third_party"
                     ARTIFACTS = "${env.WORKSPACE}/artifacts"
-<<<<<<< HEAD
                     MILVUS_PYTEST_LOG_PATH = "/milvus/artifacts/pytest_logs"
-=======
                     MILVUS_HELM_BRANCH = "rename"
->>>>>>> 51bfbf1d
                 }
                 stages {
                     stage('Test') {
