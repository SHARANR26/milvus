import traceback
from utils.util_log import test_log as log


class Error:
    def __init__(self, error):
        self.code = getattr(error, 'code', -1)
        self.message = getattr(error, 'message', str(error))


log_row_length = 150


def api_request_catch():
    def wrapper(func):
        def inner_wrapper(*args, **kwargs):
            try:
                res = func(*args, **kwargs)
                log.debug("(api_res) Response : %s " % str(res)[0:log_row_length])
                return res, True
            except Exception as e:
<<<<<<< HEAD
                log.error("(api_res) [Milvus API Exception] %s: %s" % (str(func), str(e)))
=======
                log.error(traceback.format_exc())
                log.error("[Milvus API Exception]%s: %s" % (str(func), str(e)[0:log_row_length]))
>>>>>>> 9f4bb832
                return Error(e), False

        return inner_wrapper

    return wrapper


@api_request_catch()
def api_request(_list, **kwargs):
    if isinstance(_list, list):
        func = _list[0]
        if callable(func):
            arg = []
            if len(_list) > 1:
                for a in _list[1:]:
                    arg.append(a)
<<<<<<< HEAD
            log.info("(api_req)[%s] Parameters ars arg: %s, kwargs: %s" % (str(func), str(arg), str(kwargs)))
=======
            log.debug("(api_req)[%s] Parameters are arg: %s, kwargs: %s"
                      % (str(func), str(arg)[0:log_row_length], str(kwargs)))
>>>>>>> 9f4bb832
            return func(*arg, **kwargs)
    return False, False<|MERGE_RESOLUTION|>--- conflicted
+++ resolved
@@ -19,12 +19,8 @@
                 log.debug("(api_res) Response : %s " % str(res)[0:log_row_length])
                 return res, True
             except Exception as e:
-<<<<<<< HEAD
-                log.error("(api_res) [Milvus API Exception] %s: %s" % (str(func), str(e)))
-=======
                 log.error(traceback.format_exc())
-                log.error("[Milvus API Exception]%s: %s" % (str(func), str(e)[0:log_row_length]))
->>>>>>> 9f4bb832
+                log.error("(api_res) [Milvus API Exception]%s: %s" % (str(func), str(e)[0:log_row_length]))
                 return Error(e), False
 
         return inner_wrapper
@@ -41,11 +37,6 @@
             if len(_list) > 1:
                 for a in _list[1:]:
                     arg.append(a)
-<<<<<<< HEAD
             log.info("(api_req)[%s] Parameters ars arg: %s, kwargs: %s" % (str(func), str(arg), str(kwargs)))
-=======
-            log.debug("(api_req)[%s] Parameters are arg: %s, kwargs: %s"
-                      % (str(func), str(arg)[0:log_row_length], str(kwargs)))
->>>>>>> 9f4bb832
             return func(*arg, **kwargs)
     return False, False