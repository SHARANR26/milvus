--- conflicted
+++ resolved
@@ -117,15 +117,8 @@
 
     def _connect(self):
         """ Testing func """
-<<<<<<< HEAD
-        log.info("creating connection")
-        self.connection.configure(check_res='', default={"host": param_info.param_host, "port": param_info.param_port})
-        res = self.connection.create_connection(alias='default')
-        log.info("created connection")
-=======
         self.connection.add_connection(default={"host": param_info.param_host, "port": param_info.param_port})
         res = self.connection.connect(alias='default')
->>>>>>> 17610906
         return res
 
     def _collection(self, name=None, data=None, schema=None, check_res=None, exist=False, multiple=False, **kwargs):
