import threading
import time
import pytest
import random
import numpy as np

from base.client_base import TestcaseBase
from utils.util_log import test_log as log
from common import common_func as cf
from common import common_type as ct

uid = "search_collection"
default_schema = cf.gen_default_collection_schema()
default_collection_name = cf.gen_unique_str(uid)
default_search_field = ct.default_float_vec_field_name
default_search_exp = "int64 >= 0"
default_dim = ct.default_dim
default_nq = ct.default_nq
default_limit = ct.default_limit
default_search_params = ct.default_search_params
epsilon = ct.epsilon
CaseLabel = ct.CaseLabel

<<<<<<< HEAD
class TestCollectionSearch(TestcaseBase):
    """ Test case of search interface """
=======
class TestCollectionSearch(ApiReq):
    """ Test case of collection search interface """
>>>>>>> 3434ad57

    def init_data(self, insert_data=False, nb=3000, partition_num=0, multiple=False, is_binary=False):
        '''
        target: initialize before search
        method: create connection and collection
        expected: return collection
        '''
        log.info("Test case of search interface: initialize before test case")
        if not multiple:
            self.clear_env()
        else:
            global default_collection_name
            default_collection_name = cf.gen_unique_str(uid)
        # 1 create collection
        if not is_binary:
            default_schema = cf.gen_default_collection_schema()
        else:
            default_schema = cf.gen_default_binary_collection_schema()
        collection, _ = self.collection_wrap.collection_init(default_collection_name,
                                                             data=None, schema=default_schema)
        # 2 add extra partition if specified (default is 1 partition named "_default")
        if partition_num > 0:
            log.info("init_data: creating partitions")
            for i in range(partition_num):
                partition_name = "search_partition_" + str(i)
                collection.create_partition(partition_name=partition_name,
                                            description="search partition")
            par = collection.partitions
            assert len(par) == (partition_num + 1)
            log.info("init_data: created partitions %s" % par)
        # 3 insert data if specified
        if insert_data:
            vectors = []
            raw_vectors = []
            log.info("init_data: inserting default data into collection %s (num_entities: %s)"
                     % (collection.name, nb))
            if partition_num > 0:
                num = partition_num + 1
                for i in range(num):
                    if not is_binary:
                        vectors_num = [[random.random() for _ in range(default_dim)]
                                       for _ in range(nb // num)]
                        vectors += vectors_num
                        collection.insert(
                            [[i for i in range(nb // num)], [np.float32(i) for i in range(nb // num)], vectors_num],
                            par[i].name)
                    else:
                        default_binary_data, binary_raw_data = \
                            cf.gen_default_binary_dataframe_data(nb // num)
                        collection.insert(default_binary_data, par[i].name)
                        vectors += default_binary_data
                        raw_vectors += binary_raw_data
            else:
                if not is_binary:
                    vectors = [[random.random() for _ in range(default_dim)] for _ in range(nb)]
                    collection.insert([[i for i in range(nb)], [np.float32(i) for i in range(nb)], vectors])
                else:
                    default_binary_data, raw_vectors = cf.gen_default_binary_dataframe_data(nb)
                    collection.insert(default_binary_data)
                    vectors = default_binary_data
            collection.load()
            assert collection.is_empty == False
            assert collection.num_entities == nb
            log.info("init_data: inserted default data into collection %s (num_entities: %s)"
                     % (collection.name, collection.num_entities))
            if not is_binary:
                return collection, vectors
            else:
                return collection, vectors, raw_vectors
        else:
            assert collection.is_empty == True
            assert collection.num_entities == 0
            return collection

    def clear_data(self, collection):
        '''
        target: clear env after test case
        method: drop collection
        expected: return collection
        '''
        collection_name = collection.name
        log.info("clear_data: Dropping collection %s" % collection_name)
        res = collection.drop()
        if not res:
            log.info("clear_data: Dropped collection %s" % collection_name)
        else:
            log.error("clear_data: Fail to drop collection %s" % collection_name)

    def clear_env(self):
        '''
        target: clear the environment before test cases
        method: delete all the collections test cases created before
        expected: deleted successfully
        '''
        log.info("Test case of search interface: clearing environment")
        # 1. connect
        self._connect()
        # 2. delete all the collections test search cases created before
        log.info("clear_env: clearing env")
        res_list, _ = self.utility_wrap.list_collections()
        count = 0
        for res in res_list:
            collection, _ = self.collection_wrap.collection_init(name=res)
            if "search_collection" in res:
                self.clear_data(collection)
                count = count + 1
        res_list_new, _ = self.utility_wrap.list_collections()
        for res in res_list_new:
            assert not ("search_collection" in res)
        log.info("clear_env: cleared env (deleted %s search collections)" % count)

    """
    ******************************************************************
    #  The following are invalid cases
    ******************************************************************
    """
    @pytest.mark.tags(CaseLabel.L3)
    def test_search_no_connection(self):
        '''
        target: test search without connection
        method: create and delete connection, then search
        expected: raise exception and report the error
        '''
        log.info("Test case of search interface: test_search_no_connection (searching without connection)")
        # 1. initialize with data
        collection, _ = self.init_data(True)
        # 2. search
        log.info("test_search_no_connection: searching collection %s" % collection.name)
        vectors = [[random.random() for _ in range(default_dim)] for _ in range(default_nq)]
        res = collection.search(vectors[:default_nq], default_search_field, default_search_params, default_limit,
                                default_search_exp)
        assert len(res) == default_nq
        for hits in res:
            assert len(hits) == default_limit
            assert len(hits.ids) == default_limit
        log.info("test_search_no_connection: searched collection %s" % collection.name)
        # 3. remove connection
        log.info("test_search_no_connection: removing connection")
        self.connection_wrap.remove_connection(alias='default')
        log.info("test_search_no_connection: removed connection")
        # 4. search without connection
        log.info("test_search_no_connection: searching without connection")
        with pytest.raises(Exception) as e:
            collection.search(vectors[:default_nq], default_search_field, default_search_params, default_limit,
                              default_search_exp)
        assert "no connection" in str(e.value)
        log.info("test_search_no_collection: test PASS with expected assertion: %s" % e.value)

    @pytest.mark.tags(CaseLabel.L3)
    def test_search_no_collection(self):
        '''
        target: test the scenario which search the non-exist collection
        method: search the non-exist collection
        expected: raise exception and report the error
        '''
        log.info("Test case of search interface: test_search_no_collection (searching the non-exist collection)")
        # 1. initialize without data
        collection = self.init_data()
        # 2. Drop collection
        self.clear_data(collection)
        # 3. Search without collection
        log.info("test_search_no_collection: Searching without collection ")
        vectors = [[random.random() for _ in range(default_dim)] for _ in range(default_nq)]
        with pytest.raises(Exception) as e:
            collection.search(vectors, default_search_field, default_search_params, default_limit, "float_vector > 0")
        assert "CollectionNotExistException" in str(e.value)
        log.info("test_search_no_collection: test PASS with expected assertion: %s" % e.value)

    @pytest.mark.tags(CaseLabel.L3)
    def test_search_with_empty_collection(self):
        log.info("Test case of search interface: test_search_with_empty_collection")
        # 1 initialize without data
        collection = self.init_data()
        # 2 search collection without data
        log.info("test_search_with_empty_collection: Searching empty collection %s" % collection.name)
        vectors = [[random.random() for _ in range(default_dim)] for _ in range(default_nq)]
        with pytest.raises(Exception) as e:
            collection.search(vectors[:default_nq], "float_vector", default_search_params, default_limit,
                              default_search_exp)
        assert "collection hasn't been loaded or has been released" in str(e.value)
        log.info("test_search_with_empty_collection: test PASS with expected assertion: %s" % e.value)

    @pytest.mark.tags(CaseLabel.L3)
    def test_search_with_empty_vectors(self):
        log.info("Test case of search interface: test_search_with_empty_vectors")
        # 1 initialize without data
        collection, _ = self.init_data(True, 10)
        # 2 search collection without data
        log.info("test_search_with_empty_vectors: Searching collection %s using empty vector" % collection.name)
        res = collection.search([], default_search_field, default_search_params, default_limit, default_search_exp)
        assert len(res) == 0
        log.info("test_search_with_empty_vectors: test PASS  %s " % len(res))

    @pytest.mark.tags(CaseLabel.L3)
    def test_search_param_missing(self):
        log.info("Test case of search interface: test_search_param_missing")
        # 1 initialize without data
        collection = self.init_data()
        # 2 search collection with missing parameters
        log.info("test_search_param_missing: Searching collection %s with missing parameters" % collection.name)
        # collection.search(anns_field="float_vector", param=default_search_params, expression="int64 >= 0")
        try:
            collection.search()
        except TypeError as e:
            assert "missing" and "'data', 'anns_field', 'param', 'limit', and 'expression'" in str(e)
            log.info("test_search_no_collection: test PASS with expected assertion: %s" % e)

    @pytest.mark.tags(CaseLabel.L3)
    def test_search_param_invalid_dim(self):
        log.info("Test case of search interface: test_search_param_invalid_dim")
        # 1. initialize with data
        collection, _ = self.init_data(True)
        # 2. search with invalid dim
        log.info("test_search_param_invalid_dim: searching with invalid dim")
        wrong_dim = 129
        vectors = [[random.random() for _ in range(wrong_dim)] for _ in range(default_nq)]
        with pytest.raises(Exception) as e:
            collection.search(vectors[:default_nq], default_search_field, default_search_params, default_limit,
                              default_search_exp)
        assert "UnexpectedError" in str(e.value)
        log.info("test_search_param_invalid_dim: test PASS with expected assertion: %s" % e.value)

    @pytest.mark.tags(CaseLabel.L3)
    def test_search_param_invalid_metric_type(self):
        log.info("Test case of search interface: test_search_param_invalid_metric_type")
        # 1. initialize with data
        collection, _ = self.init_data(True)
        # 2.2 search with invalid metric_type
        log.info("test_search_param_invalid_metric_type: searching with invalid metric_type")
        vectors = [[random.random() for _ in range(default_dim)] for _ in range(default_nq)]
        search_params = {"metric_type": "L10", "params": {"nprobe": 10}}
        with pytest.raises(Exception) as e:
            collection.search(vectors[:default_nq], default_search_field, search_params, default_limit,
                              default_search_exp)
        assert "metric type not found" in str(e.value)
        log.info("test_search_param_invalid_metric_type: test PASS with expected assertion: %s" % e.value)

    @pytest.mark.tags(CaseLabel.L3)
    def test_search_param_invalid_limit(self):
        log.info("Test case of search interface: test_search_param_invalid_limit")
        # 1. initialize with data
        collection, _ = self.init_data(True)
        # 2 search with invalid limit (topK)
        log.info("test_search_param_invalid_limit: searching with invalid limit (topK)")
        limit = 0
        vectors = [[random.random() for _ in range(default_dim)] for _ in range(default_nq)]
        log.info("test_search_param_invalid_limit: searching with invalid limit (topK) = %s" % limit)
        with pytest.raises(Exception) as e:
            collection.search(vectors[:default_nq], default_search_field, default_search_params, limit,
                              default_search_exp)
        assert "division by zero" in str(e.value)
        log.info("test_search_param_invalid_limit: test PASS with expected assertion: %s" % e.value)
        limit = 16385
        log.info("test_search_param_invalid_limit: searching with invalid max limit (topK) = %s" % limit)
        with pytest.raises(Exception) as e:
            collection.search(vectors[:default_nq], default_search_field, default_search_params, limit,
                              default_search_exp)
        assert "limit" and "too large" in str(e.value)
        log.info("test_search_param_invalid_limit: test PASS with expected assertion: %s" % e.value)

    @pytest.mark.tags(CaseLabel.L3)
    def test_search_param_invalid_field(self):
        log.info("Test case of search interface: test_search_param_invalid_field")
        # 1. initialize with data
        collection, _ = self.init_data(True)
        # 2 search with invalid field
        log.info("test_search_param_invalid_field: searching with invalid field")
        vectors = [[random.random() for _ in range(default_dim)] for _ in range(default_nq)]
        log.info("test_search_param_invalid_field: searching with invalid field (empty)")
        with pytest.raises(Exception) as e:
            collection.search(vectors[:default_nq], " ", default_search_params, default_limit, default_search_exp)
        assert "invalid expression" in str(e.value)
        log.info("test_search_param_invalid_field: test PASS with expected assertion: %s" % e.value)
        log.info("test_search_param_invalid_field: searching with invalid field")
        invalid_search_field = "floatvector"
        with pytest.raises(Exception) as e:
            collection.search(vectors[:default_nq], invalid_search_field, default_search_params, default_limit,
                              default_search_exp)
        assert "invalid expression" in str(e.value)
        log.info("test_search_param_invalid_field: test PASS with expected assertion: %s" % e.value)

    @pytest.mark.tags(CaseLabel.L3)
    def test_search_param_invalid_expr(self):
        log.info("Test case of search interface: test_search_param_invalid_expr")
        # 1. initialize with data
        collection, _ = self.init_data(True)
        # 2 search with invalid expr
        log.info("test_search_param_invalid_expr: searching with invalid expression")
        vectors = [[random.random() for _ in range(default_dim)] for _ in range(default_nq)]
        log.info("test_search_param_invalid_expr: searching with invalid expr (empty)")
        with pytest.raises(Exception) as e:
            collection.search(vectors[:default_nq], default_search_field, default_search_params, default_limit, " ")
        assert "invalid expression" in str(e.value)
        log.info("test_search_param_invalid_expr: test PASS with expected assertion: %s" % e.value)
        log.info("test_search_param_invalid_expr: searching with invalid expr")
        with pytest.raises(Exception) as e:
            collection.search(vectors[:default_nq], default_search_field, default_search_params, default_limit,
                              "int63 >= 0")
        assert "invalid expression" in str(e.value)
        log.info("test_search_param_invalid_expr: test PASS with expected assertion: %s" % e.value)

    @pytest.mark.tags(CaseLabel.L3)
    def test_search_index_partition_not_existed(self):
        log.info("Test case of search interface: test_search_index_partition_not_existed")
        # 1. initialize with data
        collection, _ = self.init_data(True)
        vectors = [[random.random() for _ in range(default_dim)] for _ in range(default_nq)]
        # 2. create index
        default_index = {"index_type": "IVF_FLAT", "params": {"nlist": 128}, "metric_type": "L2"}
        collection.create_index("float_vector", default_index)
        # 3. search the non exist partition
        partition_name = "search_non-exist"
        with pytest.raises(Exception) as e:
            collection.search(vectors[:default_nq], default_search_field, default_search_params,
                              default_limit, default_search_exp, [partition_name])
        assert "PartitonName" and "not found" in str(e.value)
        log.info("test_search_param_invalid_value: test PASS with expected assertion: %s" % e.value)

    @pytest.mark.tags(CaseLabel.L3)
    def test_search_param_invalid_binary(self):
        '''
        target: test search function, with the wrong metric type
        method: search with metric type
        expected: raise an exception
        '''
        log.info("test_search_param_invalid_binary: test invalid paramter with binary data")
        # 1. initialize with binary data
        collection, _, _ = self.init_data(insert_data=True, is_binary=True)
        # 2. create index
        default_index = {"index_type": "BIN_IVF_FLAT", "params": {"nlist": 128}, "metric_type": "JACCARD"}
        collection.create_index("binary_vector", default_index)
        # 3. search with exception
        nq = 2
        _, binary_vectors = cf.gen_binary_vectors(3000, default_dim)
        wrong_search_params = {"metric_type": "L2", "params": {"nprobe": 10}}
        with pytest.raises(Exception) as e:
            collection.search(binary_vectors[:nq], "binary_vector", wrong_search_params, default_limit,
                              default_search_exp)
        assert "unsupported" in str(e.value)
        log.info("test_search_param_invalid_value: test PASS with expected assertion: %s" % e.value)
    """
    ******************************************************************
    #  The following are valid base cases
    ******************************************************************
    """
    @pytest.mark.tags(CaseLabel.L3)
    def test_search_before_after_delete(self):
        log.info("test_search_before_after_delete: test search after deleting entities")
        # 1. initialize with data
        partition_num = 1
        collection, _ = self.init_data(True, 1000, partition_num)
        # 2. search all the partitions before partition deletion
        nq = 1
        limit = 1000
        vectors = [[random.random() for _ in range(default_dim)] for _ in range(nq)]
        log.info("test_search_before_after_delete: searching before deleting partitions")
        res = collection.search(vectors[:nq], default_search_field, default_search_params, limit, default_search_exp)
        assert len(res) == nq
        for hits in res:
            assert len(hits) == limit
            assert len(hits.ids) == limit
        log.info("test_search_before_after_delete: searched before deleting partitions")
        # 3. delete partitions
        log.info("test_search_before_after_delete: deleting a partition")
        par = collection.partitions
        deleted_entity_num = par[partition_num].num_entities
        collection.drop_partition(par[partition_num].name)
        log.info("test_search_before_after_delete: deleted a partition")
        collection.release()
        collection.load()
        # 4. search after delete partitions
        log.info("test_search_before_after_delete: searching after deleting partitions")
        res = collection.search(vectors[:nq], default_search_field, default_search_params, limit, default_search_exp)
        assert len(res) == nq
        for hits in res:
            assert len(hits) == (limit - deleted_entity_num)
            assert len(hits.ids) == (limit - deleted_entity_num)
        log.info("test_search_before_after_delete: searched after deleting partitions")

    @pytest.mark.tags(CaseLabel.L3)
    def test_search_after_different_index(self):
        log.info("Test case of search interface: test_search_after_different_index")
        # 1. initialize with data
        collection, _ = self.init_data(insert_data=True, partition_num=2)
        vectors = [[random.random() for _ in range(default_dim)] for _ in range(default_nq)]
        # 2. create different index
        default_index_list = ["IVF_FLAT", "IVF_PQ", "IVF_SQ8", "HNSW", "RHNSW_FLAT", "RHNSW_PQ", "RHNSW_SQ", "ANNOY"]
        for index in default_index_list:
            log.info("test_search_after_different_index: Creating index-%s" % index)
            default_index = {"index_type": index, "params": {"nlist": 128}, "metric_type": "L2"}
            collection.create_index("float_vector", default_index)
            log.info("test_search_after_different_index: Created index-%s" % index)
            # 3. search
            log.info("test_search_after_different_index: Searching after creating index-%s" % index)
            res = collection.search(vectors[:default_nq], default_search_field, default_search_params, default_limit,
                                    default_search_exp)
            assert len(res) == default_nq
            for hits in res:
                assert len(hits) == default_limit
                assert len(hits.ids) == default_limit
            log.info("test_search_after_different_index: Searched after creating %s" % index)
        # 4. Drop collection
        self.clear_data(collection)

    @pytest.mark.tags(CaseLabel.L3)
    def test_search_after_index_different_metric_type(self):
        log.info("Test case of search interface: test_search_after_index_different_metric_type")
        # 1. initialize with data
        collection, _ = self.init_data(insert_data=True, partition_num=2)
        vectors = [[random.random() for _ in range(default_dim)] for _ in range(default_nq)]
        # 2. create different index
        default_index_list = ["IVF_FLAT", "IVF_PQ", "IVF_SQ8", "HNSW", "RHNSW_FLAT", "RHNSW_PQ", "RHNSW_SQ", "ANNOY"]
        for index in default_index_list:
            log.info("test_search_after_different_index: Creating index-%s" % index)
            default_index = {"index_type": index, "params": {"nlist": 128}, "metric_type": "IP"}
            collection.create_index("float_vector", default_index)
            log.info("test_search_after_different_index: Created index-%s" % index)
            # 3. search
            log.info("test_search_after_different_index: Searching after creating index-%s" % index)
            res = collection.search(vectors[:default_nq], default_search_field, default_search_params, default_limit,
                                    default_search_exp)
            assert len(res) == default_nq
            for hits in res:
                assert len(hits) == default_limit
                assert len(hits.ids) == default_limit
            log.info("test_search_after_different_index: Searched after creating %s" % index)
        # 4. Drop collection
        self.clear_data(collection)

    @pytest.mark.tags(CaseLabel.L3)
    def test_search_collection_multiple_times(self):
        log.info("Test case of search interface: test_search_collection_multiple_times")
        # 1. initialize with data
        collection, _ = self.init_data(True, 10)
        # 2. search for multiple times
        N = 5
        limit = 1
        vectors = [[random.random() for _ in range(default_dim)] for _ in range(default_nq)]
        for _ in range(N):
            res = collection.search(vectors[:default_nq], "float_vector", default_search_params, limit,
                                    default_search_exp)
            log.info("test_search_collection_multiple_times: Searched results length: %s" % len(res))
            assert len(res) == default_nq
            for hits in res:
                assert len(hits) == limit
                assert len(hits.ids) == limit
        log.info("test_search_collection_multiple_times: test PASS")

    @pytest.mark.tags(CaseLabel.L3)
    def test_search_index_partition(self):
        log.info("Test case of search interface: test_search_index_partition")
        # 1. initialize with data
        collection, _ = self.init_data(True, 1000, 1)
        vectors = [[random.random() for _ in range(default_dim)] for _ in range(default_nq)]
        # 2. create index
        default_index = {"index_type": "IVF_FLAT", "params": {"nlist": 128}, "metric_type": "L2"}
        collection.create_index("float_vector", default_index)
        # 3. search in one partition
        log.info("test_search_index_partition: searching (1000 entities) through one partition")
        par = collection.partitions
        log.info("test_search_index_partition: partitions: %s" % par)
        partition_name = par[1].name
        entity_num = par[1].num_entities
        default_limit = 1000
        res = collection.search(vectors[:default_nq], default_search_field, default_search_params,
                                default_limit, default_search_exp, [partition_name])
        log.info(res)
        assert len(res) == default_nq
        for hits in res:
            assert len(hits) == entity_num
            assert len(hits.ids) == entity_num
        log.info("test_search_index_partition: searched %s entities through one partition" % len(hits))

    @pytest.mark.tags(CaseLabel.L3)
    def test_search_index_partitions(self):
        log.info("Test case of search interface: test_search_index_partitions")
        # 1. initialize with data
        collection, _ = self.init_data(True, 1000, 1)
        vectors = [[random.random() for _ in range(default_dim)] for _ in range(default_nq)]
        # 2. create index
        default_index = {"index_type": "IVF_FLAT", "params": {"nlist": 128}, "metric_type": "L2"}
        collection.create_index("float_vector", default_index)
        # 3. search through partitions
        log.info("test_search_index_partitions: searching (1000 entities) through partitions")
        par = collection.partitions
        log.info("test_search_index_partitions: partitions: %s" % par)
        default_limit = 1000
        res = collection.search(vectors[:default_nq], default_search_field, default_search_params,
                                default_limit, default_search_exp, [par[0].name, par[1].name])
        assert len(res) == default_nq
        for hits in res:
            assert len(hits) == default_limit
            assert len(hits.ids) == default_limit
        log.info("test_search_index_partitions: searched %s entities through partitons" % len(hits))

    @pytest.mark.tags(CaseLabel.L3)
    def test_search_index_partition_empty(self):
        log.info("Test case of search interface: test_search_index_partition_empty")
        # 1. initialize with data
        collection, _ = self.init_data(True)
        vectors = [[random.random() for _ in range(default_dim)] for _ in range(default_nq)]
        # 2. create empty partition
        partition_name = "search_partition_empty"
        collection.create_partition(partition_name=partition_name, description="search partition empty")
        par = collection.partitions
        log.info("test_search_index_partition_empty: partitions: %s" % par)
        collection.load()
        # 3. create index
        default_index = {"index_type": "IVF_FLAT", "params": {"nlist": 128}, "metric_type": "L2"}
        collection.create_index("float_vector", default_index)
        # 4. search the empty partition
        log.info("test_search_index_partition_empty: searching %s entities through empty partition" % default_limit)
        res = collection.search(vectors[:default_nq], default_search_field, default_search_params,
                                default_limit, default_search_exp, [partition_name])
        assert len(res) == default_nq
        for hits in res:
            assert len(hits) == 0
            assert len(hits.ids) == 0
        log.info("test_search_index_partition_empty: searched %s entities through empty partition" % len(hits))

    @pytest.mark.tags(CaseLabel.L3)
    def test_search_binary_jaccard_flat_index(self):
        '''
        target: search binary_collection, and check the result: distance
        method: compare the return distance value with value computed with L2
        expected: the return distance equals to the computed value
        '''
        # 1. initialize with binary data
        collection, _, binary_raw_vector = self.init_data(insert_data=True, is_binary=True)
        # 2. create index
        default_index = {"index_type": "BIN_IVF_FLAT", "params": {"nlist": 128}, "metric_type": "JACCARD"}
        collection.create_index("binary_vector", default_index)
        # 3. compute the distance
        query_raw_vector, binary_vectors = cf.gen_binary_vectors(3000, default_dim)
        distance_0 = cf.jaccard(query_raw_vector[0], binary_raw_vector[0])
        distance_1 = cf.jaccard(query_raw_vector[0], binary_raw_vector[1])
        # 4. search and compare the distance
        search_params = {"metric_type": "JACCARD", "params": {"nprobe": 10}}
        res = collection.search(binary_vectors[:default_nq], "binary_vector", search_params, default_limit,
                                "int64 >= 0")
        assert abs(res[0]._distances[0] - min(distance_0, distance_1)) <= epsilon

    @pytest.mark.tags(CaseLabel.L3)
    def test_search_binary_flat_with_L2(self):
        '''
        target: search binary collection, and check the result: distance
        method: compare the return distance value with value computed with L2
        expected: the return distance equals to the computed value
        '''
        # 1. initialize with binary data
        collection, _, _ = self.init_data(insert_data=True, is_binary=True)
        # 2. create index
        default_index = {"index_type": "IVF_FLAT", "params": {"nlist": 128}, "metric_type": "L2"}
        collection.create_index("binary_vector", default_index)
        # 3. search and assert
        query_raw_vector, binary_vectors = cf.gen_binary_vectors(3000, default_dim)
        search_params = {"metric_type": "L2", "params": {"nprobe": 10}}
        with pytest.raises(Exception) as e:
            collection.search(binary_vectors[:default_nq], "binary_vector", search_params, default_limit,
                              "int64 >= 0")
        log.info("test_search_binary_flat_with_L2: test PASS with expected assertion: %s" % e.value)

    @pytest.mark.tags(CaseLabel.L3)
    def test_search_binary_hamming_flat_index(self):
        '''
        target: search binary_collection, and check the result: distance
        method: compare the return distance value with value computed with L2
        expected: the return distance equals to the computed value
        '''
        # 1. initialize with binary data
        collection, _, binary_raw_vector = self.init_data(insert_data=True, is_binary=True)
        # 2. create index
        default_index = {"index_type": "BIN_IVF_FLAT", "params": {"nlist": 128}, "metric_type": "HAMMING"}
        collection.create_index("binary_vector", default_index)
        # 3. compute the distance
        query_raw_vector, binary_vectors = cf.gen_binary_vectors(3000, default_dim)
        distance_0 = cf.hamming(query_raw_vector[0], binary_raw_vector[0])
        distance_1 = cf.hamming(query_raw_vector[0], binary_raw_vector[1])
        # 4. search and compare the distance
        search_params = {"metric_type": "HAMMING", "params": {"nprobe": 10}}
        res = collection.search(binary_vectors[:default_nq], "binary_vector", search_params, default_limit,
                                "int64 >= 0")
        assert abs(res[0]._distances[0] - min(distance_0, distance_1)) <= epsilon

    @pytest.mark.tags(CaseLabel.L3)
    def test_search_binary_tanimoto_flat_index(self):
        '''
        target: search binary_collection, and check the result: distance
        method: compare the return distance value with value computed with Inner product
        expected: the return distance equals to the computed value
        '''
        # 1. initialize with binary data
        collection, _, binary_raw_vector = self.init_data(insert_data=True, is_binary=True)
        # 2. create index
        default_index = {"index_type": "BIN_IVF_FLAT", "params": {"nlist": 128}, "metric_type": "TANIMOTO"}
        collection.create_index("binary_vector", default_index)
        # 3. compute the distance
        query_raw_vector, binary_vectors = cf.gen_binary_vectors(3000, default_dim)
        distance_0 = cf.tanimoto(query_raw_vector[0], binary_raw_vector[0])
        distance_1 = cf.tanimoto(query_raw_vector[0], binary_raw_vector[1])
        # 4. search and compare the distance
        search_params = {"metric_type": "TANIMOTO", "params": {"nprobe": 10}}
        res = collection.search(binary_vectors[:default_nq], "binary_vector", search_params, default_limit,
                                "int64 >= 0")
        assert abs(res[0]._distances[0] - min(distance_0, distance_1)) <= epsilon

    @pytest.mark.tags(CaseLabel.L3)
    def test_search_multi_collections(self):
        '''
        target: test search multi collections of L2
        method: add vectors into 10 collections, and search
        expected: search status ok, the length of result
        '''
        log.info("Test case of search interface: test_search_multi_collections")
        self._connect()
        connection_num = 10
        for i in range(connection_num):
            # 1. initialize with data
            log.info("test_search_multi_collections: search round %d" % i)
            collection, _ = self.init_data(insert_data=True, multiple=True)
            # 2. search
            vectors = [[random.random() for _ in range(default_dim)] for _ in range(default_nq)]
            log.info("test_search_multi_collections: searching %s entities (nq = %s) from collection %s" %
                     (default_limit, default_nq, collection.name))
            res = collection.search(vectors[:default_nq], default_search_field, default_search_params,
                                    default_limit, default_search_exp)
            assert len(res) == default_nq
            for hits in res:
                assert len(hits) == default_limit
                assert len(hits.ids) == default_limit
        log.info("test_search_multi_collections: searched %s collections" % connection_num)
        self.clear_env()

    @pytest.mark.tags(CaseLabel.L3)
    @pytest.mark.timeout(300)
    def test_search_concurrent_multithreads(self):
        '''
        target: test concurrent search with multi-processes
        method: search with 10 processes, each process uses dependent connection
        expected: status ok and the returned vectors should be query_records
        '''
        log.info("Test case of search interface: test_search_concurrent_multithreads")
        threads_num = 10
        threads = []
        # 1. initialize with data
        collection, _ = self.init_data(True)

        def search(collection):
            vectors = [[random.random() for _ in range(default_dim)] for _ in range(default_nq)]
            res = collection.search(vectors[:default_nq], default_search_field, default_search_params,
                                    default_limit, default_search_exp)
            assert len(res) == default_nq
            for hits in res:
                assert len(hits) == default_limit
                assert len(hits.ids) == default_limit

        # 2. search with multi-processes
        log.info("test_search_concurrent_multithreads: searching with %s processes" % threads_num)
        for i in range(threads_num):
            t = threading.Thread(target=search, args=(collection,))
            threads.append(t)
            t.start()
            time.sleep(0.2)
        for t in threads:
            t.join()
        log.info("test_search_concurrent_multithreads: searched with %s processes" % threads_num)
        self.clear_env()<|MERGE_RESOLUTION|>--- conflicted
+++ resolved
@@ -21,20 +21,16 @@
 epsilon = ct.epsilon
 CaseLabel = ct.CaseLabel
 
-<<<<<<< HEAD
+
 class TestCollectionSearch(TestcaseBase):
     """ Test case of search interface """
-=======
-class TestCollectionSearch(ApiReq):
-    """ Test case of collection search interface """
->>>>>>> 3434ad57
 
     def init_data(self, insert_data=False, nb=3000, partition_num=0, multiple=False, is_binary=False):
-        '''
+        """
         target: initialize before search
         method: create connection and collection
         expected: return collection
-        '''
+        """
         log.info("Test case of search interface: initialize before test case")
         if not multiple:
             self.clear_env()
