# Licensed to the LF AI & Data foundation under one
# or more contributor license agreements. See the NOTICE file
# distributed with this work for additional information
# regarding copyright ownership. The ASF licenses this file
# to you under the Apache License, Version 2.0 (the
# "License"); you may not use this file except in compliance
# with the License. You may obtain a copy of the License at
#
#     http://www.apache.org/licenses/LICENSE-2.0
#
# Unless required by applicable law or agreed to in writing, software
# distributed under the License is distributed on an "AS IS" BASIS,
# WITHOUT WARRANTIES OR CONDITIONS OF ANY KIND, either express or implied.
# See the License for the specific language governing permissions and
# limitations under the License.

# Related configuration of etcd, used to store Milvus metadata & service discovery.
etcd:
  endpoints: localhost:2379
  rootPath: by-dev # The root path where data is stored in etcd
  metaSubPath: meta # metaRootPath = rootPath + '/' + metaSubPath
  kvSubPath: kv # kvRootPath = rootPath + '/' + kvSubPath
  log:
    level: info # Only supports debug, info, warn, error, panic, or fatal. Default 'info'.
    # path is one of:
    #  - "default" as os.Stderr,
    #  - "stderr" as os.Stderr,
    #  - "stdout" as os.Stdout,
    #  - file path to append server logs to.
    # please adjust in embedded Milvus: /tmp/milvus/logs/etcd.log
    path: stdout
  ssl:
    enabled: false # Whether to support ETCD secure connection mode
    tlsCert: /path/to/etcd-client.pem # path to your cert file
    tlsKey: /path/to/etcd-client-key.pem # path to your key file
    tlsCACert: /path/to/ca.pem # path to your CACert file
    # TLS min version
    # Optional values: 1.0, 1.1, 1.2, 1.3。
    # We recommend using version 1.2 and above.
    tlsMinVersion: 1.3
  use:
    embed: false # Whether to enable embedded Etcd (an in-process EtcdServer).
  data:
    dir: default.etcd # Embedded Etcd only. please adjust in embedded Milvus: /tmp/milvus/etcdData/

metastore:
  # Default value: etcd
  # Valid values: [etcd, tikv]
  type: etcd

# Related configuration of tikv, used to store Milvus metadata.
# Notice that when TiKV is enabled for metastore, you still need to have etcd for service discovery.
# TiKV is a good option when the metadata size requires better horizontal scalability.
tikv:
  # Note that the default pd port of tikv is 2379, which conflicts with etcd.
  endpoints: 127.0.0.1:2389
  rootPath: by-dev # The root path where data is stored
  metaSubPath: meta # metaRootPath = rootPath + '/' + metaSubPath
  kvSubPath: kv # kvRootPath = rootPath + '/' + kvSubPath

localStorage:
  path: /var/lib/milvus/data/ # please adjust in embedded Milvus: /tmp/milvus/data/

# Related configuration of MinIO/S3/GCS or any other service supports S3 API, which is responsible for data persistence for Milvus.
# We refer to the storage service as MinIO/S3 in the following description for simplicity.
minio:
  address: localhost # Address of MinIO/S3
  port: 9000 # Port of MinIO/S3
  accessKeyID: minioadmin # accessKeyID of MinIO/S3
  secretAccessKey: minioadmin # MinIO/S3 encryption string
  ssl:
    enabled: false # Access to MinIO/S3 with SSL
    tlsCACert: /path/to/public.crt # path to your CACert file, ignore when it is empty
  bucketName: a-bucket # Bucket name in MinIO/S3
  rootPath: files # The root path where the message is stored in MinIO/S3
  # Whether to useIAM role to access S3/GCS instead of access/secret keys
  # For more information, refer to
  # aws: https://docs.aws.amazon.com/IAM/latest/UserGuide/id_roles_use.html
  # gcp: https://cloud.google.com/storage/docs/access-control/iam
  # aliyun (ack): https://www.alibabacloud.com/help/en/container-service-for-kubernetes/latest/use-rrsa-to-enforce-access-control
  # aliyun (ecs): https://www.alibabacloud.com/help/en/elastic-compute-service/latest/attach-an-instance-ram-role
  useIAM: false
  # Cloud Provider of S3. Supports: "aws", "gcp", "aliyun".
  # You can use "aws" for other cloud provider supports S3 API with signature v4, e.g.: minio
  # You can use "gcp" for other cloud provider supports S3 API with signature v2
  # You can use "aliyun" for other cloud provider uses virtual host style bucket
  # When useIAM enabled, only "aws", "gcp", "aliyun" is supported for now
  cloudProvider: aws
  # Custom endpoint for fetch IAM role credentials. when useIAM is true & cloudProvider is "aws".
  # Leave it empty if you want to use AWS default endpoint
  iamEndpoint:
  # Log level for aws sdk log.
  # Supported level:  off, fatal, error, warn, info, debug, trace
  logLevel: fatal
  # Cloud data center region
  region: ''
  # Cloud whether use virtual host bucket mode
  useVirtualHost: false
  # timeout for request time in milliseconds
  requestTimeoutMs: 10000

# Milvus supports four MQ: rocksmq(based on RockDB), natsmq(embedded nats-server), Pulsar and Kafka.
# You can change your mq by setting mq.type field.
# If you don't set mq.type field as default, there is a note about enabling priority if we config multiple mq in this file.
# 1. standalone(local) mode: rocksmq(default) > Pulsar > Kafka
# 2. cluster mode:  Pulsar(default) > Kafka (rocksmq and natsmq is unsupported in cluster mode)
mq:
  # Default value: "default"
  # Valid values: [default, pulsar, kafka, rocksmq, natsmq]
  type: default

# Related configuration of pulsar, used to manage Milvus logs of recent mutation operations, output streaming log, and provide log publish-subscribe services.
pulsar:
  address: localhost # Address of pulsar
  port: 6650 # Port of Pulsar
  webport: 80 # Web port of pulsar, if you connect directly without proxy, should use 8080
  maxMessageSize: 5242880 # 5 * 1024 * 1024 Bytes, Maximum size of each message in pulsar.
  tenant: public
  namespace: default
  requestTimeout: 60 # pulsar client global request timeout in seconds
  enableClientMetrics: false # Whether to register pulsar client metrics into milvus metrics path.

# If you want to enable kafka, needs to comment the pulsar configs
# kafka:
#   brokerList:
#   saslUsername:
#   saslPassword:
#   saslMechanisms:
#   securityProtocol:
#   readTimeout: 10 # read message timeout in seconds
#   ssl:
#     enabled: false # Whether to support kafka secure connection mode
#     tlsCert: /path/to/client.pem # path to client's public key
#     tlsKey: /path/to/client.key # path to client's private key
#     tlsCACert: /path/to/ca-cert # file or directory path to CA certificate
#     tlsKeyPassword: "" # private key passphrase for use with private key, if any

rocksmq:
  # The path where the message is stored in rocksmq
  # please adjust in embedded Milvus: /tmp/milvus/rdb_data
  path: /var/lib/milvus/rdb_data
  lrucacheratio: 0.06 # rocksdb cache memory ratio
  rocksmqPageSize: 67108864 # 64 MB, 64 * 1024 * 1024 bytes, The size of each page of messages in rocksmq
  retentionTimeInMinutes: 4320 # 3 days, 3 * 24 * 60 minutes, The retention time of the message in rocksmq.
  retentionSizeInMB: 8192 # 8 GB, 8 * 1024 MB, The retention size of the message in rocksmq.
  compactionInterval: 86400 # 1 day, trigger rocksdb compaction every day to remove deleted data
  # compaction compression type, only support use 0,7.
  # 0 means not compress, 7 will use zstd
  # len of types means num of rocksdb level.
  compressionTypes: [0, 0, 7, 7, 7]

# natsmq configuration.
# more detail: https://docs.nats.io/running-a-nats-service/configuration
natsmq:
  server: # server side configuration for natsmq.
    port: 4222 # 4222 by default, Port for nats server listening.
    storeDir: /var/lib/milvus/nats # /var/lib/milvus/nats by default, directory to use for JetStream storage of nats.
    maxFileStore: 17179869184 # (B) 16GB by default, Maximum size of the 'file' storage.
    maxPayload: 8388608 # (B) 8MB by default, Maximum number of bytes in a message payload.
    maxPending: 67108864 # (B) 64MB by default, Maximum number of bytes buffered for a connection Applies to client connections.
    initializeTimeout: 4000 # (ms) 4s by default, waiting for initialization of natsmq finished.
    monitor:
      trace: false # false by default, If true enable protocol trace log messages.
      debug: false # false by default, If true enable debug log messages.
      logTime: true # true by default, If set to false, log without timestamps.
      logFile: /tmp/milvus/logs/nats.log # /tmp/milvus/logs/nats.log by default, Log file path relative to .. of milvus binary if use relative path.
      logSizeLimit: 536870912 # (B) 512MB by default, Size in bytes after the log file rolls over to a new one.
    retention:
      maxAge: 4320 # (min) 3 days by default, Maximum age of any message in the P-channel.
      maxBytes: # (B) None by default, How many bytes the single P-channel may contain. Removing oldest messages if the P-channel exceeds this size.
      maxMsgs: # None by default, How many message the single P-channel may contain. Removing oldest messages if the P-channel exceeds this limit.

# Related configuration of rootCoord, used to handle data definition language (DDL) and data control language (DCL) requests
rootCoord:
  dmlChannelNum: 16 # The number of dml channels created at system startup
  maxDatabaseNum: 64 # Maximum number of database
  maxPartitionNum: 4096 # Maximum number of partitions in a collection
  minSegmentSizeToEnableIndex: 1024 # It's a threshold. When the segment size is less than this value, the segment will not be indexed
  enableActiveStandby: false
  # can specify ip for example
  # ip: 127.0.0.1
  ip: # if not specify address, will use the first unicastable address as local ip
  port: 53100
  grpc:
    serverMaxSendSize: 536870912
    serverMaxRecvSize: 268435456
    clientMaxSendSize: 268435456
    clientMaxRecvSize: 536870912
  maxGeneralCapacity: 65536

# Related configuration of proxy, used to validate client requests and reduce the returned results.
proxy:
  timeTickInterval: 200 # ms, the interval that proxy synchronize the time tick
  healthCheckTimeout: 3000 # ms, the interval that to do component healthy check
  msgStream:
    timeTick:
      bufSize: 512
  maxNameLength: 255 # Maximum length of name for a collection or alias
  # Maximum number of fields in a collection.
  # As of today (2.2.0 and after) it is strongly DISCOURAGED to set maxFieldNum >= 64.
  # So adjust at your risk!
  maxFieldNum: 64
  maxVectorFieldNum: 4 # Maximum number of vector fields in a collection, (0, 10].
  maxShardNum: 16 # Maximum number of shards in a collection
  maxDimension: 32768 # Maximum dimension of a vector
  # Whether to produce gin logs.\n
  # please adjust in embedded Milvus: false
  ginLogging: true
  ginLogSkipPaths: "/" # skipped url path for gin log split by comma
  maxTaskNum: 1024 # max task number of proxy task queue
  connectionCheckIntervalSeconds: 120 # the interval time(in seconds) for connection manager to scan inactive client info
  connectionClientInfoTTLSeconds: 86400 # inactive client info TTL duration, in seconds
  maxConnectionNum: 10000 # the max client info numbers that proxy should manage, avoid too many client infos.
  accessLog:
    enable: false
    # Log filename, set as "" to use stdout.
    # filename: "" 
    # define formatters for access log by XXX:{format: XXX, method:[XXX,XXX]}
    formatters:
      # "base" formatter could not set methods
      # all method will use "base" formatter default
      base:
        # will not print access log if set as ""
        format: "[$time_now] [ACCESS] <$user_name: $user_addr> $method_name [status: $method_status] [code: $error_code] [sdk: $sdk_version] [msg: $error_msg] [traceID: $trace_id] [timeCost: $time_cost]"
      query: 
        format: "[$time_now] [ACCESS] <$user_name: $user_addr> $method_name [status: $method_status] [code: $error_code] [sdk: $sdk_version] [msg: $error_msg] [traceID: $trace_id] [timeCost: $time_cost] [database: $database_name] [collection: $collection_name] [partitions: $partition_name] [expr: $method_expr]"
          # set formatter owners by method name(method was all milvus external interface)
          # all method will use base formatter default
          # one method only could use one formatter
          # if set a method formatter mutiple times, will use random fomatter.
        methods: ["Query", "Search", "Delete"]
    # localPath: /tmp/milvus_accesslog // log file rootpath
    # maxSize: 64 # max log file size(MB) of singal log file, mean close when time <= 0.
    # rotatedTime: 0 # max time range of singal log file, mean close when time <= 0;
    # maxBackups: 8 # num of reserved backups. will rotate and crate a new backup when access log file trigger maxSize or rotatedTime.
    # cacheSize: 10240 # write cache of accesslog in Byte

    # minioEnable: false # update backups to milvus minio when minioEnable is true.
    # remotePath: "access_log/" # file path when update backups to minio
    # remoteMaxTime: 0 # max time range(in Hour) of backups in minio, 0 means close time retention.
  http:
    enabled: true # Whether to enable the http server
    debug_mode: false # Whether to enable http server debug mode
  # can specify ip for example
  # ip: 127.0.0.1
  ip: # if not specify address, will use the first unicastable address as local ip
  port: 19530
  internalPort: 19529
  grpc:
    serverMaxSendSize: 268435456
    serverMaxRecvSize: 67108864
    clientMaxSendSize: 268435456
    clientMaxRecvSize: 67108864
  # query whose executed time exceeds the `slowQuerySpanInSeconds` can be considered slow, in seconds.
  slowQuerySpanInSeconds: 5

# Related configuration of queryCoord, used to manage topology and load balancing for the query nodes, and handoff from growing segments to sealed segments.
queryCoord:
  autoHandoff: true # Enable auto handoff
  autoBalance: true # Enable auto balance
  balancer: ScoreBasedBalancer # Balancer to use
  globalRowCountFactor: 0.1 # expert parameters, only used by scoreBasedBalancer
  scoreUnbalanceTolerationFactor: 0.05 # expert parameters, only used by scoreBasedBalancer
  reverseUnBalanceTolerationFactor: 1.3 #expert parameters, only used by scoreBasedBalancer
  overloadedMemoryThresholdPercentage: 90 # The threshold percentage that memory overload
  balanceIntervalSeconds: 60
  memoryUsageMaxDifferencePercentage: 30
  checkInterval: 1000
  channelTaskTimeout: 60000 # 1 minute
  segmentTaskTimeout: 120000 # 2 minute
  distPullInterval: 500
  heartbeatAvailableInterval: 10000 # 10s, Only QueryNodes which fetched heartbeats within the duration are available
  loadTimeoutSeconds: 600
  checkHandoffInterval: 5000
  growingRowCountWeight: 4.0
  # can specify ip for example
  # ip: 127.0.0.1
  ip: # if not specify address, will use the first unicastable address as local ip
  port: 19531
  grpc:
    serverMaxSendSize: 536870912
    serverMaxRecvSize: 268435456
    clientMaxSendSize: 268435456
    clientMaxRecvSize: 536870912
  taskMergeCap: 1
  taskExecutionCap: 256
  enableActiveStandby: false # Enable active-standby
  brokerTimeout: 5000 # broker rpc timeout in milliseconds

# Related configuration of queryNode, used to run hybrid search between vector and scalar data.
queryNode:
  dataSync:
    flowGraph:
      maxQueueLength: 16 # Maximum length of task queue in flowgraph
      maxParallelism: 1024 # Maximum number of tasks executed in parallel in the flowgraph
  stats:
    publishInterval: 1000 # Interval for querynode to report node information (milliseconds)
  segcore:
    cgoPoolSizeRatio: 2.0 # cgo pool size ratio to max read concurrency
    knowhereThreadPoolNumRatio: 4
    # Use more threads to make better use of SSD throughput in disk index.
    # This parameter is only useful when enable-disk = true.
    # And this value should be a number greater than 1 and less than 32.
    chunkRows: 128 # The number of vectors in a chunk.
    exprEvalBatchSize: 8192 # The batch size for executor get next
    interimIndex: # build a vector temperate index for growing segment or binlog to accelerate search
      enableIndex: true
      nlist: 128 # segment index nlist
      nprobe: 16 # nprobe to search segment, based on your accuracy requirement, must smaller than nlist
      memExpansionRate: 1.15 # the ratio of building interim index memory usage to raw data
      buildParallelRate: 0.5 # the ratio of building interim index parallel matched with cpu num
  loadMemoryUsageFactor: 1 # The multiply factor of calculating the memory usage while loading segments
  enableDisk: false # enable querynode load disk index, and search on disk index
  maxDiskUsagePercentage: 95
  cache:
    enabled: true # deprecated, TODO: remove it
    memoryLimit: 2147483648 # 2 GB, 2 * 1024 *1024 *1024 # deprecated, TODO: remove it
    readAheadPolicy: willneed # The read ahead policy of chunk cache, options: `normal, random, sequential, willneed, dontneed`
    # Specifies the necessity for warming up the chunk cache.
    # 1. If set to "sync" or "async," the original vector data
    # will be synchronously/asynchronously loaded into the
    # chunk cache during the load process. This approach has
    # the potential to substantially reduce query/search latency
    # for a specific duration post-load, albeit accompanied
    # by a concurrent increase in disk usage;
    # 2. If set to "off," original vector data will only
    # be loaded into the chunk cache during search/query.
    warmup: async # options: `sync, async, off`
  grouping:
    enabled: true
    maxNQ: 1000
    topKMergeRatio: 20
  scheduler:
    receiveChanSize: 10240
    unsolvedQueueSize: 10240
    # maxReadConcurrentRatio is the concurrency ratio of read task (search task and query task).
    # Max read concurrency would be the value of runtime.NumCPU * maxReadConcurrentRatio.
    # It defaults to 2.0, which means max read concurrency would be the value of runtime.NumCPU * 2.
    # Max read concurrency must greater than or equal to 1, and less than or equal to runtime.NumCPU * 100.
    # (0, 100]
    maxReadConcurrentRatio: 1
    cpuRatio: 10 # ratio used to estimate read task cpu usage.
    maxTimestampLag: 86400
    # read task schedule policy: fifo(by default), user-task-polling.
    scheduleReadPolicy:
      # fifo: A FIFO queue support the schedule.
      # user-task-polling:
      #     The user's tasks will be polled one by one and scheduled.
      #     Scheduling is fair on task granularity.
      #     The policy is based on the username for authentication.
      #     And an empty username is considered the same user.
      #     When there are no multi-users, the policy decay into FIFO
      name: fifo
      maxPendingTask: 10240
      # user-task-polling configure:
      taskQueueExpire: 60 # 1 min by default, expire time of inner user task queue since queue is empty.
      enableCrossUserGrouping: false # false by default Enable Cross user grouping when using user-task-polling policy. (close it if task of any user can not merge others).
      maxPendingTaskPerUser: 1024 # 50 by default, max pending task in scheduler per user.
<<<<<<< HEAD
  mmapEnabled: false # enable mmap global, if set true, will use mmap to load segment data
  invertedIndexLoadPredictMemoryUsageFactor: 0.2
=======
  mmap:
    mmapEnabled: false # enable mmap global, if set true, will use mmap to load segment data
>>>>>>> 248c923e

  # can specify ip for example
  # ip: 127.0.0.1
  ip: # if not specify address, will use the first unicastable address as local ip
  port: 21123
  grpc:
    serverMaxSendSize: 536870912
    serverMaxRecvSize: 268435456
    clientMaxSendSize: 268435456
    clientMaxRecvSize: 536870912
  enableSegmentPrune: false # use partition prune function on shard delegator

indexCoord:
  bindIndexNodeMode:
    enable: false
    address: localhost:22930
    withCred: false
    nodeID: 0
  segment:
    minSegmentNumRowsToEnableIndex: 1024 # It's a threshold. When the segment num rows is less than this value, the segment will not be indexed

indexNode:
  scheduler:
    buildParallel: 1
  enableDisk: true # enable index node build disk vector index
  maxDiskUsagePercentage: 95
  # can specify ip for example
  # ip: 127.0.0.1
  ip: # if not specify address, will use the first unicastable address as local ip
  port: 21121
  grpc:
    serverMaxSendSize: 536870912
    serverMaxRecvSize: 268435456
    clientMaxSendSize: 268435456
    clientMaxRecvSize: 536870912

dataCoord:
  channel:
    watchTimeoutInterval: 300 # Timeout on watching channels (in seconds). Datanode tickler update watch progress will reset timeout timer.
    balanceSilentDuration: 300 # The duration before the channelBalancer on datacoord to run
    balanceInterval: 360 #The interval for the channelBalancer on datacoord to check balance status
  segment:
    maxSize: 1024 # Maximum size of a segment in MB
    diskSegmentMaxSize: 2048 # Maximum size of a segment in MB for collection which has Disk index
    sealProportion: 0.12
    # The time of the assignment expiration in ms
    # Warning! this parameter is an expert variable and closely related to data integrity. Without specific
    # target and solid understanding of the scenarios, it should not be changed. If it's necessary to alter
    # this parameter, make sure that the newly changed value is larger than the previous value used before restart
    # otherwise there could be a large possibility of data loss
    assignmentExpiration: 2000
    maxLife: 86400 # The max lifetime of segment in seconds, 24*60*60
    # If a segment didn't accept dml records in maxIdleTime and the size of segment is greater than
    # minSizeFromIdleToSealed, Milvus will automatically seal it.
    # The max idle time of segment in seconds, 10*60.
    maxIdleTime: 600
    minSizeFromIdleToSealed: 16 # The min size in MB of segment which can be idle from sealed.
    # The max number of binlog file for one segment, the segment will be sealed if
    # the number of binlog file reaches to max value.
    maxBinlogFileNumber: 32
    smallProportion: 0.5 # The segment is considered as "small segment" when its # of rows is smaller than
    # (smallProportion * segment max # of rows).
    # A compaction will happen on small segments if the segment after compaction will have
    compactableProportion: 0.85
    # over (compactableProportion * segment max # of rows) rows.
    # MUST BE GREATER THAN OR EQUAL TO <smallProportion>!!!
    # During compaction, the size of segment # of rows is able to exceed segment max # of rows by (expansionRate-1) * 100%.
    expansionRate: 1.25
    # Whether to enable levelzero segment
    enableLevelZero: true
  enableCompaction: true # Enable data segment compaction
  compaction:
    enableAutoCompaction: true
    rpcTimeout: 10 # compaction rpc request timeout in seconds
    maxParallelTaskNum: 10 # max parallel compaction task number
    indexBasedCompaction: true

    levelzero:
      forceTrigger:
        minSize: 8388608 # The minmum size in bytes to force trigger a LevelZero Compaction, default as 8MB
        deltalogMinNum: 10 # the minimum number of deltalog files to force trigger a LevelZero Compaction
  import:
    filesPerPreImportTask: 2 # The maximum number of files allowed per pre-import task.
    taskRetention: 10800 # The retention period in seconds for tasks in the Completed or Failed state.
    maxImportFileNumPerReq: 1024 # The maximum number of files allowed per single import request.

  enableGarbageCollection: true
  gc:
    interval: 3600 # gc interval in seconds
    scanInterval: 168 #gc residual file scan interval in hours
    missingTolerance: 3600 # file meta missing tolerance duration in seconds, 3600
    dropTolerance: 10800 # file belongs to dropped entity tolerance duration in seconds. 10800
  enableActiveStandby: false
  # can specify ip for example
  # ip: 127.0.0.1
  ip: # if not specify address, will use the first unicastable address as local ip
  port: 13333
  grpc:
    serverMaxSendSize: 536870912
    serverMaxRecvSize: 268435456
    clientMaxSendSize: 268435456
    clientMaxRecvSize: 536870912

dataNode:
  dataSync:
    flowGraph:
      maxQueueLength: 16 # Maximum length of task queue in flowgraph
      maxParallelism: 1024 # Maximum number of tasks executed in parallel in the flowgraph
    maxParallelSyncMgrTasks: 256 #The max concurrent sync task number of datanode sync mgr globally 
    skipMode:
      # when there are only timetick msg in flowgraph for a while (longer than coldTime),
      # flowGraph will turn on skip mode to skip most timeticks to reduce cost, especially there are a lot of channels
      enable: true
      skipNum: 4
      coldTime: 60
  segment:
    insertBufSize: 16777216 # Max buffer size to flush for a single segment.
    deleteBufBytes: 67108864 # Max buffer size to flush del for a single channel
    syncPeriod: 600 # The period to sync segments if buffer is not empty.
  # can specify ip for example
  # ip: 127.0.0.1
  ip: # if not specify address, will use the first unicastable address as local ip
  port: 21124
  grpc:
    serverMaxSendSize: 536870912
    serverMaxRecvSize: 268435456
    clientMaxSendSize: 268435456
    clientMaxRecvSize: 536870912
  memory:
    forceSyncEnable: true # `true` to force sync if memory usage is too high
    forceSyncSegmentNum: 1 # number of segments to sync, segments with top largest buffer will be synced.
    watermarkStandalone: 0.2 # memory watermark for standalone, upon reaching this watermark, segments will be synced.
    watermarkCluster: 0.5 # memory watermark for cluster, upon reaching this watermark, segments will be synced.
  timetick:
    byRPC: true
  channel:
    # specify the size of global work pool of all channels
    # if this parameter <= 0, will set it as the maximum number of CPUs that can be executing
    # suggest to set it bigger on large collection numbers to avoid blocking
    workPoolSize: -1
    # specify the size of global work pool for channel checkpoint updating
    # if this parameter <= 0, will set it as 10
    updateChannelCheckpointMaxParallel: 10
  import:
    maxConcurrentTaskNum: 16 # The maximum number of import/pre-import tasks allowed to run concurrently on a datanode.
    maxImportFileSizeInGB: 16 # The maximum file size (in GB) for an import file, where an import file refers to either a Row-Based file or a set of Column-Based files.

# Configures the system log output.
log:
  level: info # Only supports debug, info, warn, error, panic, or fatal. Default 'info'.
  file:
    rootPath: # root dir path to put logs, default "" means no log file will print. please adjust in embedded Milvus: /tmp/milvus/logs
    maxSize: 300 # MB
    maxAge: 10 # Maximum time for log retention in day.
    maxBackups: 20
  format: text # text or json
  stdout: true # Stdout enable or not

grpc:
  log:
    level: WARNING
    serverMaxSendSize: 536870912
    serverMaxRecvSize: 268435456
    clientMaxSendSize: 268435456
    clientMaxRecvSize: 536870912
  client:
    compressionEnabled: false
    dialTimeout: 200
    keepAliveTime: 10000
    keepAliveTimeout: 20000
    maxMaxAttempts: 10
    initialBackOff: 0.2 # seconds
    maxBackoff: 10 # seconds
    backoffMultiplier: 2.0 # deprecated

# Configure the proxy tls enable.
tls:
  serverPemPath: configs/cert/server.pem
  serverKeyPath: configs/cert/server.key
  caPemPath: configs/cert/ca.pem

common:
  chanNamePrefix:
    cluster: by-dev
    rootCoordTimeTick: rootcoord-timetick
    rootCoordStatistics: rootcoord-statistics
    rootCoordDml: rootcoord-dml
    replicateMsg: replicate-msg
    rootCoordDelta: rootcoord-delta
    search: search
    searchResult: searchResult
    queryTimeTick: queryTimeTick
    dataCoordStatistic: datacoord-statistics-channel
    dataCoordTimeTick: datacoord-timetick-channel
    dataCoordSegmentInfo: segment-info-channel
  subNamePrefix:
    proxySubNamePrefix: proxy
    rootCoordSubNamePrefix: rootCoord
    queryNodeSubNamePrefix: queryNode
    dataCoordSubNamePrefix: dataCoord
    dataNodeSubNamePrefix: dataNode
  defaultPartitionName: _default # default partition name for a collection
  defaultIndexName: _default_idx # default index name
  entityExpiration: -1 # Entity expiration in seconds, CAUTION -1 means never expire
  indexSliceSize: 16 # MB
  threadCoreCoefficient:
    highPriority: 10 # This parameter specify how many times the number of threads is the number of cores in high priority thread pool
    middlePriority: 5 # This parameter specify how many times the number of threads is the number of cores in middle priority thread pool
    lowPriority: 1 # This parameter specify how many times the number of threads is the number of cores in low priority thread pool
  buildIndexThreadPoolRatio: 0.75
  DiskIndex:
    MaxDegree: 56
    SearchListSize: 100
    PQCodeBudgetGBRatio: 0.125
    BuildNumThreadsRatio: 1
    SearchCacheBudgetGBRatio: 0.1
    LoadNumThreadRatio: 8
    BeamWidthRatio: 4
  gracefulTime: 5000 # milliseconds. it represents the interval (in ms) by which the request arrival time needs to be subtracted in the case of Bounded Consistency.
  gracefulStopTimeout: 1800 # seconds. it will force quit the server if the graceful stop process is not completed during this time.
  storageType: remote # please adjust in embedded Milvus: local, available values are [local, remote, opendal], value minio is deprecated, use remote instead
  # Default value: auto
  # Valid values: [auto, avx512, avx2, avx, sse4_2]
  # This configuration is only used by querynode and indexnode, it selects CPU instruction set for Searching and Index-building.
  simdType: auto
  security:
    authorizationEnabled: false
    # The superusers will ignore some system check processes,
    # like the old password verification when updating the credential
    # superUsers: root
    tlsMode: 0
  session:
    ttl: 30 # ttl value when session granting a lease to register service
    retryTimes: 30 # retry times when session sending etcd requests
  storage:
    scheme: "s3"
    enablev2: false

  # preCreatedTopic decides whether using existed topic
  preCreatedTopic:
    enabled: false
    # support pre-created topics
    # the name of pre-created topics
    names: ['topic1', 'topic2']
    # need to set a separated topic to stand for currently consumed timestamp for each channel
    timeticker: 'timetick-channel'

  locks:
    metrics:
      enable: false
    threshold:
      info: 500 # minimum milliseconds for printing durations in info level
      warn: 1000 # minimum milliseconds for printing durations in warn level
  ttMsgEnabled: true # Whether the instance disable sending ts messages
  traceLogMode: 0 # trace request info, 0: none, 1: simple request info, like collection/partition/database name, 2: request detail
  bloomFilterSize: 100000
  maxBloomFalsePositive: 0.05

# QuotaConfig, configurations of Milvus quota and limits.
# By default, we enable:
#   1. TT protection;
#   2. Memory protection.
#   3. Disk quota protection.
# You can enable:
#   1. DML throughput limitation;
#   2. DDL, DQL qps/rps limitation;
#   3. DQL Queue length/latency protection;
#   4. DQL result rate protection;
# If necessary, you can also manually force to deny RW requests.
quotaAndLimits:
  enabled: true # `true` to enable quota and limits, `false` to disable.
  limits:
    maxCollectionNum: 65536
    maxCollectionNumPerDB: 65536
  # quotaCenterCollectInterval is the time interval that quotaCenter
  # collects metrics from Proxies, Query cluster and Data cluster.
  # seconds, (0 ~ 65536)
  quotaCenterCollectInterval: 3
  ddl:
    enabled: false
    collectionRate: -1 # qps, default no limit, rate for CreateCollection, DropCollection, LoadCollection, ReleaseCollection
    partitionRate: -1 # qps, default no limit, rate for CreatePartition, DropPartition, LoadPartition, ReleasePartition
  indexRate:
    enabled: false
    max: -1 # qps, default no limit, rate for CreateIndex, DropIndex
  flushRate:
    enabled: false
    max: -1 # qps, default no limit, rate for flush
    collection:
      max: -1 # qps, default no limit, rate for flush at collection level.
  compactionRate:
    enabled: false
    max: -1 # qps, default no limit, rate for manualCompaction
  dml:
    # dml limit rates, default no limit.
    # The maximum rate will not be greater than max.
    enabled: false
    insertRate:
      collection:
        max: -1 # MB/s, default no limit
      max: -1 # MB/s, default no limit
    upsertRate:
      collection:
        max: -1 # MB/s, default no limit
      max: -1 # MB/s, default no limit
    deleteRate:
      collection:
        max: -1 # MB/s, default no limit
      max: -1 # MB/s, default no limit
    bulkLoadRate:
      collection:
        max: -1 # MB/s, default no limit, not support yet. TODO: limit bulkLoad rate
      max: -1 # MB/s, default no limit, not support yet. TODO: limit bulkLoad rate
  dql:
    # dql limit rates, default no limit.
    # The maximum rate will not be greater than max.
    enabled: false
    searchRate:
      collection:
        max: -1 # vps (vectors per second), default no limit
      max: -1 # vps (vectors per second), default no limit
    queryRate:
      collection:
        max: -1 # qps, default no limit
      max: -1 # qps, default no limit
  limitWriting:
    # forceDeny false means dml requests are allowed (except for some
    # specific conditions, such as memory of nodes to water marker), true means always reject all dml requests.
    forceDeny: false
    ttProtection:
      enabled: false
      # maxTimeTickDelay indicates the backpressure for DML Operations.
      # DML rates would be reduced according to the ratio of time tick delay to maxTimeTickDelay,
      # if time tick delay is greater than maxTimeTickDelay, all DML requests would be rejected.
      # seconds
      maxTimeTickDelay: 300
    memProtection:
      # When memory usage > memoryHighWaterLevel, all dml requests would be rejected;
      # When memoryLowWaterLevel < memory usage < memoryHighWaterLevel, reduce the dml rate;
      # When memory usage < memoryLowWaterLevel, no action.
      enabled: true
      dataNodeMemoryLowWaterLevel: 0.85 # (0, 1], memoryLowWaterLevel in DataNodes
      dataNodeMemoryHighWaterLevel: 0.95 # (0, 1], memoryHighWaterLevel in DataNodes
      queryNodeMemoryLowWaterLevel: 0.85 # (0, 1], memoryLowWaterLevel in QueryNodes
      queryNodeMemoryHighWaterLevel: 0.95 # (0, 1], memoryHighWaterLevel in QueryNodes
    growingSegmentsSizeProtection:
      # No action will be taken if the growing segments size is less than the low watermark.
      # When the growing segments size exceeds the low watermark, the dml rate will be reduced,
      # but the rate will not be lower than `minRateRatio * dmlRate`.
      enabled: false
      minRateRatio: 0.5
      lowWaterLevel: 0.2
      highWaterLevel: 0.4
    diskProtection:
      enabled: true # When the total file size of object storage is greater than `diskQuota`, all dml requests would be rejected;
      diskQuota: -1 # MB, (0, +inf), default no limit
      diskQuotaPerCollection: -1 # MB, (0, +inf), default no limit
  limitReading:
    # forceDeny false means dql requests are allowed (except for some
    # specific conditions, such as collection has been dropped), true means always reject all dql requests.
    forceDeny: false
    queueProtection:
      enabled: false
      # nqInQueueThreshold indicated that the system was under backpressure for Search/Query path.
      # If NQ in any QueryNode's queue is greater than nqInQueueThreshold, search&query rates would gradually cool off
      # until the NQ in queue no longer exceeds nqInQueueThreshold. We think of the NQ of query request as 1.
      # int, default no limit
      nqInQueueThreshold: -1
      # queueLatencyThreshold indicated that the system was under backpressure for Search/Query path.
      # If dql latency of queuing is greater than queueLatencyThreshold, search&query rates would gradually cool off
      # until the latency of queuing no longer exceeds queueLatencyThreshold.
      # The latency here refers to the averaged latency over a period of time.
      # milliseconds, default no limit
      queueLatencyThreshold: -1
    resultProtection:
      enabled: false
      # maxReadResultRate indicated that the system was under backpressure for Search/Query path.
      # If dql result rate is greater than maxReadResultRate, search&query rates would gradually cool off
      # until the read result rate no longer exceeds maxReadResultRate.
      # MB/s, default no limit
      maxReadResultRate: -1
    # colOffSpeed is the speed of search&query rates cool off.
    # (0, 1]
    coolOffSpeed: 0.9

trace:
  # trace exporter type, default is stdout,
  # optional values: ['stdout', 'jaeger', 'otlp']
  exporter: stdout
  # fraction of traceID based sampler,
  # optional values: [0, 1]
  # Fractions >= 1 will always sample. Fractions < 0 are treated as zero.
  sampleFraction: 0
  otlp:
    endpoint: # "127.0.0.1:4318"
    secure: true
  jaeger:
    url: # "http://127.0.0.1:14268/api/traces"
    # when exporter is jaeger should set the jaeger's URL

autoIndex:
  params:
    build: '{"M": 18,"efConstruction": 240,"index_type": "HNSW", "metric_type": "IP"}'

#when using GPU indexing, Milvus will utilize a memory pool to avoid frequent memory allocation and deallocation.
#here, you can set the size of the memory occupied by the memory pool, with the unit being MB.
#note that there is a possibility of Milvus crashing when the actual memory demand exceeds the value set by maxMemSize.
#if initMemSize and MaxMemSize both set zero,
#milvus will automatically initialize half of the available GPU memory,
#maxMemSize will the whole available GPU memory.
gpu:
  initMemSize: 0 #sets the initial memory pool size.
  maxMemSize: 0 #when the memory pool is not large enough for the first time, Milvus will attempt to expand the memory pool once. maxMemSize sets the maximum memory usage limit.<|MERGE_RESOLUTION|>--- conflicted
+++ resolved
@@ -356,13 +356,9 @@
       taskQueueExpire: 60 # 1 min by default, expire time of inner user task queue since queue is empty.
       enableCrossUserGrouping: false # false by default Enable Cross user grouping when using user-task-polling policy. (close it if task of any user can not merge others).
       maxPendingTaskPerUser: 1024 # 50 by default, max pending task in scheduler per user.
-<<<<<<< HEAD
-  mmapEnabled: false # enable mmap global, if set true, will use mmap to load segment data
-  invertedIndexLoadPredictMemoryUsageFactor: 0.2
-=======
   mmap:
     mmapEnabled: false # enable mmap global, if set true, will use mmap to load segment data
->>>>>>> 248c923e
+  invertedIndexLoadPredictMemoryUsageFactor: 0.2
 
   # can specify ip for example
   # ip: 127.0.0.1
