# Copyright (C) 2019-2020 Zilliz. All rights reserved.
#
# Licensed under the Apache License, Version 2.0 (the "License"); you may not use this file except in compliance
# with the License. You may obtain a copy of the License at
#
# http://www.apache.org/licenses/LICENSE-2.0
#
# Unless required by applicable law or agreed to in writing, software distributed under the License
# is distributed on an "AS IS" BASIS, WITHOUT WARRANTIES OR CONDITIONS OF ANY KIND, either express
# or implied. See the License for the specific language governing permissions and limitations under the License.

msgChannel:
  # channel name generation rule: ${namePrefix}-${ChannelIdx}
  chanNamePrefix:
    dataDefinition: "data-definition"
    masterTimeTick: "master-timetick"
    masterStatistics: "master-statistics"
    search: "search"
    searchResult: "searchResult"
    k2s: "k2s"
    proxyTimeTick: "proxyTimeTick"
    proxyServiceTimeTick: "proxyServiceTimeTick"
    queryTimeTick: "queryTimeTick"
    queryNodeStats: "query-node-stats"
    # cmd for loadIndex, flush, etc...
    cmd: "cmd"
    dataServiceInsertChannel: "insert-channel-"
    dataServiceStatistic: "dataservice-statistics-channel"
    dataServiceTimeTick: "dataservice-timetick-channel"
    dataServiceSegmentInfo: "segment-info-channel"

  # sub name generation rule: ${subNamePrefix}-${NodeID}
  subNamePrefix:
    masterSubNamePrefix: "master"
    proxySubNamePrefix: "proxy"
    queryNodeSubNamePrefix: "queryNode"
    dataNodeSubNamePrefix: "dataNode"
    dataServiceSubNamePrefix: "dataService"

  # default channel range [0, 1)
  channelRange:
<<<<<<< HEAD
    insert: [0, 2]
    delete: [0, 1]
    dataDefinition: [0,1]
    k2s: [0, 1]
=======
    k2s: [0, 1]
    search: [0, 1]
    searchResult: [0, 1]
>>>>>>> fad94fb5
<|MERGE_RESOLUTION|>--- conflicted
+++ resolved
@@ -15,8 +15,8 @@
     dataDefinition: "data-definition"
     masterTimeTick: "master-timetick"
     masterStatistics: "master-statistics"
-    search: "search"
-    searchResult: "searchResult"
+    query: "query"
+    queryResult: "queryResult"
     k2s: "k2s"
     proxyTimeTick: "proxyTimeTick"
     proxyServiceTimeTick: "proxyServiceTimeTick"
@@ -39,13 +39,4 @@
 
   # default channel range [0, 1)
   channelRange:
-<<<<<<< HEAD
-    insert: [0, 2]
-    delete: [0, 1]
-    dataDefinition: [0,1]
-    k2s: [0, 1]
-=======
-    k2s: [0, 1]
-    search: [0, 1]
-    searchResult: [0, 1]
->>>>>>> fad94fb5
+    k2s: [0, 1]