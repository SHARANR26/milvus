# Changelog

Please mark all change in change log and use the ticket from JIRA.

# Milvus 0.5.0 (TODO)

## Bug
- MS-568 - Fix gpuresource free error
- MS-572 - Milvus crash when get SIGINT
- MS-577 - Unittest Query randomly hung
- MS-587 - Count get wrong result after adding vectors and index built immediately
- MS-599 - search wrong result when table created with metric_type: IP
- MS-601 - Docker logs error caused by get CPUTemperature error
- MS-622 - Delete vectors should be failed if date range is invalid
- MS-620 - Get table row counts display wrong error code

## Improvement
- MS-552 - Add and change the easylogging library
- MS-553 - Refine cache code
- MS-555 - Remove old scheduler
- MS-556 - Add Job Definition in Scheduler
- MS-557 - Merge Log.h
- MS-558 - Refine status code
- MS-562 - Add JobMgr and TaskCreator in Scheduler
- MS-566 - Refactor cmake
- MS-574 - Milvus configuration refactor
- MS-578 - Make sure milvus5.0 don't crack 0.3.1 data
- MS-585 - Update namespace in scheduler
- MS-606 - Speed up result reduce
- MS-608 - Update TODO names
- MS-609 - Update task construct function
- MS-611 - Add resources validity check in ResourceMgr
- MS-619 - Add optimizer class in scheduler
<<<<<<< HEAD
- MS-626 - Refactor DataObj to support cache any type data
=======
- MS-614 - Preload table at startup
>>>>>>> 3a19979c

## New Feature

## Task
- MS-554 - Change license to Apache 2.0
- MS-561 - Add contributing guidelines, code of conduct and README docs
- MS-567 - Add NOTICE.md
- MS-569 - Complete the NOTICE.md
- MS-575 - Add Clang-format & Clang-tidy & Cpplint
- MS-586 - Remove BUILD_FAISS_WITH_MKL option
- MS-590 - Refine cmake code to support cpplint
- MS-600 - Reconstruct unittest code
- MS-602 - Remove zilliz namespace
- MS-610 - Change error code base value from hex to decimal

# Milvus 0.4.0 (2019-09-12)

## Bug
- MS-119 - The problem of combining the log files
- MS-121 - The problem that user can't change the time zone
- MS-411 - Fix metric unittest linking error
- MS-412 - Fix gpu cache logical error
- MS-416 - ExecutionEngineImpl::GpuCache has not return value cause crash
- MS-417 - YAML sequence load disable cause scheduler startup failed
- MS-413 - Create index failed and server exited
- MS-427 - Describe index error after drop index
- MS-432 - Search vectors params nprobe need to check max number
- MS-431 - Search vectors params nprobe: 0/-1, expected result: raise exception
- MS-331 - Crate Table : when table exists, error code is META_FAILED(code=15) rather than ILLEGAL TABLE NAME(code=9))
- MS-430 - Search no result if index created with FLAT
- MS-443 - Create index hang again
- MS-436 - Delete vectors failed if index created with index_type: IVF_FLAT/IVF_SQ8
- MS-449 - Add vectors twice success, once with ids, the other no ids
- MS-450 - server hang after run stop_server.sh
- MS-458 - Keep building index for one file when no gpu resource
- MS-461 - Mysql meta unittest failed
- MS-462 - Run milvus server twices, should display error
- MS-463 - Search timeout
- MS-467 - mysql db test failed
- MS-470 - Drop index success, which table not created
- MS-471 - code coverage run failed
- MS-492 - Drop index failed if index have been created with index_type: FLAT
- MS-493 - Knowhere unittest crash
- MS-453 - GPU search error when nprobe set more than 1024
- MS-474 - Create index hang if use branch-0.3.1 server config
- MS-510 - unittest out of memory and crashed
- MS-507 - Dataset 10m-512, index type sq8，performance in-normal when set CPU_CACHE to 16 or 64
- MS-543 - SearchTask fail without exception
- MS-582 - grafana displays changes frequently

## Improvement
- MS-327 - Clean code for milvus
- MS-336 - Scheduler interface
- MS-344 - Add TaskTable Test
- MS-345 - Add Node Test
- MS-346 - Add some implementation of scheduler to solve compile error
- MS-348 - Add ResourceFactory Test
- MS-350 - Remove knowhere submodule
- MS-354 - Add task class and interface in scheduler
- MS-355 - Add copy interface in ExcutionEngine
- MS-357 - Add minimum schedule function
- MS-359 - Add cost test in new scheduler
- MS-361 - Add event in resource
- MS-364 - Modify tasktableitem in tasktable
- MS-365 - Use tasktableitemptr instead in event
- MS-366 - Implement TaskTable
- MS-368 - Implement cost.cpp
- MS-371 - Add TaskTableUpdatedEvent
- MS-373 - Add resource test
- MS-374 - Add action definition
- MS-375 - Add Dump implementation for Event
- MS-376 - Add loader and executor enable flag in Resource avoid diskresource execute task
- MS-377 - Improve process thread trigger in ResourceMgr, Scheduler and TaskTable
- MS-378 - Debug and Update normal_test in scheduler unittest
- MS-379 - Add Dump implementation in Resource
- MS-380 - Update resource loader and executor, work util all finished
- MS-383 - Modify condition variable usage in scheduler
- MS-384 - Add global instance of ResourceMgr and Scheduler
- MS-389 - Add clone interface in Task
- MS-390 - Update resource construct function
- MS-391 - Add PushTaskToNeighbourHasExecutor action
- MS-394 - Update scheduler unittest
- MS-400 - Add timestamp record in task state change function
- MS-402 - Add dump implementation for TaskTableItem
- MS-406 - Add table flag for meta
- MS-403 - Add GpuCacheMgr
- MS-404 - Release index after search task done avoid memory increment continues
- MS-405 - Add delete task support
- MS-407 - Reconstruct MetricsCollector
- MS-408 - Add device_id in resource construct function
- MS-409 - Using new scheduler
- MS-413 - Remove thrift dependency
- MS-410 - Add resource config comment
- MS-414 - Add TaskType in Scheduler::Task
- MS-415 - Add command tasktable to dump all tasktables
- MS-418 - Update server_config.template file, set CPU compute only default
- MS-419 - Move index_file_size from IndexParam to TableSchema
- MS-421 - Add TaskLabel in scheduler
- MS-422 - Support DeleteTask in Multi-GpuResource case
- MS-428 - Add PushTaskByDataLocality in scheduler
- MS-440 - Add DumpTaskTables in sdk
- MS-442 - Merge Knowhere
- MS-445 - Rename CopyCompleted to LoadCompleted
- MS-451 - Update server_config.template file, set GPU compute default
- MS-455 - Distribute tasks by minimal cost in scheduler
- MS-460 - Put transport speed as weight when choosing neighbour to execute task
- MS-459 - Add cache for pick function in tasktable
- MS-476 - Improve search performance
- MS-482 - Change search stream transport to unary in grpc
- MS-487 - Define metric type in CreateTable
- MS-488 - Improve code format in scheduler
- MS-495 - cmake: integrated knowhere
- MS-496 - Change the top_k limitation from 1024 to 2048
- MS-502 - Update tasktable_test in scheduler
- MS-504 - Update node_test in scheduler
- MS-505 - Install core unit test and add to coverage
- MS-508 - Update normal_test in scheduler
- MS-532 - Add grpc server unittest
- MS-511 - Update resource_test in scheduler
- MS-517 - Update resource_mgr_test in scheduler
- MS-518 - Add schedinst_test in scheduler
- MS-519 - Add event_test in scheduler
- MS-520 - Update resource_test in scheduler
- MS-524 - Add some unittest in event_test and resource_test
- MS-525 - Disable parallel reduce in SearchTask
- MS-527 - Update scheduler_test and enable it
- MS-528 - Hide some config used future
- MS-530 - Add unittest for SearchTask->Load
- MS-531 - Disable next version code
- MS-533 - Update resource_test to cover dump function
- MS-523 - Config file validation
- MS-539 - Remove old task code
- MS-546 - Add simple mode resource_config
- MS-570 - Add prometheus docker-compose file
- MS-576 - Scheduler refactor
- MS-592 - Change showtables stream transport to unary

## New Feature
- MS-343 - Implement ResourceMgr
- MS-338 - NewAPI: refine code to support CreateIndex
- MS-339 - NewAPI: refine code to support DropIndex
- MS-340 - NewAPI: implement DescribeIndex

## Task
- MS-297 - disable mysql unit test

# Milvus 0.3.1 (2019-07-10)

## Bug

- MS-148 - Disable cleanup if mode is read only
- MS-149 - Fixed searching only one index file issue in distributed mode
- MS-153 - Fix c_str error when connecting to MySQL
- MS-157 - Fix changelog
- MS-190 - Use env variable to switch mem manager and fix cmake
- MS-217 - Fix SQ8 row count bug
- MS-224 - Return AlreadyExist status in MySQLMetaImpl::CreateTable if table already exists
- MS-232 - Add MySQLMetaImpl::UpdateTableFilesToIndex and set maximum_memory to default if config value = 0
- MS-233 - Remove mem manager log
- MS-230 - Change parameter name: Maximum_memory to insert_buffer_size
- MS-234 - Some case cause background merge thread stop
- MS-235 - Some test cases random fail
- MS-236 - Add MySQLMetaImpl::HasNonIndexFiles
- MS-257 - Update bzip2 download url
- MS-288 - Update compile scripts
- MS-330 - Stability test failed caused by server core dumped
- MS-347 - Build index hangs again
- MS-382 - fix MySQLMetaImpl::CleanUpFilesWithTTL unknown column bug

## Improvement
- MS-156 - Add unittest for merge result functions
- MS-152 - Delete assert in MySQLMetaImpl and change MySQLConnectionPool impl
- MS-204 - Support multi db_path
- MS-206 - Support SQ8 index type
- MS-208 - Add buildinde interface for C++ SDK
- MS-212 - Support Inner product metric type
- MS-241 - Build Faiss with MKL if using Intel CPU; else build with OpenBlas
- MS-242 - Clean up cmake and change MAKE_BUILD_ARGS to be user defined variable
- MS-245 - Improve search result transfer performance
- MS-248 - Support AddVector/SearchVector profiling
- MS-256 - Add more cache config
- MS-260 - Refine log
- MS-249 - Check machine hardware during initialize
- MS-261 - Update faiss version to 1.5.3 and add BUILD_FAISS_WITH_MKL as an option
- MS-266 - Improve topk reduce time by using multi-threads
- MS-275 - Avoid sqlite logic error excetion
- MS-278 - add IndexStatsHelper
- MS-313 - add GRPC
- MS-325 - add grpc status return for C++ sdk and modify some format
- MS-278 - Add IndexStatsHelper
- MS-312 - Set openmp thread number by config
- MS-305 - Add CPU core percent metric
- MS-310 - Add milvus CPU utilization ratio and CPU/GPU temperature metrics
- MS-324 - Show error when there is not enough gpu memory to build index
- MS-328 - Check metric type on server start
- MS-332 - Set grpc and thrift server run concurrently
- MS-352 - Add hybrid index

## New Feature
- MS-180 - Add new mem manager
- MS-195 - Add nlist and use_blas_threshold conf
- MS-137 - Integrate knowhere

## Task

- MS-125 - Create 0.3.1 release branch
- MS-306 - Optimize build efficiency

# Milvus 0.3.0 (2019-06-30)

## Bug
- MS-104 - Fix unittest lcov execution error
- MS-102 - Fix build script file condition error
- MS-80 - Fix server hang issue
- MS-89 - Fix compile failed, libgpufaiss.a link missing
- MS-90 - Fix arch match incorrect on ARM
- MS-99 - Fix compilation bug
- MS-110 - Avoid huge file size

## Improvement
- MS-82 - Update server startup welcome message
- MS-83 - Update vecwise to Milvus
- MS-77 - Performance issue of post-search action
- MS-22 - Enhancement for MemVector size control 
- MS-92 - Unify behavior of debug and release build
- MS-98 - Install all unit test to installation directory
- MS-115 - Change is_startup of metric_config switch from true to on
- MS-122 - Archive criteria config 
- MS-124 - HasTable interface
- MS-126 - Add more error code
- MS-128 - Change default db path

## New Feature

- MS-57 - Implement index load/search pipeline
- MS-56 - Add version information when server is started
- MS-64 - Different table can have different index type
- MS-52 - Return search score
- MS-66 - Support time range query
- MS-68 - Remove rocksdb from third-party
- MS-70 - cmake: remove redundant libs in src
- MS-71 - cmake: fix faiss dependency
- MS-72 - cmake: change prometheus source to git
- MS-73 - cmake: delete civetweb
- MS-65 - Implement GetTableRowCount interface
- MS-45 - Implement DeleteTable interface
- MS-75 - cmake: change faiss version to 1.5.2; add CUDA gencode
- MS-81 - fix faiss ptx issue; change cuda gencode
- MS-84 - cmake: add arrow, jemalloc and jsoncons third party; default build option OFF
- MS-85 - add NetIO metric
- MS-96 - add new query interface for specified files
- MS-97 - Add S3 SDK for MinIO Storage
- MS-105 - Add MySQL
- MS-130 - Add prometheus_test
- MS-144 - Add nprobe config
- MS-147 - Enable IVF
- MS-130 - Add prometheus_test

## Task
- MS-74 - Change README.md in cpp
- MS-88 - Add support for arm architecture

# Milvus 0.2.0 (2019-05-31)

## Bug

- MS-32 - Fix thrift error
- MS-34 - Fix prometheus-cpp thirdparty
- MS-67 - Fix license check bug
- MS-76 - Fix pipeline crash bug
- MS-100 - cmake: fix AWS build issue
- MS-101 - change AWS build type to Release

## Improvement

- MS-20 - Clean Code Part 1

## New Feature

- MS-5 - Implement Auto Archive Feature
- MS-6 - Implement SDK interface part 1
- MS-16 - Implement metrics without prometheus
- MS-21 - Implement SDK interface part 2
- MS-26 - cmake. Add thirdparty packages
- MS-31 - cmake: add prometheus
- MS-33 - cmake: add -j4 to make third party packages build faster
- MS-27 - support gpu config and disable license build config in cmake
- MS-47 - Add query vps metrics
- MS-37 - Add query, cache usage, disk write speed and file data size metrics
- MS-30 - Use faiss v1.5.2
- MS-54 - cmake: Change Thrift third party URL to github.com
- MS-69 - prometheus: add all proposed metrics

## Task

- MS-1 - Add CHANGELOG.md
- MS-4 - Refactor the vecwise_engine code structure
- MS-62 - Search range to all if no date specified<|MERGE_RESOLUTION|>--- conflicted
+++ resolved
@@ -31,11 +31,8 @@
 - MS-609 - Update task construct function
 - MS-611 - Add resources validity check in ResourceMgr
 - MS-619 - Add optimizer class in scheduler
-<<<<<<< HEAD
+- MS-614 - Preload table at startup
 - MS-626 - Refactor DataObj to support cache any type data
-=======
-- MS-614 - Preload table at startup
->>>>>>> 3a19979c
 
 ## New Feature
 
