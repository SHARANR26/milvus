--- conflicted
+++ resolved
@@ -21,11 +21,8 @@
 #include "VecIndex.h"
 
 #include <functional>
-<<<<<<< HEAD
-=======
 #include <map>
 #include <memory>
->>>>>>> 3a19979c
 
 namespace milvus {
 namespace engine {
