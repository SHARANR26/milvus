/*******************************************************************************
 * Copyright 上海赜睿信息科技有限公司(Zilliz) - All Rights Reserved
 * Unauthorized copying of this file, via any medium is strictly prohibited.
 * Proprietary and confidential.
 ******************************************************************************/
#include "DBMetaImpl.h"
#include "IDGenerator.h"
#include "Utils.h"
#include "MetaConsts.h"

#include <unistd.h>
#include <sstream>
#include <iostream>
#include <boost/filesystem.hpp>
#include <chrono>
#include <fstream>
#include <sqlite_orm.h>
#include <easylogging++.h>

<<<<<<< HEAD
#include "DBMetaImpl.h"
#include "IDGenerator.h"
#include "Utils.h"
#include "MetaConsts.h"
#include "metrics/Metrics.h"

=======
>>>>>>> 7d853bae
namespace zilliz {
namespace vecwise {
namespace engine {
namespace meta {

using namespace sqlite_orm;

inline auto StoragePrototype(const std::string& path) {
    return make_storage(path,
            make_table("Table",
                      make_column("id", &TableSchema::id, primary_key()),
                      make_column("table_id", &TableSchema::table_id, unique()),
                      make_column("dimension", &TableSchema::dimension),
                      make_column("created_on", &TableSchema::created_on),
                      make_column("files_cnt", &TableSchema::files_cnt, default_value(0))),
            make_table("TableFile",
                      make_column("id", &TableFileSchema::id, primary_key()),
                      make_column("table_id", &TableFileSchema::table_id),
                      make_column("file_id", &TableFileSchema::file_id),
                      make_column("file_type", &TableFileSchema::file_type),
                      make_column("size", &TableFileSchema::size, default_value(0)),
                      make_column("updated_time", &TableFileSchema::updated_time),
                      make_column("created_on", &TableFileSchema::created_on),
                      make_column("date", &TableFileSchema::date))
            );

}

using ConnectorT = decltype(StoragePrototype(""));
static std::unique_ptr<ConnectorT> ConnectorPtr;

std::string DBMetaImpl::GetTablePath(const std::string& table_id) {
    return options_.path + "/tables/" + table_id;
}

std::string DBMetaImpl::GetTableDatePartitionPath(const std::string& table_id, DateT& date) {
    std::stringstream ss;
    ss << GetTablePath(table_id) << "/" << date;
    return ss.str();
}

void DBMetaImpl::GetTableFilePath(TableFileSchema& group_file) {
    if (group_file.date == EmptyDate) {
        group_file.date = Meta::GetDate();
    }
    std::stringstream ss;
    ss << GetTableDatePartitionPath(group_file.table_id, group_file.date)
       << "/" << group_file.file_id;
    group_file.location = ss.str();
}

Status DBMetaImpl::NextTableId(std::string& table_id) {
    std::stringstream ss;
    SimpleIDGenerator g;
    ss << g.GetNextIDNumber();
    table_id = ss.str();
    return Status::OK();
}

Status DBMetaImpl::NextFileId(std::string& file_id) {
    std::stringstream ss;
    SimpleIDGenerator g;
    ss << g.GetNextIDNumber();
    file_id = ss.str();
    return Status::OK();
}

DBMetaImpl::DBMetaImpl(const DBMetaOptions& options_)
    : options_(options_) {
    Initialize();
}

Status DBMetaImpl::Initialize() {
    if (!boost::filesystem::is_directory(options_.path)) {
        auto ret = boost::filesystem::create_directory(options_.path);
        if (!ret) {
            LOG(ERROR) << "Create directory " << options_.path << " Error";
        }
        assert(ret);
    }

    ConnectorPtr = std::make_unique<ConnectorT>(StoragePrototype(options_.path+"/meta.sqlite"));

    ConnectorPtr->sync_schema();
    ConnectorPtr->open_forever(); // thread safe option
    ConnectorPtr->pragma.journal_mode(journal_mode::WAL); // WAL => write ahead log

    CleanUp();

    return Status::OK();
}

// PXU TODO: Temp solution. Will fix later
Status DBMetaImpl::DropPartitionsByDates(const std::string& table_id,
            const DatesT& dates) {
    if (dates.size() == 0) {
        return Status::OK();
    }

    TableSchema table_schema;
    table_schema.table_id = table_id;
    auto status = DescribeTable(table_schema);
    if (!status.ok()) {
        return status;
    }

    auto yesterday = GetDateWithDelta(-1);

    for (auto& date : dates) {
        if (date >= yesterday) {
            return Status::Error("Could not delete partitions with 2 days");
        }
    }

    try {
        ConnectorPtr->update_all(
                    set(
                        c(&TableFileSchema::file_type) = (int)TableFileSchema::TO_DELETE
                    ),
                    where(
                        c(&TableFileSchema::table_id) == table_id and
                        in(&TableFileSchema::date, dates)
                    ));
    } catch (std::exception & e) {
        LOG(DEBUG) << e.what();
        throw e;
    }
    return Status::OK();
}

<<<<<<< HEAD
Status DBMetaImpl::add_group(GroupSchema& group_info) {
    server::Metrics::GetInstance().MetaAccessTotalIncrement();
    if (group_info.group_id == "") {
        NextGroupId(group_info.group_id);
    }
    group_info.files_cnt = 0;
    group_info.id = -1;
    group_info.created_on = utils::GetMicroSecTimeStamp();
    auto start_time = METRICS_NOW_TIME;
=======
Status DBMetaImpl::CreateTable(TableSchema& table_schema) {
    if (table_schema.table_id == "") {
        NextTableId(table_schema.table_id);
    }
    table_schema.files_cnt = 0;
    table_schema.id = -1;
    table_schema.created_on = utils::GetMicroSecTimeStamp();

>>>>>>> 7d853bae
    {
        try {
            auto id = ConnectorPtr->insert(table_schema);
            table_schema.id = id;
        } catch (...) {
            return Status::DBTransactionError("Add Table Error");
        }
    }
    auto end_time = METRICS_NOW_TIME;
    auto total_time = METRICS_MICROSECONDS(start_time,end_time);
    server::Metrics::GetInstance().MetaAccessDurationSecondsHistogramObserve(total_time);

    auto group_path = GetTablePath(table_schema.table_id);

    if (!boost::filesystem::is_directory(group_path)) {
        auto ret = boost::filesystem::create_directories(group_path);
        if (!ret) {
            LOG(ERROR) << "Create directory " << group_path << " Error";
        }
        assert(ret);
    }

    return Status::OK();
}

Status DBMetaImpl::DescribeTable(TableSchema& table_schema) {
    try {
<<<<<<< HEAD
        server::Metrics::GetInstance().MetaAccessTotalIncrement();
        auto start_time = METRICS_NOW_TIME;
        auto groups = ConnectorPtr->select(columns(&GroupSchema::id,
                                                  &GroupSchema::group_id,
                                                  &GroupSchema::files_cnt,
                                                  &GroupSchema::dimension),
                                          where(c(&GroupSchema::group_id) == group_info.group_id));
        auto end_time = METRICS_NOW_TIME;
        auto total_time = METRICS_MICROSECONDS(start_time,end_time);
        server::Metrics::GetInstance().MetaAccessDurationSecondsHistogramObserve(total_time);
=======
        auto groups = ConnectorPtr->select(columns(&TableSchema::id,
                                                  &TableSchema::table_id,
                                                  &TableSchema::files_cnt,
                                                  &TableSchema::dimension),
                                          where(c(&TableSchema::table_id) == table_schema.table_id));
>>>>>>> 7d853bae
        assert(groups.size() <= 1);
        if (groups.size() == 1) {
            table_schema.id = std::get<0>(groups[0]);
            table_schema.files_cnt = std::get<2>(groups[0]);
            table_schema.dimension = std::get<3>(groups[0]);
        } else {
            return Status::NotFound("Table " + table_schema.table_id + " not found");
        }
    } catch (std::exception &e) {
        LOG(DEBUG) << e.what();
        throw e;
    }

    return Status::OK();
}

Status DBMetaImpl::HasTable(const std::string& table_id, bool& has_or_not) {
    try {
<<<<<<< HEAD
        server::Metrics::GetInstance().MetaAccessTotalIncrement();
        auto start_time = METRICS_NOW_TIME;
        auto groups = ConnectorPtr->select(columns(&GroupSchema::id),
                                          where(c(&GroupSchema::group_id) == group_id));
        auto end_time = METRICS_NOW_TIME;
        auto total_time = METRICS_MICROSECONDS(start_time,end_time);
        server::Metrics::GetInstance().MetaAccessDurationSecondsHistogramObserve(total_time);
        assert(groups.size() <= 1);
        if (groups.size() == 1) {
=======
        auto tables = ConnectorPtr->select(columns(&TableSchema::id),
                                          where(c(&TableSchema::table_id) == table_id));
        assert(tables.size() <= 1);
        if (tables.size() == 1) {
>>>>>>> 7d853bae
            has_or_not = true;
        } else {
            has_or_not = false;
        }
    } catch (std::exception &e) {
        LOG(DEBUG) << e.what();
        throw e;
    }
    return Status::OK();
}

Status DBMetaImpl::CreateTableFile(TableFileSchema& file_schema) {
    if (file_schema.date == EmptyDate) {
        file_schema.date = Meta::GetDate();
    }
    TableSchema table_schema;
    table_schema.table_id = file_schema.table_id;
    auto status = DescribeTable(table_schema);
    if (!status.ok()) {
        return status;
    }

    NextFileId(file_schema.file_id);
    file_schema.file_type = TableFileSchema::NEW;
    file_schema.dimension = table_schema.dimension;
    file_schema.size = 0;
    file_schema.created_on = utils::GetMicroSecTimeStamp();
    file_schema.updated_time = file_schema.created_on;
    GetTableFilePath(file_schema);

    {
        try {
<<<<<<< HEAD
            server::Metrics::GetInstance().MetaAccessTotalIncrement();
            auto start_time = METRICS_NOW_TIME;
            auto id = ConnectorPtr->insert(group_file);
            auto end_time = METRICS_NOW_TIME;
            auto total_time = METRICS_MICROSECONDS(start_time,end_time);
            server::Metrics::GetInstance().MetaAccessDurationSecondsHistogramObserve(total_time);
            group_file.id = id;
=======
            auto id = ConnectorPtr->insert(file_schema);
            file_schema.id = id;
>>>>>>> 7d853bae
        } catch (...) {
            return Status::DBTransactionError("Add file Error");
        }
    }

    auto partition_path = GetTableDatePartitionPath(file_schema.table_id, file_schema.date);

    if (!boost::filesystem::is_directory(partition_path)) {
        auto ret = boost::filesystem::create_directory(partition_path);
        if (!ret) {
            LOG(ERROR) << "Create directory " << partition_path << " Error";
        }
        assert(ret);
    }

    return Status::OK();
}

Status DBMetaImpl::FilesToIndex(TableFilesSchema& files) {
    files.clear();

    try {
<<<<<<< HEAD
        server::Metrics::GetInstance().MetaAccessTotalIncrement();
        auto start_time =METRICS_NOW_TIME;
        auto selected = ConnectorPtr->select(columns(&GroupFileSchema::id,
                                                   &GroupFileSchema::group_id,
                                                   &GroupFileSchema::file_id,
                                                   &GroupFileSchema::file_type,
                                                   &GroupFileSchema::size,
                                                   &GroupFileSchema::date),
                                          where(c(&GroupFileSchema::file_type) == (int)GroupFileSchema::TO_INDEX));
        auto end_time = METRICS_NOW_TIME;
        auto total_time = METRICS_MICROSECONDS(start_time,end_time);
        server::Metrics::GetInstance().MetaAccessDurationSecondsHistogramObserve(total_time);
=======
        auto selected = ConnectorPtr->select(columns(&TableFileSchema::id,
                                                   &TableFileSchema::table_id,
                                                   &TableFileSchema::file_id,
                                                   &TableFileSchema::file_type,
                                                   &TableFileSchema::size,
                                                   &TableFileSchema::date),
                                          where(c(&TableFileSchema::file_type) == (int)TableFileSchema::TO_INDEX));
>>>>>>> 7d853bae

        std::map<std::string, TableSchema> groups;
        TableFileSchema table_file;

        for (auto& file : selected) {
            table_file.id = std::get<0>(file);
            table_file.table_id = std::get<1>(file);
            table_file.file_id = std::get<2>(file);
            table_file.file_type = std::get<3>(file);
            table_file.size = std::get<4>(file);
            table_file.date = std::get<5>(file);
            GetTableFilePath(table_file);
            auto groupItr = groups.find(table_file.table_id);
            if (groupItr == groups.end()) {
                TableSchema table_schema;
                table_schema.table_id = table_file.table_id;
                auto status = DescribeTable(table_schema);
                if (!status.ok()) {
                    return status;
                }
                groups[table_file.table_id] = table_schema;
            }
            table_file.dimension = groups[table_file.table_id].dimension;
            files.push_back(table_file);
        }
    } catch (std::exception & e) {
        LOG(DEBUG) << e.what();
        throw e;
    }

    return Status::OK();
}

Status DBMetaImpl::FilesToSearch(const std::string &table_id,
                                   const DatesT& partition,
                                   DatePartionedTableFilesSchema &files) {
    files.clear();
    DatesT today = {Meta::GetDate()};
    const DatesT& dates = (partition.empty() == true) ? today : partition;

    try {
<<<<<<< HEAD
        server::Metrics::GetInstance().MetaAccessTotalIncrement();
        auto start_time = METRICS_NOW_TIME;
        auto selected = ConnectorPtr->select(columns(&GroupFileSchema::id,
                                                     &GroupFileSchema::group_id,
                                                     &GroupFileSchema::file_id,
                                                     &GroupFileSchema::file_type,
                                                     &GroupFileSchema::size,
                                                     &GroupFileSchema::date),
                                             where(c(&GroupFileSchema::group_id) == group_id and
                                                 in(&GroupFileSchema::date, dates) and
                                                 (c(&GroupFileSchema::file_type) == (int) GroupFileSchema::RAW or
                                                     c(&GroupFileSchema::file_type) == (int) GroupFileSchema::TO_INDEX or
                                                     c(&GroupFileSchema::file_type) == (int) GroupFileSchema::INDEX)));
        auto end_time = METRICS_NOW_TIME;
        auto total_time = METRICS_MICROSECONDS(start_time,end_time);
        server::Metrics::GetInstance().MetaAccessDurationSecondsHistogramObserve(total_time);
        GroupSchema group_info;
        group_info.group_id = group_id;
        auto status = get_group_no_lock(group_info);
=======
        auto selected = ConnectorPtr->select(columns(&TableFileSchema::id,
                                                     &TableFileSchema::table_id,
                                                     &TableFileSchema::file_id,
                                                     &TableFileSchema::file_type,
                                                     &TableFileSchema::size,
                                                     &TableFileSchema::date),
                                             where(c(&TableFileSchema::table_id) == table_id and
                                                 in(&TableFileSchema::date, dates) and
                                                 (c(&TableFileSchema::file_type) == (int) TableFileSchema::RAW or
                                                     c(&TableFileSchema::file_type) == (int) TableFileSchema::TO_INDEX or
                                                     c(&TableFileSchema::file_type) == (int) TableFileSchema::INDEX)));

        TableSchema table_schema;
        table_schema.table_id = table_id;
        auto status = DescribeTable(table_schema);
>>>>>>> 7d853bae
        if (!status.ok()) {
            return status;
        }

        TableFileSchema table_file;

        for (auto& file : selected) {
            table_file.id = std::get<0>(file);
            table_file.table_id = std::get<1>(file);
            table_file.file_id = std::get<2>(file);
            table_file.file_type = std::get<3>(file);
            table_file.size = std::get<4>(file);
            table_file.date = std::get<5>(file);
            table_file.dimension = table_schema.dimension;
            GetTableFilePath(table_file);
            auto dateItr = files.find(table_file.date);
            if (dateItr == files.end()) {
                files[table_file.date] = TableFilesSchema();
            }
            files[table_file.date].push_back(table_file);
        }
    } catch (std::exception & e) {
        LOG(DEBUG) << e.what();
        throw e;
    }

    return Status::OK();
}

Status DBMetaImpl::FilesToMerge(const std::string& table_id,
        DatePartionedTableFilesSchema& files) {
    files.clear();

    try {
<<<<<<< HEAD
        server::Metrics::GetInstance().MetaAccessTotalIncrement();
        auto start_time = METRICS_NOW_TIME;
        auto selected = ConnectorPtr->select(columns(&GroupFileSchema::id,
                                                   &GroupFileSchema::group_id,
                                                   &GroupFileSchema::file_id,
                                                   &GroupFileSchema::file_type,
                                                   &GroupFileSchema::size,
                                                   &GroupFileSchema::date),
                                          where(c(&GroupFileSchema::file_type) == (int)GroupFileSchema::RAW and
                                                c(&GroupFileSchema::group_id) == group_id));
        auto end_time = METRICS_NOW_TIME;
        auto total_time = METRICS_MICROSECONDS(start_time,end_time);
        server::Metrics::GetInstance().MetaAccessDurationSecondsHistogramObserve(total_time);
        GroupSchema group_info;
        group_info.group_id = group_id;
        auto status = get_group_no_lock(group_info);
=======
        auto selected = ConnectorPtr->select(columns(&TableFileSchema::id,
                                                   &TableFileSchema::table_id,
                                                   &TableFileSchema::file_id,
                                                   &TableFileSchema::file_type,
                                                   &TableFileSchema::size,
                                                   &TableFileSchema::date),
                                          where(c(&TableFileSchema::file_type) == (int)TableFileSchema::RAW and
                                                c(&TableFileSchema::table_id) == table_id));

        TableSchema table_schema;
        table_schema.table_id = table_id;
        auto status = DescribeTable(table_schema);
>>>>>>> 7d853bae
        if (!status.ok()) {
            return status;
        }

        TableFileSchema table_file;
        for (auto& file : selected) {
            table_file.id = std::get<0>(file);
            table_file.table_id = std::get<1>(file);
            table_file.file_id = std::get<2>(file);
            table_file.file_type = std::get<3>(file);
            table_file.size = std::get<4>(file);
            table_file.date = std::get<5>(file);
            table_file.dimension = table_schema.dimension;
            GetTableFilePath(table_file);
            auto dateItr = files.find(table_file.date);
            if (dateItr == files.end()) {
                files[table_file.date] = TableFilesSchema();
            }
            files[table_file.date].push_back(table_file);
        }
    } catch (std::exception & e) {
        LOG(DEBUG) << e.what();
        throw e;
    }

    return Status::OK();
}

Status DBMetaImpl::GetTableFile(TableFileSchema& file_schema) {

    try {
        auto files = ConnectorPtr->select(columns(&TableFileSchema::id,
                                                   &TableFileSchema::table_id,
                                                   &TableFileSchema::file_id,
                                                   &TableFileSchema::file_type,
                                                   &TableFileSchema::size,
                                                   &TableFileSchema::date),
                                          where(c(&TableFileSchema::file_id) == file_schema.file_id and
                                                c(&TableFileSchema::table_id) == file_schema.table_id
                                          ));
        assert(files.size() <= 1);
        if (files.size() == 1) {
            file_schema.id = std::get<0>(files[0]);
            file_schema.table_id = std::get<1>(files[0]);
            file_schema.file_id = std::get<2>(files[0]);
            file_schema.file_type = std::get<3>(files[0]);
            file_schema.size = std::get<4>(files[0]);
            file_schema.date = std::get<5>(files[0]);
        } else {
            return Status::NotFound("Table:" + file_schema.table_id +
                    " File:" + file_schema.file_id + " not found");
        }
    } catch (std::exception &e) {
        LOG(DEBUG) << e.what();
        throw e;
    }

    return Status::OK();
}

// PXU TODO: Support Swap
Status DBMetaImpl::Archive() {
    auto& criterias = options_.archive_conf.GetCriterias();
    if (criterias.size() == 0) {
        return Status::OK();
    }

    for (auto kv : criterias) {
        auto& criteria = kv.first;
        auto& limit = kv.second;
        if (criteria == "days") {
            long usecs = limit * D_SEC * US_PS;
            long now = utils::GetMicroSecTimeStamp();
            try
            {
                ConnectorPtr->update_all(
                        set(
                            c(&TableFileSchema::file_type) = (int)TableFileSchema::TO_DELETE
                           ),
                        where(
                            c(&TableFileSchema::created_on) < (long)(now - usecs) and
                            c(&TableFileSchema::file_type) != (int)TableFileSchema::TO_DELETE
                            ));
            } catch (std::exception & e) {
                LOG(DEBUG) << e.what();
                throw e;
            }
        }
        if (criteria == "disk") {
            long sum = 0;
            Size(sum);

            auto to_delete = (sum - limit*G);
            DiscardFiles(to_delete);
        }
    }

    return Status::OK();
}

Status DBMetaImpl::Size(long& result) {
    result = 0;
    try {
        auto selected = ConnectorPtr->select(columns(sum(&TableFileSchema::size)),
                where(
                    c(&TableFileSchema::file_type) != (int)TableFileSchema::TO_DELETE
                    ));

        for (auto& sub_query : selected) {
            if(!std::get<0>(sub_query)) {
                continue;
            }
            result += (long)(*std::get<0>(sub_query));
        }
    } catch (std::exception & e) {
        LOG(DEBUG) << e.what();
        throw e;
    }

    return Status::OK();
}

Status DBMetaImpl::DiscardFiles(long to_discard_size) {
    LOG(DEBUG) << "About to discard size=" << to_discard_size;
    if (to_discard_size <= 0) {
        return Status::OK();
    }
    try {
        auto selected = ConnectorPtr->select(columns(&TableFileSchema::id,
                    &TableFileSchema::size),
                where(c(&TableFileSchema::file_type) != (int)TableFileSchema::TO_DELETE),
                order_by(&TableFileSchema::id),
                limit(10));

        std::vector<int> ids;
        TableFileSchema table_file;

        for (auto& file : selected) {
            if (to_discard_size <= 0) break;
            table_file.id = std::get<0>(file);
            table_file.size = std::get<1>(file);
            ids.push_back(table_file.id);
            LOG(DEBUG) << "Discard table_file.id=" << table_file.file_id << " table_file.size=" << table_file.size;
            to_discard_size -= table_file.size;
        }

        if (ids.size() == 0) {
            return Status::OK();
        }

        ConnectorPtr->update_all(
                    set(
                        c(&TableFileSchema::file_type) = (int)TableFileSchema::TO_DELETE
                    ),
                    where(
                        in(&TableFileSchema::id, ids)
                    ));

    } catch (std::exception & e) {
        LOG(DEBUG) << e.what();
        throw e;
    }


    return DiscardFiles(to_discard_size);
}

Status DBMetaImpl::UpdateTableFile(TableFileSchema& file_schema) {
    file_schema.updated_time = utils::GetMicroSecTimeStamp();
    try {
<<<<<<< HEAD
        server::Metrics::GetInstance().MetaAccessTotalIncrement();
        auto start_time = METRICS_NOW_TIME;
        ConnectorPtr->update(group_file);
        auto end_time = METRICS_NOW_TIME;
        auto total_time = METRICS_MICROSECONDS(start_time,end_time);
        server::Metrics::GetInstance().MetaAccessDurationSecondsHistogramObserve(total_time);
=======
        ConnectorPtr->update(file_schema);
>>>>>>> 7d853bae
    } catch (std::exception & e) {
        LOG(DEBUG) << e.what();
        LOG(DEBUG) << "table_id= " << file_schema.table_id << " file_id=" << file_schema.file_id;
        throw e;
    }
    return Status::OK();
}

Status DBMetaImpl::UpdateTableFiles(TableFilesSchema& files) {
    try {
        server::Metrics::GetInstance().MetaAccessTotalIncrement();
        auto start_time = METRICS_NOW_TIME;
        auto commited = ConnectorPtr->transaction([&] () mutable {
            for (auto& file : files) {
                file.updated_time = utils::GetMicroSecTimeStamp();
                ConnectorPtr->update(file);
            }
            auto end_time = METRICS_NOW_TIME;
            auto total_time = METRICS_MICROSECONDS(start_time,end_time);
            server::Metrics::GetInstance().MetaAccessDurationSecondsHistogramObserve(total_time);
            return true;
        });
        if (!commited) {
            return Status::DBTransactionError("Update files Error");
        }
    } catch (std::exception & e) {
        LOG(DEBUG) << e.what();
        throw e;
    }
    return Status::OK();
}

Status DBMetaImpl::CleanUpFilesWithTTL(uint16_t seconds) {
    auto now = utils::GetMicroSecTimeStamp();
    try {
        auto selected = ConnectorPtr->select(columns(&TableFileSchema::id,
                                                   &TableFileSchema::table_id,
                                                   &TableFileSchema::file_id,
                                                   &TableFileSchema::file_type,
                                                   &TableFileSchema::size,
                                                   &TableFileSchema::date),
                                          where(c(&TableFileSchema::file_type) == (int)TableFileSchema::TO_DELETE and
                                                c(&TableFileSchema::updated_time) > now - seconds*US_PS));

        TableFilesSchema updated;
        TableFileSchema table_file;

        for (auto& file : selected) {
            table_file.id = std::get<0>(file);
            table_file.table_id = std::get<1>(file);
            table_file.file_id = std::get<2>(file);
            table_file.file_type = std::get<3>(file);
            table_file.size = std::get<4>(file);
            table_file.date = std::get<5>(file);
            GetTableFilePath(table_file);
            if (table_file.file_type == TableFileSchema::TO_DELETE) {
                boost::filesystem::remove(table_file.location);
            }
            ConnectorPtr->remove<TableFileSchema>(table_file.id);
            /* LOG(DEBUG) << "Removing deleted id=" << table_file.id << " location=" << table_file.location << std::endl; */
        }
    } catch (std::exception & e) {
        LOG(DEBUG) << e.what();
        throw e;
    }

    return Status::OK();
}

Status DBMetaImpl::CleanUp() {
    try {
        auto selected = ConnectorPtr->select(columns(&TableFileSchema::id,
                                                   &TableFileSchema::table_id,
                                                   &TableFileSchema::file_id,
                                                   &TableFileSchema::file_type,
                                                   &TableFileSchema::size,
                                                   &TableFileSchema::date),
                                          where(c(&TableFileSchema::file_type) == (int)TableFileSchema::TO_DELETE or
                                                c(&TableFileSchema::file_type) == (int)TableFileSchema::NEW));

        TableFilesSchema updated;
        TableFileSchema table_file;

        for (auto& file : selected) {
            table_file.id = std::get<0>(file);
            table_file.table_id = std::get<1>(file);
            table_file.file_id = std::get<2>(file);
            table_file.file_type = std::get<3>(file);
            table_file.size = std::get<4>(file);
            table_file.date = std::get<5>(file);
            GetTableFilePath(table_file);
            if (table_file.file_type == TableFileSchema::TO_DELETE) {
                boost::filesystem::remove(table_file.location);
            }
            ConnectorPtr->remove<TableFileSchema>(table_file.id);
            /* LOG(DEBUG) << "Removing id=" << table_file.id << " location=" << table_file.location << std::endl; */
        }
    } catch (std::exception & e) {
        LOG(DEBUG) << e.what();
        throw e;
    }

    return Status::OK();
}

Status DBMetaImpl::Count(const std::string& table_id, long& result) {

    try {
<<<<<<< HEAD
        server::Metrics::GetInstance().MetaAccessTotalIncrement();
        auto start_time = METRICS_NOW_TIME;
        auto selected = ConnectorPtr->select(columns(&GroupFileSchema::size,
                                                   &GroupFileSchema::date),
                                          where((c(&GroupFileSchema::file_type) == (int)GroupFileSchema::RAW or
                                                 c(&GroupFileSchema::file_type) == (int)GroupFileSchema::TO_INDEX or
                                                 c(&GroupFileSchema::file_type) == (int)GroupFileSchema::INDEX) and
                                                c(&GroupFileSchema::group_id) == group_id));
        auto end_time = METRICS_NOW_TIME;
        auto total_time = METRICS_MICROSECONDS(start_time,end_time);
        server::Metrics::GetInstance().MetaAccessDurationSecondsHistogramObserve(total_time);
        GroupSchema group_info;
        group_info.group_id = group_id;
        auto status = get_group_no_lock(group_info);
=======
        auto selected = ConnectorPtr->select(columns(&TableFileSchema::size,
                                                   &TableFileSchema::date),
                                          where((c(&TableFileSchema::file_type) == (int)TableFileSchema::RAW or
                                                 c(&TableFileSchema::file_type) == (int)TableFileSchema::TO_INDEX or
                                                 c(&TableFileSchema::file_type) == (int)TableFileSchema::INDEX) and
                                                c(&TableFileSchema::table_id) == table_id));

        TableSchema table_schema;
        table_schema.table_id = table_id;
        auto status = DescribeTable(table_schema);
>>>>>>> 7d853bae
        if (!status.ok()) {
            return status;
        }

        result = 0;
        for (auto& file : selected) {
            result += std::get<0>(file);
        }

        result /= table_schema.dimension;

    } catch (std::exception & e) {
        LOG(DEBUG) << e.what();
        throw e;
    }
    return Status::OK();
}

Status DBMetaImpl::DropAll() {
    if (boost::filesystem::is_directory(options_.path)) {
        boost::filesystem::remove_all(options_.path);
    }
    return Status::OK();
}

DBMetaImpl::~DBMetaImpl() {
    CleanUp();
}

} // namespace meta
} // namespace engine
} // namespace vecwise
} // namespace zilliz<|MERGE_RESOLUTION|>--- conflicted
+++ resolved
@@ -7,6 +7,7 @@
 #include "IDGenerator.h"
 #include "Utils.h"
 #include "MetaConsts.h"
+#include "metrics/Metrics.h"
 
 #include <unistd.h>
 #include <sstream>
@@ -17,15 +18,7 @@
 #include <sqlite_orm.h>
 #include <easylogging++.h>
 
-<<<<<<< HEAD
-#include "DBMetaImpl.h"
-#include "IDGenerator.h"
-#include "Utils.h"
-#include "MetaConsts.h"
-#include "metrics/Metrics.h"
-
-=======
->>>>>>> 7d853bae
+
 namespace zilliz {
 namespace vecwise {
 namespace engine {
@@ -33,41 +26,41 @@
 
 using namespace sqlite_orm;
 
-inline auto StoragePrototype(const std::string& path) {
+inline auto StoragePrototype(const std::string &path) {
     return make_storage(path,
-            make_table("Table",
-                      make_column("id", &TableSchema::id, primary_key()),
-                      make_column("table_id", &TableSchema::table_id, unique()),
-                      make_column("dimension", &TableSchema::dimension),
-                      make_column("created_on", &TableSchema::created_on),
-                      make_column("files_cnt", &TableSchema::files_cnt, default_value(0))),
-            make_table("TableFile",
-                      make_column("id", &TableFileSchema::id, primary_key()),
-                      make_column("table_id", &TableFileSchema::table_id),
-                      make_column("file_id", &TableFileSchema::file_id),
-                      make_column("file_type", &TableFileSchema::file_type),
-                      make_column("size", &TableFileSchema::size, default_value(0)),
-                      make_column("updated_time", &TableFileSchema::updated_time),
-                      make_column("created_on", &TableFileSchema::created_on),
-                      make_column("date", &TableFileSchema::date))
-            );
+                        make_table("Table",
+                                   make_column("id", &TableSchema::id, primary_key()),
+                                   make_column("table_id", &TableSchema::table_id, unique()),
+                                   make_column("dimension", &TableSchema::dimension),
+                                   make_column("created_on", &TableSchema::created_on),
+                                   make_column("files_cnt", &TableSchema::files_cnt, default_value(0))),
+                        make_table("TableFile",
+                                   make_column("id", &TableFileSchema::id, primary_key()),
+                                   make_column("table_id", &TableFileSchema::table_id),
+                                   make_column("file_id", &TableFileSchema::file_id),
+                                   make_column("file_type", &TableFileSchema::file_type),
+                                   make_column("size", &TableFileSchema::size, default_value(0)),
+                                   make_column("updated_time", &TableFileSchema::updated_time),
+                                   make_column("created_on", &TableFileSchema::created_on),
+                                   make_column("date", &TableFileSchema::date))
+    );
 
 }
 
 using ConnectorT = decltype(StoragePrototype(""));
 static std::unique_ptr<ConnectorT> ConnectorPtr;
 
-std::string DBMetaImpl::GetTablePath(const std::string& table_id) {
+std::string DBMetaImpl::GetTablePath(const std::string &table_id) {
     return options_.path + "/tables/" + table_id;
 }
 
-std::string DBMetaImpl::GetTableDatePartitionPath(const std::string& table_id, DateT& date) {
+std::string DBMetaImpl::GetTableDatePartitionPath(const std::string &table_id, DateT &date) {
     std::stringstream ss;
     ss << GetTablePath(table_id) << "/" << date;
     return ss.str();
 }
 
-void DBMetaImpl::GetTableFilePath(TableFileSchema& group_file) {
+void DBMetaImpl::GetTableFilePath(TableFileSchema &group_file) {
     if (group_file.date == EmptyDate) {
         group_file.date = Meta::GetDate();
     }
@@ -77,7 +70,7 @@
     group_file.location = ss.str();
 }
 
-Status DBMetaImpl::NextTableId(std::string& table_id) {
+Status DBMetaImpl::NextTableId(std::string &table_id) {
     std::stringstream ss;
     SimpleIDGenerator g;
     ss << g.GetNextIDNumber();
@@ -85,7 +78,7 @@
     return Status::OK();
 }
 
-Status DBMetaImpl::NextFileId(std::string& file_id) {
+Status DBMetaImpl::NextFileId(std::string &file_id) {
     std::stringstream ss;
     SimpleIDGenerator g;
     ss << g.GetNextIDNumber();
@@ -93,7 +86,7 @@
     return Status::OK();
 }
 
-DBMetaImpl::DBMetaImpl(const DBMetaOptions& options_)
+DBMetaImpl::DBMetaImpl(const DBMetaOptions &options_)
     : options_(options_) {
     Initialize();
 }
@@ -107,7 +100,7 @@
         assert(ret);
     }
 
-    ConnectorPtr = std::make_unique<ConnectorT>(StoragePrototype(options_.path+"/meta.sqlite"));
+    ConnectorPtr = std::make_unique<ConnectorT>(StoragePrototype(options_.path + "/meta.sqlite"));
 
     ConnectorPtr->sync_schema();
     ConnectorPtr->open_forever(); // thread safe option
@@ -119,8 +112,8 @@
 }
 
 // PXU TODO: Temp solution. Will fix later
-Status DBMetaImpl::DropPartitionsByDates(const std::string& table_id,
-            const DatesT& dates) {
+Status DBMetaImpl::DropPartitionsByDates(const std::string &table_id,
+                                         const DatesT &dates) {
     if (dates.size() == 0) {
         return Status::OK();
     }
@@ -134,7 +127,7 @@
 
     auto yesterday = GetDateWithDelta(-1);
 
-    for (auto& date : dates) {
+    for (auto &date : dates) {
         if (date >= yesterday) {
             return Status::Error("Could not delete partitions with 2 days");
         }
@@ -142,40 +135,29 @@
 
     try {
         ConnectorPtr->update_all(
-                    set(
-                        c(&TableFileSchema::file_type) = (int)TableFileSchema::TO_DELETE
-                    ),
-                    where(
-                        c(&TableFileSchema::table_id) == table_id and
-                        in(&TableFileSchema::date, dates)
-                    ));
-    } catch (std::exception & e) {
-        LOG(DEBUG) << e.what();
-        throw e;
-    }
-    return Status::OK();
-}
-
-<<<<<<< HEAD
-Status DBMetaImpl::add_group(GroupSchema& group_info) {
+            set(
+                c(&TableFileSchema::file_type) = (int) TableFileSchema::TO_DELETE
+            ),
+            where(
+                c(&TableFileSchema::table_id) == table_id and
+                    in(&TableFileSchema::date, dates)
+            ));
+    } catch (std::exception &e) {
+        LOG(DEBUG) << e.what();
+        throw e;
+    }
+    return Status::OK();
+}
+
+Status DBMetaImpl::CreateTable(TableSchema &table_schema) {
     server::Metrics::GetInstance().MetaAccessTotalIncrement();
-    if (group_info.group_id == "") {
-        NextGroupId(group_info.group_id);
-    }
-    group_info.files_cnt = 0;
-    group_info.id = -1;
-    group_info.created_on = utils::GetMicroSecTimeStamp();
-    auto start_time = METRICS_NOW_TIME;
-=======
-Status DBMetaImpl::CreateTable(TableSchema& table_schema) {
     if (table_schema.table_id == "") {
         NextTableId(table_schema.table_id);
     }
     table_schema.files_cnt = 0;
     table_schema.id = -1;
     table_schema.created_on = utils::GetMicroSecTimeStamp();
-
->>>>>>> 7d853bae
+    auto start_time = METRICS_NOW_TIME;
     {
         try {
             auto id = ConnectorPtr->insert(table_schema);
@@ -185,7 +167,7 @@
         }
     }
     auto end_time = METRICS_NOW_TIME;
-    auto total_time = METRICS_MICROSECONDS(start_time,end_time);
+    auto total_time = METRICS_MICROSECONDS(start_time, end_time);
     server::Metrics::GetInstance().MetaAccessDurationSecondsHistogramObserve(total_time);
 
     auto group_path = GetTablePath(table_schema.table_id);
@@ -201,26 +183,18 @@
     return Status::OK();
 }
 
-Status DBMetaImpl::DescribeTable(TableSchema& table_schema) {
-    try {
-<<<<<<< HEAD
+Status DBMetaImpl::DescribeTable(TableSchema &table_schema) {
+    try {
         server::Metrics::GetInstance().MetaAccessTotalIncrement();
         auto start_time = METRICS_NOW_TIME;
-        auto groups = ConnectorPtr->select(columns(&GroupSchema::id,
-                                                  &GroupSchema::group_id,
-                                                  &GroupSchema::files_cnt,
-                                                  &GroupSchema::dimension),
-                                          where(c(&GroupSchema::group_id) == group_info.group_id));
+        auto groups = ConnectorPtr->select(columns(&TableSchema::id,
+                                                   &TableSchema::table_id,
+                                                   &TableSchema::files_cnt,
+                                                   &TableSchema::dimension),
+                                           where(c(&TableSchema::table_id) == table_schema.table_id));
         auto end_time = METRICS_NOW_TIME;
-        auto total_time = METRICS_MICROSECONDS(start_time,end_time);
+        auto total_time = METRICS_MICROSECONDS(start_time, end_time);
         server::Metrics::GetInstance().MetaAccessDurationSecondsHistogramObserve(total_time);
-=======
-        auto groups = ConnectorPtr->select(columns(&TableSchema::id,
-                                                  &TableSchema::table_id,
-                                                  &TableSchema::files_cnt,
-                                                  &TableSchema::dimension),
-                                          where(c(&TableSchema::table_id) == table_schema.table_id));
->>>>>>> 7d853bae
         assert(groups.size() <= 1);
         if (groups.size() == 1) {
             table_schema.id = std::get<0>(groups[0]);
@@ -237,24 +211,18 @@
     return Status::OK();
 }
 
-Status DBMetaImpl::HasTable(const std::string& table_id, bool& has_or_not) {
-    try {
-<<<<<<< HEAD
+Status DBMetaImpl::HasTable(const std::string &table_id, bool &has_or_not) {
+    try {
         server::Metrics::GetInstance().MetaAccessTotalIncrement();
         auto start_time = METRICS_NOW_TIME;
-        auto groups = ConnectorPtr->select(columns(&GroupSchema::id),
-                                          where(c(&GroupSchema::group_id) == group_id));
+
+        auto tables = ConnectorPtr->select(columns(&TableSchema::id),
+                                           where(c(&TableSchema::table_id) == table_id));
         auto end_time = METRICS_NOW_TIME;
-        auto total_time = METRICS_MICROSECONDS(start_time,end_time);
+        auto total_time = METRICS_MICROSECONDS(start_time, end_time);
         server::Metrics::GetInstance().MetaAccessDurationSecondsHistogramObserve(total_time);
-        assert(groups.size() <= 1);
-        if (groups.size() == 1) {
-=======
-        auto tables = ConnectorPtr->select(columns(&TableSchema::id),
-                                          where(c(&TableSchema::table_id) == table_id));
         assert(tables.size() <= 1);
         if (tables.size() == 1) {
->>>>>>> 7d853bae
             has_or_not = true;
         } else {
             has_or_not = false;
@@ -266,7 +234,7 @@
     return Status::OK();
 }
 
-Status DBMetaImpl::CreateTableFile(TableFileSchema& file_schema) {
+Status DBMetaImpl::CreateTableFile(TableFileSchema &file_schema) {
     if (file_schema.date == EmptyDate) {
         file_schema.date = Meta::GetDate();
     }
@@ -287,18 +255,13 @@
 
     {
         try {
-<<<<<<< HEAD
             server::Metrics::GetInstance().MetaAccessTotalIncrement();
             auto start_time = METRICS_NOW_TIME;
-            auto id = ConnectorPtr->insert(group_file);
-            auto end_time = METRICS_NOW_TIME;
-            auto total_time = METRICS_MICROSECONDS(start_time,end_time);
-            server::Metrics::GetInstance().MetaAccessDurationSecondsHistogramObserve(total_time);
-            group_file.id = id;
-=======
             auto id = ConnectorPtr->insert(file_schema);
             file_schema.id = id;
->>>>>>> 7d853bae
+            auto end_time = METRICS_NOW_TIME;
+            auto total_time = METRICS_MICROSECONDS(start_time, end_time);
+            server::Metrics::GetInstance().MetaAccessDurationSecondsHistogramObserve(total_time);
         } catch (...) {
             return Status::DBTransactionError("Add file Error");
         }
@@ -317,37 +280,28 @@
     return Status::OK();
 }
 
-Status DBMetaImpl::FilesToIndex(TableFilesSchema& files) {
+Status DBMetaImpl::FilesToIndex(TableFilesSchema &files) {
     files.clear();
 
     try {
-<<<<<<< HEAD
         server::Metrics::GetInstance().MetaAccessTotalIncrement();
-        auto start_time =METRICS_NOW_TIME;
-        auto selected = ConnectorPtr->select(columns(&GroupFileSchema::id,
-                                                   &GroupFileSchema::group_id,
-                                                   &GroupFileSchema::file_id,
-                                                   &GroupFileSchema::file_type,
-                                                   &GroupFileSchema::size,
-                                                   &GroupFileSchema::date),
-                                          where(c(&GroupFileSchema::file_type) == (int)GroupFileSchema::TO_INDEX));
+        auto start_time = METRICS_NOW_TIME;
+        auto selected = ConnectorPtr->select(columns(&TableFileSchema::id,
+                                                     &TableFileSchema::table_id,
+                                                     &TableFileSchema::file_id,
+                                                     &TableFileSchema::file_type,
+                                                     &TableFileSchema::size,
+                                                     &TableFileSchema::date),
+                                             where(c(&TableFileSchema::file_type)
+                                                       == (int) TableFileSchema::TO_INDEX));
         auto end_time = METRICS_NOW_TIME;
-        auto total_time = METRICS_MICROSECONDS(start_time,end_time);
+        auto total_time = METRICS_MICROSECONDS(start_time, end_time);
         server::Metrics::GetInstance().MetaAccessDurationSecondsHistogramObserve(total_time);
-=======
-        auto selected = ConnectorPtr->select(columns(&TableFileSchema::id,
-                                                   &TableFileSchema::table_id,
-                                                   &TableFileSchema::file_id,
-                                                   &TableFileSchema::file_type,
-                                                   &TableFileSchema::size,
-                                                   &TableFileSchema::date),
-                                          where(c(&TableFileSchema::file_type) == (int)TableFileSchema::TO_INDEX));
->>>>>>> 7d853bae
 
         std::map<std::string, TableSchema> groups;
         TableFileSchema table_file;
 
-        for (auto& file : selected) {
+        for (auto &file : selected) {
             table_file.id = std::get<0>(file);
             table_file.table_id = std::get<1>(file);
             table_file.file_id = std::get<2>(file);
@@ -368,7 +322,7 @@
             table_file.dimension = groups[table_file.table_id].dimension;
             files.push_back(table_file);
         }
-    } catch (std::exception & e) {
+    } catch (std::exception &e) {
         LOG(DEBUG) << e.what();
         throw e;
     }
@@ -377,34 +331,15 @@
 }
 
 Status DBMetaImpl::FilesToSearch(const std::string &table_id,
-                                   const DatesT& partition,
-                                   DatePartionedTableFilesSchema &files) {
+                                 const DatesT &partition,
+                                 DatePartionedTableFilesSchema &files) {
     files.clear();
     DatesT today = {Meta::GetDate()};
-    const DatesT& dates = (partition.empty() == true) ? today : partition;
-
-    try {
-<<<<<<< HEAD
+    const DatesT &dates = (partition.empty() == true) ? today : partition;
+
+    try {
         server::Metrics::GetInstance().MetaAccessTotalIncrement();
         auto start_time = METRICS_NOW_TIME;
-        auto selected = ConnectorPtr->select(columns(&GroupFileSchema::id,
-                                                     &GroupFileSchema::group_id,
-                                                     &GroupFileSchema::file_id,
-                                                     &GroupFileSchema::file_type,
-                                                     &GroupFileSchema::size,
-                                                     &GroupFileSchema::date),
-                                             where(c(&GroupFileSchema::group_id) == group_id and
-                                                 in(&GroupFileSchema::date, dates) and
-                                                 (c(&GroupFileSchema::file_type) == (int) GroupFileSchema::RAW or
-                                                     c(&GroupFileSchema::file_type) == (int) GroupFileSchema::TO_INDEX or
-                                                     c(&GroupFileSchema::file_type) == (int) GroupFileSchema::INDEX)));
-        auto end_time = METRICS_NOW_TIME;
-        auto total_time = METRICS_MICROSECONDS(start_time,end_time);
-        server::Metrics::GetInstance().MetaAccessDurationSecondsHistogramObserve(total_time);
-        GroupSchema group_info;
-        group_info.group_id = group_id;
-        auto status = get_group_no_lock(group_info);
-=======
         auto selected = ConnectorPtr->select(columns(&TableFileSchema::id,
                                                      &TableFileSchema::table_id,
                                                      &TableFileSchema::file_id,
@@ -414,20 +349,23 @@
                                              where(c(&TableFileSchema::table_id) == table_id and
                                                  in(&TableFileSchema::date, dates) and
                                                  (c(&TableFileSchema::file_type) == (int) TableFileSchema::RAW or
-                                                     c(&TableFileSchema::file_type) == (int) TableFileSchema::TO_INDEX or
-                                                     c(&TableFileSchema::file_type) == (int) TableFileSchema::INDEX)));
-
+                                                     c(&TableFileSchema::file_type)
+                                                         == (int) TableFileSchema::TO_INDEX or
+                                                     c(&TableFileSchema::file_type)
+                                                         == (int) TableFileSchema::INDEX)));
+        auto end_time = METRICS_NOW_TIME;
+        auto total_time = METRICS_MICROSECONDS(start_time, end_time);
+        server::Metrics::GetInstance().MetaAccessDurationSecondsHistogramObserve(total_time);
         TableSchema table_schema;
         table_schema.table_id = table_id;
         auto status = DescribeTable(table_schema);
->>>>>>> 7d853bae
         if (!status.ok()) {
             return status;
         }
 
         TableFileSchema table_file;
 
-        for (auto& file : selected) {
+        for (auto &file : selected) {
             table_file.id = std::get<0>(file);
             table_file.table_id = std::get<1>(file);
             table_file.file_id = std::get<2>(file);
@@ -442,56 +380,42 @@
             }
             files[table_file.date].push_back(table_file);
         }
-    } catch (std::exception & e) {
-        LOG(DEBUG) << e.what();
-        throw e;
-    }
-
-    return Status::OK();
-}
-
-Status DBMetaImpl::FilesToMerge(const std::string& table_id,
-        DatePartionedTableFilesSchema& files) {
+    } catch (std::exception &e) {
+        LOG(DEBUG) << e.what();
+        throw e;
+    }
+
+    return Status::OK();
+}
+
+Status DBMetaImpl::FilesToMerge(const std::string &table_id,
+                                DatePartionedTableFilesSchema &files) {
     files.clear();
 
     try {
-<<<<<<< HEAD
         server::Metrics::GetInstance().MetaAccessTotalIncrement();
         auto start_time = METRICS_NOW_TIME;
-        auto selected = ConnectorPtr->select(columns(&GroupFileSchema::id,
-                                                   &GroupFileSchema::group_id,
-                                                   &GroupFileSchema::file_id,
-                                                   &GroupFileSchema::file_type,
-                                                   &GroupFileSchema::size,
-                                                   &GroupFileSchema::date),
-                                          where(c(&GroupFileSchema::file_type) == (int)GroupFileSchema::RAW and
-                                                c(&GroupFileSchema::group_id) == group_id));
+        auto selected = ConnectorPtr->select(columns(&TableFileSchema::id,
+                                                     &TableFileSchema::table_id,
+                                                     &TableFileSchema::file_id,
+                                                     &TableFileSchema::file_type,
+                                                     &TableFileSchema::size,
+                                                     &TableFileSchema::date),
+                                             where(c(&TableFileSchema::file_type) == (int) TableFileSchema::RAW and
+                                                 c(&TableFileSchema::table_id) == table_id));
         auto end_time = METRICS_NOW_TIME;
-        auto total_time = METRICS_MICROSECONDS(start_time,end_time);
+        auto total_time = METRICS_MICROSECONDS(start_time, end_time);
         server::Metrics::GetInstance().MetaAccessDurationSecondsHistogramObserve(total_time);
-        GroupSchema group_info;
-        group_info.group_id = group_id;
-        auto status = get_group_no_lock(group_info);
-=======
-        auto selected = ConnectorPtr->select(columns(&TableFileSchema::id,
-                                                   &TableFileSchema::table_id,
-                                                   &TableFileSchema::file_id,
-                                                   &TableFileSchema::file_type,
-                                                   &TableFileSchema::size,
-                                                   &TableFileSchema::date),
-                                          where(c(&TableFileSchema::file_type) == (int)TableFileSchema::RAW and
-                                                c(&TableFileSchema::table_id) == table_id));
-
         TableSchema table_schema;
         table_schema.table_id = table_id;
         auto status = DescribeTable(table_schema);
->>>>>>> 7d853bae
+
         if (!status.ok()) {
             return status;
         }
 
         TableFileSchema table_file;
-        for (auto& file : selected) {
+        for (auto &file : selected) {
             table_file.id = std::get<0>(file);
             table_file.table_id = std::get<1>(file);
             table_file.file_id = std::get<2>(file);
@@ -506,25 +430,25 @@
             }
             files[table_file.date].push_back(table_file);
         }
-    } catch (std::exception & e) {
-        LOG(DEBUG) << e.what();
-        throw e;
-    }
-
-    return Status::OK();
-}
-
-Status DBMetaImpl::GetTableFile(TableFileSchema& file_schema) {
+    } catch (std::exception &e) {
+        LOG(DEBUG) << e.what();
+        throw e;
+    }
+
+    return Status::OK();
+}
+
+Status DBMetaImpl::GetTableFile(TableFileSchema &file_schema) {
 
     try {
         auto files = ConnectorPtr->select(columns(&TableFileSchema::id,
-                                                   &TableFileSchema::table_id,
-                                                   &TableFileSchema::file_id,
-                                                   &TableFileSchema::file_type,
-                                                   &TableFileSchema::size,
-                                                   &TableFileSchema::date),
+                                                  &TableFileSchema::table_id,
+                                                  &TableFileSchema::file_id,
+                                                  &TableFileSchema::file_type,
+                                                  &TableFileSchema::size,
+                                                  &TableFileSchema::date),
                                           where(c(&TableFileSchema::file_id) == file_schema.file_id and
-                                                c(&TableFileSchema::table_id) == file_schema.table_id
+                                              c(&TableFileSchema::table_id) == file_schema.table_id
                                           ));
         assert(files.size() <= 1);
         if (files.size() == 1) {
@@ -536,7 +460,7 @@
             file_schema.date = std::get<5>(files[0]);
         } else {
             return Status::NotFound("Table:" + file_schema.table_id +
-                    " File:" + file_schema.file_id + " not found");
+                " File:" + file_schema.file_id + " not found");
         }
     } catch (std::exception &e) {
         LOG(DEBUG) << e.what();
@@ -548,28 +472,27 @@
 
 // PXU TODO: Support Swap
 Status DBMetaImpl::Archive() {
-    auto& criterias = options_.archive_conf.GetCriterias();
+    auto &criterias = options_.archive_conf.GetCriterias();
     if (criterias.size() == 0) {
         return Status::OK();
     }
 
     for (auto kv : criterias) {
-        auto& criteria = kv.first;
-        auto& limit = kv.second;
+        auto &criteria = kv.first;
+        auto &limit = kv.second;
         if (criteria == "days") {
             long usecs = limit * D_SEC * US_PS;
             long now = utils::GetMicroSecTimeStamp();
-            try
-            {
+            try {
                 ConnectorPtr->update_all(
-                        set(
-                            c(&TableFileSchema::file_type) = (int)TableFileSchema::TO_DELETE
-                           ),
-                        where(
-                            c(&TableFileSchema::created_on) < (long)(now - usecs) and
-                            c(&TableFileSchema::file_type) != (int)TableFileSchema::TO_DELETE
-                            ));
-            } catch (std::exception & e) {
+                    set(
+                        c(&TableFileSchema::file_type) = (int) TableFileSchema::TO_DELETE
+                    ),
+                    where(
+                        c(&TableFileSchema::created_on) < (long) (now - usecs) and
+                            c(&TableFileSchema::file_type) != (int) TableFileSchema::TO_DELETE
+                    ));
+            } catch (std::exception &e) {
                 LOG(DEBUG) << e.what();
                 throw e;
             }
@@ -578,7 +501,7 @@
             long sum = 0;
             Size(sum);
 
-            auto to_delete = (sum - limit*G);
+            auto to_delete = (sum - limit * G);
             DiscardFiles(to_delete);
         }
     }
@@ -586,21 +509,21 @@
     return Status::OK();
 }
 
-Status DBMetaImpl::Size(long& result) {
+Status DBMetaImpl::Size(long &result) {
     result = 0;
     try {
         auto selected = ConnectorPtr->select(columns(sum(&TableFileSchema::size)),
-                where(
-                    c(&TableFileSchema::file_type) != (int)TableFileSchema::TO_DELETE
-                    ));
-
-        for (auto& sub_query : selected) {
-            if(!std::get<0>(sub_query)) {
+                                             where(
+                                                 c(&TableFileSchema::file_type) != (int) TableFileSchema::TO_DELETE
+                                             ));
+
+        for (auto &sub_query : selected) {
+            if (!std::get<0>(sub_query)) {
                 continue;
             }
-            result += (long)(*std::get<0>(sub_query));
-        }
-    } catch (std::exception & e) {
+            result += (long) (*std::get<0>(sub_query));
+        }
+    } catch (std::exception &e) {
         LOG(DEBUG) << e.what();
         throw e;
     }
@@ -615,15 +538,16 @@
     }
     try {
         auto selected = ConnectorPtr->select(columns(&TableFileSchema::id,
-                    &TableFileSchema::size),
-                where(c(&TableFileSchema::file_type) != (int)TableFileSchema::TO_DELETE),
-                order_by(&TableFileSchema::id),
-                limit(10));
+                                                     &TableFileSchema::size),
+                                             where(c(&TableFileSchema::file_type)
+                                                       != (int) TableFileSchema::TO_DELETE),
+                                             order_by(&TableFileSchema::id),
+                                             limit(10));
 
         std::vector<int> ids;
         TableFileSchema table_file;
 
-        for (auto& file : selected) {
+        for (auto &file : selected) {
             if (to_discard_size <= 0) break;
             table_file.id = std::get<0>(file);
             table_file.size = std::get<1>(file);
@@ -637,14 +561,14 @@
         }
 
         ConnectorPtr->update_all(
-                    set(
-                        c(&TableFileSchema::file_type) = (int)TableFileSchema::TO_DELETE
-                    ),
-                    where(
-                        in(&TableFileSchema::id, ids)
-                    ));
-
-    } catch (std::exception & e) {
+            set(
+                c(&TableFileSchema::file_type) = (int) TableFileSchema::TO_DELETE
+            ),
+            where(
+                in(&TableFileSchema::id, ids)
+            ));
+
+    } catch (std::exception &e) {
         LOG(DEBUG) << e.what();
         throw e;
     }
@@ -653,20 +577,16 @@
     return DiscardFiles(to_discard_size);
 }
 
-Status DBMetaImpl::UpdateTableFile(TableFileSchema& file_schema) {
+Status DBMetaImpl::UpdateTableFile(TableFileSchema &file_schema) {
     file_schema.updated_time = utils::GetMicroSecTimeStamp();
     try {
-<<<<<<< HEAD
         server::Metrics::GetInstance().MetaAccessTotalIncrement();
         auto start_time = METRICS_NOW_TIME;
-        ConnectorPtr->update(group_file);
+        ConnectorPtr->update(file_schema);
         auto end_time = METRICS_NOW_TIME;
-        auto total_time = METRICS_MICROSECONDS(start_time,end_time);
+        auto total_time = METRICS_MICROSECONDS(start_time, end_time);
         server::Metrics::GetInstance().MetaAccessDurationSecondsHistogramObserve(total_time);
-=======
-        ConnectorPtr->update(file_schema);
->>>>>>> 7d853bae
-    } catch (std::exception & e) {
+    } catch (std::exception &e) {
         LOG(DEBUG) << e.what();
         LOG(DEBUG) << "table_id= " << file_schema.table_id << " file_id=" << file_schema.file_id;
         throw e;
@@ -674,24 +594,24 @@
     return Status::OK();
 }
 
-Status DBMetaImpl::UpdateTableFiles(TableFilesSchema& files) {
+Status DBMetaImpl::UpdateTableFiles(TableFilesSchema &files) {
     try {
         server::Metrics::GetInstance().MetaAccessTotalIncrement();
         auto start_time = METRICS_NOW_TIME;
-        auto commited = ConnectorPtr->transaction([&] () mutable {
-            for (auto& file : files) {
+        auto commited = ConnectorPtr->transaction([&]() mutable {
+            for (auto &file : files) {
                 file.updated_time = utils::GetMicroSecTimeStamp();
                 ConnectorPtr->update(file);
             }
             auto end_time = METRICS_NOW_TIME;
-            auto total_time = METRICS_MICROSECONDS(start_time,end_time);
+            auto total_time = METRICS_MICROSECONDS(start_time, end_time);
             server::Metrics::GetInstance().MetaAccessDurationSecondsHistogramObserve(total_time);
             return true;
         });
         if (!commited) {
             return Status::DBTransactionError("Update files Error");
         }
-    } catch (std::exception & e) {
+    } catch (std::exception &e) {
         LOG(DEBUG) << e.what();
         throw e;
     }
@@ -702,18 +622,21 @@
     auto now = utils::GetMicroSecTimeStamp();
     try {
         auto selected = ConnectorPtr->select(columns(&TableFileSchema::id,
-                                                   &TableFileSchema::table_id,
-                                                   &TableFileSchema::file_id,
-                                                   &TableFileSchema::file_type,
-                                                   &TableFileSchema::size,
-                                                   &TableFileSchema::date),
-                                          where(c(&TableFileSchema::file_type) == (int)TableFileSchema::TO_DELETE and
-                                                c(&TableFileSchema::updated_time) > now - seconds*US_PS));
+                                                     &TableFileSchema::table_id,
+                                                     &TableFileSchema::file_id,
+                                                     &TableFileSchema::file_type,
+                                                     &TableFileSchema::size,
+                                                     &TableFileSchema::date),
+                                             where(
+                                                 c(&TableFileSchema::file_type) == (int) TableFileSchema::TO_DELETE
+                                                     and
+                                                         c(&TableFileSchema::updated_time)
+                                                             > now - seconds * US_PS));
 
         TableFilesSchema updated;
         TableFileSchema table_file;
 
-        for (auto& file : selected) {
+        for (auto &file : selected) {
             table_file.id = std::get<0>(file);
             table_file.table_id = std::get<1>(file);
             table_file.file_id = std::get<2>(file);
@@ -727,7 +650,7 @@
             ConnectorPtr->remove<TableFileSchema>(table_file.id);
             /* LOG(DEBUG) << "Removing deleted id=" << table_file.id << " location=" << table_file.location << std::endl; */
         }
-    } catch (std::exception & e) {
+    } catch (std::exception &e) {
         LOG(DEBUG) << e.what();
         throw e;
     }
@@ -738,18 +661,21 @@
 Status DBMetaImpl::CleanUp() {
     try {
         auto selected = ConnectorPtr->select(columns(&TableFileSchema::id,
-                                                   &TableFileSchema::table_id,
-                                                   &TableFileSchema::file_id,
-                                                   &TableFileSchema::file_type,
-                                                   &TableFileSchema::size,
-                                                   &TableFileSchema::date),
-                                          where(c(&TableFileSchema::file_type) == (int)TableFileSchema::TO_DELETE or
-                                                c(&TableFileSchema::file_type) == (int)TableFileSchema::NEW));
+                                                     &TableFileSchema::table_id,
+                                                     &TableFileSchema::file_id,
+                                                     &TableFileSchema::file_type,
+                                                     &TableFileSchema::size,
+                                                     &TableFileSchema::date),
+                                             where(
+                                                 c(&TableFileSchema::file_type) == (int) TableFileSchema::TO_DELETE
+                                                     or
+                                                         c(&TableFileSchema::file_type)
+                                                             == (int) TableFileSchema::NEW));
 
         TableFilesSchema updated;
         TableFileSchema table_file;
 
-        for (auto& file : selected) {
+        for (auto &file : selected) {
             table_file.id = std::get<0>(file);
             table_file.table_id = std::get<1>(file);
             table_file.file_id = std::get<2>(file);
@@ -763,56 +689,47 @@
             ConnectorPtr->remove<TableFileSchema>(table_file.id);
             /* LOG(DEBUG) << "Removing id=" << table_file.id << " location=" << table_file.location << std::endl; */
         }
-    } catch (std::exception & e) {
-        LOG(DEBUG) << e.what();
-        throw e;
-    }
-
-    return Status::OK();
-}
-
-Status DBMetaImpl::Count(const std::string& table_id, long& result) {
-
-    try {
-<<<<<<< HEAD
+    } catch (std::exception &e) {
+        LOG(DEBUG) << e.what();
+        throw e;
+    }
+
+    return Status::OK();
+}
+
+Status DBMetaImpl::Count(const std::string &table_id, long &result) {
+
+    try {
+
         server::Metrics::GetInstance().MetaAccessTotalIncrement();
         auto start_time = METRICS_NOW_TIME;
-        auto selected = ConnectorPtr->select(columns(&GroupFileSchema::size,
-                                                   &GroupFileSchema::date),
-                                          where((c(&GroupFileSchema::file_type) == (int)GroupFileSchema::RAW or
-                                                 c(&GroupFileSchema::file_type) == (int)GroupFileSchema::TO_INDEX or
-                                                 c(&GroupFileSchema::file_type) == (int)GroupFileSchema::INDEX) and
-                                                c(&GroupFileSchema::group_id) == group_id));
+        auto selected = ConnectorPtr->select(columns(&TableFileSchema::size,
+                                                     &TableFileSchema::date),
+                                             where((c(&TableFileSchema::file_type) == (int) TableFileSchema::RAW or
+                                                 c(&TableFileSchema::file_type) == (int) TableFileSchema::TO_INDEX
+                                                 or
+                                                     c(&TableFileSchema::file_type) == (int) TableFileSchema::INDEX)
+                                                       and
+                                                           c(&TableFileSchema::table_id) == table_id));
         auto end_time = METRICS_NOW_TIME;
-        auto total_time = METRICS_MICROSECONDS(start_time,end_time);
+        auto total_time = METRICS_MICROSECONDS(start_time, end_time);
         server::Metrics::GetInstance().MetaAccessDurationSecondsHistogramObserve(total_time);
-        GroupSchema group_info;
-        group_info.group_id = group_id;
-        auto status = get_group_no_lock(group_info);
-=======
-        auto selected = ConnectorPtr->select(columns(&TableFileSchema::size,
-                                                   &TableFileSchema::date),
-                                          where((c(&TableFileSchema::file_type) == (int)TableFileSchema::RAW or
-                                                 c(&TableFileSchema::file_type) == (int)TableFileSchema::TO_INDEX or
-                                                 c(&TableFileSchema::file_type) == (int)TableFileSchema::INDEX) and
-                                                c(&TableFileSchema::table_id) == table_id));
-
         TableSchema table_schema;
         table_schema.table_id = table_id;
         auto status = DescribeTable(table_schema);
->>>>>>> 7d853bae
+
         if (!status.ok()) {
             return status;
         }
 
         result = 0;
-        for (auto& file : selected) {
+        for (auto &file : selected) {
             result += std::get<0>(file);
         }
 
         result /= table_schema.dimension;
 
-    } catch (std::exception & e) {
+    } catch (std::exception &e) {
         LOG(DEBUG) << e.what();
         throw e;
     }
