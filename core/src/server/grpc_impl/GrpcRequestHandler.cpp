--- conflicted
+++ resolved
@@ -3,24 +3,15 @@
 // Licensed under the Apache License, Version 2.0 (the "License"); you may not use this file except in compliance
 // with the License. You may obtain a copy of the License at
 //
-<<<<<<< HEAD
-// Unless required by applicable law or agreed to in writing,
-// software distributed under the License is distributed on an
-// "AS IS" BASIS, WITHOUT WARRANTIES OR CONDITIONS OF ANY
-// KIND, either express or implied.  See the License for the
-// specific language governing permissions and limitations
-// under the License.
-
-#include "server/grpc_impl/GrpcRequestHandler.h"
-
-=======
 // http://www.apache.org/licenses/LICENSE-2.0
 //
 // Unless required by applicable law or agreed to in writing, software distributed under the License
 // is distributed on an "AS IS" BASIS, WITHOUT WARRANTIES OR CONDITIONS OF ANY KIND, either express
 // or implied. See the License for the specific language governing permissions and limitations under the License.
+
+#include "server/grpc_impl/GrpcRequestHandler.h"
+
 #include <fiu-local.h>
->>>>>>> 036aaef7
 #include <memory>
 #include <unordered_map>
 #include <vector>
@@ -359,14 +350,9 @@
     // step 3: search vectors
     std::vector<std::string> file_ids;
     TopKQueryResult result;
-<<<<<<< HEAD
+    fiu_do_on("GrpcRequestHandler.Search.not_empty_file_ids", file_ids.emplace_back("test_file_id"));
     Status status = request_handler_.Search(context_map_[context], request->table_name(), vectors, request->topk(),
                                             request->nprobe(), partitions, file_ids, result);
-=======
-    fiu_do_on("GrpcRequestHandler.Search.not_empty_file_ids", file_ids.emplace_back("test_file_id"));
-    Status status = request_handler_.Search(context_map_[context], request->table_name(), vectors, ranges,
-                                            request->topk(), request->nprobe(), partitions, file_ids, result);
->>>>>>> 036aaef7
 
     // step 4: construct and return result
     ConstructResults(result, response);
