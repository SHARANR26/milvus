--- conflicted
+++ resolved
@@ -15,44 +15,21 @@
 // specific language governing permissions and limitations
 // under the License.
 
-#include "server/grpc_impl/GrpcRequestHandler.h"
-<<<<<<< HEAD
-=======
-
-#include <src/server/Config.h>
 
 #include <memory>
 #include <unordered_map>
 #include <vector>
 
-#include "server/grpc_impl/GrpcRequestScheduler.h"
-#include "server/grpc_impl/request/CmdRequest.h"
-#include "server/grpc_impl/request/CountTableRequest.h"
-#include "server/grpc_impl/request/CreateIndexRequest.h"
-#include "server/grpc_impl/request/CreatePartitionRequest.h"
-#include "server/grpc_impl/request/CreateTableRequest.h"
-#include "server/grpc_impl/request/DeleteByDateRequest.h"
-#include "server/grpc_impl/request/DescribeIndexRequest.h"
-#include "server/grpc_impl/request/DescribeTableRequest.h"
-#include "server/grpc_impl/request/DropIndexRequest.h"
-#include "server/grpc_impl/request/DropPartitionRequest.h"
-#include "server/grpc_impl/request/DropTableRequest.h"
-#include "server/grpc_impl/request/HasTableRequest.h"
-#include "server/grpc_impl/request/InsertRequest.h"
-#include "server/grpc_impl/request/PreloadTableRequest.h"
-#include "server/grpc_impl/request/SearchRequest.h"
-#include "server/grpc_impl/request/ShowPartitionsRequest.h"
-#include "server/grpc_impl/request/ShowTablesRequest.h"
+#include "server/grpc_impl/GrpcRequestHandler.h"
+#include "server/Config.h"
 #include "tracing/TextMapCarrier.h"
 #include "tracing/TracerUtil.h"
->>>>>>> e99896ac
 #include "utils/TimeRecorder.h"
 
 namespace milvus {
 namespace server {
 namespace grpc {
 
-<<<<<<< HEAD
 namespace {
 ::milvus::grpc::ErrorCode
 ErrorMap(ErrorCode code) {
@@ -97,7 +74,6 @@
 }
 }  // namespace
 
-=======
 GrpcRequestHandler::GrpcRequestHandler(const std::shared_ptr<opentracing::Tracer>& tracer)
     : tracer_(tracer), random_num_generator_() {
     std::random_device random_device;
@@ -175,23 +151,19 @@
 }
 
 ////////////////////////////////////////////////////////////////////////////////////////////////////////////////////////
->>>>>>> e99896ac
 
 ::grpc::Status
 GrpcRequestHandler::CreateTable(::grpc::ServerContext* context, const ::milvus::grpc::TableSchema* request,
                                 ::milvus::grpc::Status* response) {
-<<<<<<< HEAD
-    Status status = request_handler_.CreateTable(request->table_name(),
-                                                request->dimension(),
-                                                request->index_file_size(),
-                                                request->metric_type());
-    ConvertToProtoStatus(status, *response);
-
-=======
-    BaseRequestPtr request_ptr = CreateTableRequest::Create(context_map_[context], request);
-    GrpcRequestScheduler::ExecRequest(request_ptr, response);
-    SET_TRACING_TAG(*response, context);
->>>>>>> e99896ac
+    Status status = request_handler_.CreateTable(context_map_[context],
+                                                 request->table_name(),
+                                                 request->dimension(),
+                                                 request->index_file_size(),
+                                                 request->metric_type());
+    ConvertToProtoStatus(status, *response);
+
+    SET_TRACING_TAG(*response, context);
+
     return ::grpc::Status::OK;
 }
 
@@ -199,59 +171,42 @@
 GrpcRequestHandler::HasTable(::grpc::ServerContext* context, const ::milvus::grpc::TableName* request,
                              ::milvus::grpc::BoolReply* response) {
     bool has_table = false;
-<<<<<<< HEAD
-
-    Status status = request_handler_.HasTable(request->table_name(), has_table);
+
+    Status status = request_handler_.HasTable(context_map_[context], request->table_name(), has_table);
     ConvertToProtoStatus(status, *response->mutable_status());
     response->set_bool_reply(has_table);
 
-=======
-    BaseRequestPtr request_ptr = HasTableRequest::Create(context_map_[context], request->table_name(), has_table);
-    ::milvus::grpc::Status grpc_status;
-    GrpcRequestScheduler::ExecRequest(request_ptr, &grpc_status);
-    response->set_bool_reply(has_table);
-    SET_RESPONSE(response, grpc_status, context);
->>>>>>> e99896ac
+    ::milvus::grpc::Status grpc_status;
+    SET_RESPONSE(response, grpc_status, context);
     return ::grpc::Status::OK;
 }
 
 ::grpc::Status
 GrpcRequestHandler::DropTable(::grpc::ServerContext* context, const ::milvus::grpc::TableName* request,
                               ::milvus::grpc::Status* response) {
-<<<<<<< HEAD
-    Status status = request_handler_.DropTable(request->table_name());
-    ConvertToProtoStatus(status, *response);
-
-=======
-    BaseRequestPtr request_ptr = DropTableRequest::Create(context_map_[context], request->table_name());
-    GrpcRequestScheduler::ExecRequest(request_ptr, response);
-    SET_TRACING_TAG(*response, context);
->>>>>>> e99896ac
+    Status status = request_handler_.DropTable(context_map_[context], request->table_name());
+    ConvertToProtoStatus(status, *response);
+
+    SET_TRACING_TAG(*response, context);
     return ::grpc::Status::OK;
 }
 
 ::grpc::Status
 GrpcRequestHandler::CreateIndex(::grpc::ServerContext* context, const ::milvus::grpc::IndexParam* request,
                                 ::milvus::grpc::Status* response) {
-<<<<<<< HEAD
-    Status status = request_handler_.CreateIndex(request->table_name(),
-                                                request->index().index_type(),
-                                                request->index().nlist());
-    ConvertToProtoStatus(status, *response);
-
-=======
-    BaseRequestPtr request_ptr = CreateIndexRequest::Create(context_map_[context], request);
-    GrpcRequestScheduler::ExecRequest(request_ptr, response);
-    SET_TRACING_TAG(*response, context);
->>>>>>> e99896ac
+    Status status = request_handler_.CreateIndex(context_map_[context],
+                                                 request->table_name(),
+                                                 request->index().index_type(),
+                                                 request->index().nlist());
+    ConvertToProtoStatus(status, *response);
+
+    SET_TRACING_TAG(*response, context);
     return ::grpc::Status::OK;
 }
 
 ::grpc::Status
 GrpcRequestHandler::Insert(::grpc::ServerContext* context, const ::milvus::grpc::InsertParam* request,
                            ::milvus::grpc::VectorIds* response) {
-<<<<<<< HEAD
-
     std::vector<std::vector<float>> record_array;
     for (size_t i = 0; i < request->row_record_array_size(); i++) {
         std::vector<float> record(request->row_record_array(i).vector_data().data(),
@@ -263,11 +218,11 @@
     std::vector<int64_t> id_array(request->row_id_array().data(),
                                   request->row_id_array().data() + request->row_id_array_size());
     std::vector<int64_t> id_out_array;
-    Status status = request_handler_.Insert(request->table_name(),
-                                           record_array,
-                                           id_array,
-                                           request->partition_tag(),
-                                           id_out_array);
+    Status status = request_handler_.Insert(context_map_[context], request->table_name(),
+                                            record_array,
+                                            id_array,
+                                            request->partition_tag(),
+                                            id_out_array);
 
     ConvertToProtoStatus(status, *response->mutable_status());
 
@@ -276,19 +231,14 @@
            id_out_array.data(),
            id_out_array.size() * sizeof(int64_t));
 
-=======
-    BaseRequestPtr request_ptr = InsertRequest::Create(context_map_[context], request, response);
-    ::milvus::grpc::Status grpc_status;
-    GrpcRequestScheduler::ExecRequest(request_ptr, &grpc_status);
-    SET_RESPONSE(response, grpc_status, context);
->>>>>>> e99896ac
+    ::milvus::grpc::Status grpc_status;
+    SET_RESPONSE(response, grpc_status, context);
     return ::grpc::Status::OK;
 }
 
 ::grpc::Status
 GrpcRequestHandler::Search(::grpc::ServerContext* context, const ::milvus::grpc::SearchParam* request,
                            ::milvus::grpc::TopKQueryResult* response) {
-<<<<<<< HEAD
     std::vector<std::vector<float>> record_array;
     for (size_t i = 0; i < request->query_record_array_size(); i++) {
         record_array.emplace_back(request->query_record_array(i).vector_data().begin(),
@@ -304,7 +254,7 @@
         ranges.emplace_back(range.start_value(), range.end_value());
     }
 
-     std::vector<std::string> partitions;
+    std::vector<std::string> partitions;
     for (auto& partition: request->partition_tag_array()) {
         partitions.emplace_back(partition);
     }
@@ -312,14 +262,14 @@
     std::vector<std::string> file_ids;
     TopKQueryResult result;
 
-    Status status = request_handler_.Search(request->table_name(),
-                                           record_array,
-                                           ranges,
-                                           request->topk(),
-                                           request->nprobe(),
-                                           partitions,
-                                           file_ids,
-                                           result);
+    Status status = request_handler_.Search(context_map_[context], request->table_name(),
+                                            record_array,
+                                            ranges,
+                                            request->topk(),
+                                            request->nprobe(),
+                                            partitions,
+                                            file_ids,
+                                            result);
 
     // construct result
     ConvertToProtoStatus(status, *response->mutable_status());
@@ -335,13 +285,8 @@
            result.distance_list_.data(),
            result.distance_list_.size() * sizeof(float));
 
-=======
-    std::vector<std::string> file_id_array;
-    BaseRequestPtr request_ptr = SearchRequest::Create(context_map_[context], request, file_id_array, response);
-    ::milvus::grpc::Status grpc_status;
-    GrpcRequestScheduler::ExecRequest(request_ptr, &grpc_status);
-    SET_RESPONSE(response, grpc_status, context);
->>>>>>> e99896ac
+    ::milvus::grpc::Status grpc_status;
+    SET_RESPONSE(response, grpc_status, context);
     return ::grpc::Status::OK;
 }
 
@@ -353,7 +298,6 @@
     for (auto& file_id : request->file_id_array()) {
         file_ids.emplace_back(file_id);
     }
-<<<<<<< HEAD
 
     auto* search_request = &request->search_param();
     std::vector<std::vector<float>> record_array;
@@ -373,14 +317,15 @@
 
     TopKQueryResult result;
 
-    Status status = request_handler_.Search(search_request->table_name(),
-                                           record_array,
-                                           ranges,
-                                           search_request->topk(),
-                                           search_request->nprobe(),
-                                           partitions,
-                                           file_ids,
-                                           result);
+    Status status = request_handler_.Search(context_map_[context],
+                                            search_request->table_name(),
+                                            record_array,
+                                            ranges,
+                                            search_request->topk(),
+                                            search_request->nprobe(),
+                                            partitions,
+                                            file_ids,
+                                            result);
 
     // construct result
     ConvertToProtoStatus(status, *response->mutable_status());
@@ -396,35 +341,24 @@
            result.distance_list_.data(),
            result.distance_list_.size() * sizeof(float));
 
-=======
-    ::milvus::grpc::SearchInFilesParam* request_mutable = const_cast<::milvus::grpc::SearchInFilesParam*>(request);
-    BaseRequestPtr request_ptr =
-        SearchRequest::Create(context_map_[context], request_mutable->mutable_search_param(), file_id_array, response);
-    ::milvus::grpc::Status grpc_status;
-    GrpcRequestScheduler::ExecRequest(request_ptr, &grpc_status);
-    SET_RESPONSE(response, grpc_status, context);
->>>>>>> e99896ac
+    ::milvus::grpc::Status grpc_status;
+    SET_RESPONSE(response, grpc_status, context);
     return ::grpc::Status::OK;
 }
 
 ::grpc::Status
 GrpcRequestHandler::DescribeTable(::grpc::ServerContext* context, const ::milvus::grpc::TableName* request,
                                   ::milvus::grpc::TableSchema* response) {
-<<<<<<< HEAD
     TableSchema table_schema;
-    Status status = request_handler_.DescribeTable(request->table_name(), table_schema);
+    Status status = request_handler_.DescribeTable(context_map_[context], request->table_name(), table_schema);
     ConvertToProtoStatus(status, *response->mutable_status());
     response->set_table_name(table_schema.table_name_);
     response->set_dimension(table_schema.dimension_);
     response->set_index_file_size(table_schema.index_file_size_);
     response->set_metric_type(table_schema.metric_type_);
 
-=======
-    BaseRequestPtr request_ptr = DescribeTableRequest::Create(context_map_[context], request->table_name(), response);
-    ::milvus::grpc::Status grpc_status;
-    GrpcRequestScheduler::ExecRequest(request_ptr, &grpc_status);
-    SET_RESPONSE(response, grpc_status, context);
->>>>>>> e99896ac
+    ::milvus::grpc::Status grpc_status;
+    SET_RESPONSE(response, grpc_status, context);
     return ::grpc::Status::OK;
 }
 
@@ -432,27 +366,20 @@
 GrpcRequestHandler::CountTable(::grpc::ServerContext* context, const ::milvus::grpc::TableName* request,
                                ::milvus::grpc::TableRowCount* response) {
     int64_t row_count = 0;
-<<<<<<< HEAD
-    Status status = request_handler_.CountTable(request->table_name(), row_count);
+    Status status = request_handler_.CountTable(context_map_[context], request->table_name(), row_count);
     ConvertToProtoStatus(status, *response->mutable_status());
     response->set_table_row_count(row_count);
 
-=======
-    BaseRequestPtr request_ptr = CountTableRequest::Create(context_map_[context], request->table_name(), row_count);
-    ::milvus::grpc::Status grpc_status;
-    GrpcRequestScheduler::ExecRequest(request_ptr, &grpc_status);
-    response->set_table_row_count(row_count);
-    SET_RESPONSE(response, grpc_status, context);
->>>>>>> e99896ac
+    ::milvus::grpc::Status grpc_status;
+    SET_RESPONSE(response, grpc_status, context);
     return ::grpc::Status::OK;
 }
 
 ::grpc::Status
 GrpcRequestHandler::ShowTables(::grpc::ServerContext* context, const ::milvus::grpc::Command* request,
                                ::milvus::grpc::TableNameList* response) {
-<<<<<<< HEAD
     std::vector<std::string> tables;
-    Status status = request_handler_.ShowTables(tables);
+    Status status = request_handler_.ShowTables(context_map_[context], tables);
     ConvertToProtoStatus(status, *response->mutable_status());
     // TODO: Do not invoke set_allocated_*() here, may cause SIGSEGV
     // response->set_allocated_status(&grpc_status);
@@ -460,122 +387,86 @@
         response->add_table_names(table);
     }
 
-=======
-    BaseRequestPtr request_ptr = ShowTablesRequest::Create(context_map_[context], response);
-    ::milvus::grpc::Status grpc_status;
-    GrpcRequestScheduler::ExecRequest(request_ptr, &grpc_status);
-    SET_RESPONSE(response, grpc_status, context);
->>>>>>> e99896ac
+    ::milvus::grpc::Status grpc_status;
+    SET_RESPONSE(response, grpc_status, context);
     return ::grpc::Status::OK;
 }
 
 ::grpc::Status
 GrpcRequestHandler::Cmd(::grpc::ServerContext* context, const ::milvus::grpc::Command* request,
                         ::milvus::grpc::StringReply* response) {
-<<<<<<< HEAD
     std::string reply;
-    Status status = request_handler_.Cmd(request->cmd(), reply);
+    Status status = request_handler_.Cmd(context_map_[context], request->cmd(), reply);
     ConvertToProtoStatus(status, *response->mutable_status());
     response->set_string_reply(reply);
 
-=======
-    std::string result;
-    BaseRequestPtr request_ptr = CmdRequest::Create(context_map_[context], request->cmd(), result);
-    ::milvus::grpc::Status grpc_status;
-    GrpcRequestScheduler::ExecRequest(request_ptr, &grpc_status);
-    response->set_string_reply(result);
-    SET_RESPONSE(response, grpc_status, context);
->>>>>>> e99896ac
+    ::milvus::grpc::Status grpc_status;
+    SET_RESPONSE(response, grpc_status, context);
     return ::grpc::Status::OK;
 }
 
 ::grpc::Status
 GrpcRequestHandler::DeleteByDate(::grpc::ServerContext* context, const ::milvus::grpc::DeleteByDateParam* request,
                                  ::milvus::grpc::Status* response) {
-<<<<<<< HEAD
     Range range(request->range().start_value(), request->range().end_value());
-    Status status = request_handler_.DeleteByRange(request->table_name(), range);
-    ConvertToProtoStatus(status, *response);
-
-=======
-    BaseRequestPtr request_ptr = DeleteByDateRequest::Create(context_map_[context], request);
-    GrpcRequestScheduler::ExecRequest(request_ptr, response);
-    SET_TRACING_TAG(*response, context);
->>>>>>> e99896ac
+    Status status = request_handler_.DeleteByRange(context_map_[context], request->table_name(), range);
+    ConvertToProtoStatus(status, *response);
+
+    SET_TRACING_TAG(*response, context);
     return ::grpc::Status::OK;
 }
 
 ::grpc::Status
 GrpcRequestHandler::PreloadTable(::grpc::ServerContext* context, const ::milvus::grpc::TableName* request,
                                  ::milvus::grpc::Status* response) {
-<<<<<<< HEAD
-    Status status = request_handler_.PreloadTable(request->table_name());
-    ConvertToProtoStatus(status, *response);
-
-=======
-    BaseRequestPtr request_ptr = PreloadTableRequest::Create(context_map_[context], request->table_name());
-    GrpcRequestScheduler::ExecRequest(request_ptr, response);
-    SET_TRACING_TAG(*response, context);
->>>>>>> e99896ac
+    Status status = request_handler_.PreloadTable(context_map_[context], request->table_name());
+    ConvertToProtoStatus(status, *response);
+
+    SET_TRACING_TAG(*response, context);
     return ::grpc::Status::OK;
 }
 
 ::grpc::Status
 GrpcRequestHandler::DescribeIndex(::grpc::ServerContext* context, const ::milvus::grpc::TableName* request,
                                   ::milvus::grpc::IndexParam* response) {
-<<<<<<< HEAD
     IndexParam param;
-    Status status = request_handler_.DescribeIndex(request->table_name(), param);
+    Status status = request_handler_.DescribeIndex(context_map_[context], request->table_name(), param);
     ConvertToProtoStatus(status, *response->mutable_status());
     response->set_table_name(param.table_name_);
     response->mutable_index()->set_index_type(param.index_type_);
     response->mutable_index()->set_nlist(param.nlist_);
 
-=======
-    BaseRequestPtr request_ptr = DescribeIndexRequest::Create(context_map_[context], request->table_name(), response);
-    ::milvus::grpc::Status grpc_status;
-    GrpcRequestScheduler::ExecRequest(request_ptr, &grpc_status);
-    SET_RESPONSE(response, grpc_status, context);
->>>>>>> e99896ac
+    ::milvus::grpc::Status grpc_status;
+    SET_RESPONSE(response, grpc_status, context);
     return ::grpc::Status::OK;
 }
 
 ::grpc::Status
 GrpcRequestHandler::DropIndex(::grpc::ServerContext* context, const ::milvus::grpc::TableName* request,
                               ::milvus::grpc::Status* response) {
-<<<<<<< HEAD
-    Status status = request_handler_.DropIndex(request->table_name());
-    ConvertToProtoStatus(status, *response);
-
-=======
-    BaseRequestPtr request_ptr = DropIndexRequest::Create(context_map_[context], request->table_name());
-    GrpcRequestScheduler::ExecRequest(request_ptr, response);
-    SET_TRACING_TAG(*response, context);
->>>>>>> e99896ac
+    Status status = request_handler_.DropIndex(context_map_[context], request->table_name());
+    ConvertToProtoStatus(status, *response);
+
+    SET_TRACING_TAG(*response, context);
     return ::grpc::Status::OK;
 }
 
 ::grpc::Status
 GrpcRequestHandler::CreatePartition(::grpc::ServerContext* context, const ::milvus::grpc::PartitionParam* request,
                                     ::milvus::grpc::Status* response) {
-<<<<<<< HEAD
-    Status status = request_handler_.CreatePartition(request->table_name(), request->partition_name(), request->tag());
-    ConvertToProtoStatus(status, *response);
-
-=======
-    BaseRequestPtr request_ptr = CreatePartitionRequest::Create(context_map_[context], request);
-    GrpcRequestScheduler::ExecRequest(request_ptr, response);
-    SET_TRACING_TAG(*response, context);
->>>>>>> e99896ac
+    Status status = request_handler_.CreatePartition(context_map_[context], request->table_name(),
+                                                     request->partition_name(), request->tag());
+    ConvertToProtoStatus(status, *response);
+
+    SET_TRACING_TAG(*response, context);
     return ::grpc::Status::OK;
 }
 
 ::grpc::Status
 GrpcRequestHandler::ShowPartitions(::grpc::ServerContext* context, const ::milvus::grpc::TableName* request,
                                    ::milvus::grpc::PartitionList* response) {
-<<<<<<< HEAD
     std::vector<PartitionParam> partitions;
-    Status status = request_handler_.ShowPartitions(request->table_name(), partitions);
+    Status status = request_handler_.ShowPartitions(context_map_[context], request->table_name(), partitions);
     ConvertToProtoStatus(status, *response->mutable_status());
     for (auto& partition : partitions) {
         milvus::grpc::PartitionParam* param = response->add_partition_array();
@@ -584,27 +475,19 @@
         param->set_tag(partition.tag_);
     }
 
-=======
-    BaseRequestPtr request_ptr = ShowPartitionsRequest::Create(context_map_[context], request->table_name(), response);
-    ::milvus::grpc::Status grpc_status;
-    GrpcRequestScheduler::ExecRequest(request_ptr, &grpc_status);
-    SET_RESPONSE(response, grpc_status, context);
->>>>>>> e99896ac
+    ::milvus::grpc::Status grpc_status;
+    SET_RESPONSE(response, grpc_status, context);
     return ::grpc::Status::OK;
 }
 
 ::grpc::Status
 GrpcRequestHandler::DropPartition(::grpc::ServerContext* context, const ::milvus::grpc::PartitionParam* request,
                                   ::milvus::grpc::Status* response) {
-<<<<<<< HEAD
-    Status status = request_handler_.DropPartition(request->table_name(), request->partition_name(), request->tag());
-    ConvertToProtoStatus(status, *response);
-
-=======
-    BaseRequestPtr request_ptr = DropPartitionRequest::Create(context_map_[context], request);
-    GrpcRequestScheduler::ExecRequest(request_ptr, response);
-    SET_TRACING_TAG(*response, context);
->>>>>>> e99896ac
+    Status status = request_handler_.DropPartition(context_map_[context], request->table_name(),
+                                                   request->partition_name(), request->tag());
+    ConvertToProtoStatus(status, *response);
+
+    SET_TRACING_TAG(*response, context);
     return ::grpc::Status::OK;
 }
 
