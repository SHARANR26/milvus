--- conflicted
+++ resolved
@@ -305,11 +305,7 @@
     // @return Status
     ::grpc::Status
     Compact(::grpc::ServerContext* context, const ::milvus::grpc::CompactParam* request,
-<<<<<<< HEAD
-            ::milvus::grpc::Status* response);
-=======
             ::milvus::grpc::Status* response) override;
->>>>>>> 70cab9be
 
     /*******************************************New Interface*********************************************/
 
