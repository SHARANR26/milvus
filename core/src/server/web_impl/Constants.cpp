--- conflicted
+++ resolved
@@ -23,17 +23,11 @@
 const char* NAME_ENGINE_TYPE_IVFPQ = "IVF_PQ";
 const char* NAME_ENGINE_TYPE_HNSW = "HNSW";
 const char* NAME_ENGINE_TYPE_ANNOY = "ANNOY";
-<<<<<<< HEAD
-const char* NAME_ENGINE_TYPE_RHNSWFLAT = "RHNSWFLAT";
-const char* NAME_ENGINE_TYPE_RHNSWPQ = "RHNSWPQ";
-const char* NAME_ENGINE_TYPE_RHNSWSQ8 = "RHNSWSQ8";
-const char* NAME_ENGINE_TYPE_NGTPANNG = "NGTPANNG";
-const char* NAME_ENGINE_TYPE_NGTONNG = "NGTONNG";
-=======
 const char* NAME_ENGINE_TYPE_RHNSWFLAT = "RHNSW_FLAT";
 const char* NAME_ENGINE_TYPE_RHNSWPQ = "RHNSW_PQ";
 const char* NAME_ENGINE_TYPE_RHNSWSQ8 = "RHNSW_SQ8";
->>>>>>> b4bddc08
+const char* NAME_ENGINE_TYPE_NGTPANNG = "NGTPANNG";
+const char* NAME_ENGINE_TYPE_NGTONNG = "NGTONNG";
 
 const char* NAME_METRIC_TYPE_L2 = "L2";
 const char* NAME_METRIC_TYPE_IP = "IP";
