--- conflicted
+++ resolved
@@ -174,20 +174,11 @@
         return status;
     }
 
-<<<<<<< HEAD
-    table_fields->table_name = schema.table_name_.c_str();
-    table_fields->dimension = schema.dimension_;
-    table_fields->index_file_size = schema.index_file_size_;
-    table_fields->index = IndexMap.at(engine::EngineType(index_param.index_type_)).c_str();
-    table_fields->index_params = index_param.extra_params_.c_str();
-    table_fields->metric_type = MetricMap.at(engine::MetricType(schema.metric_type_)).c_str();
-    table_fields->count = count;
-=======
     json_out["table_name"] = schema.table_name_;
     json_out["dimension"] = schema.dimension_;
     json_out["index_file_size"] = schema.index_file_size_;
     json_out["index"] = IndexMap.at(engine::EngineType(index_param.index_type_));
-    json_out["nlist"] = index_param.nlist_;
+    json_out["index_params"] = index_param.extra_params_;
     json_out["metric_type"] = MetricMap.at(engine::MetricType(schema.metric_type_));
     json_out["count"] = count;
 
@@ -263,7 +254,6 @@
     }
 
     return status;
->>>>>>> 758f15f2
 }
 
 Status
