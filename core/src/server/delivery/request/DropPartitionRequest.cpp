// Licensed to the Apache Software Foundation (ASF) under one
// or more contributor license agreements.  See the NOTICE file
// distributed with this work for additional information
// regarding copyright ownership.  The ASF licenses this file
// to you under the Apache License, Version 2.0 (the
// "License"); you may not use this file except in compliance
// with the License.  You may obtain a copy of the License at
//
//   http://www.apache.org/licenses/LICENSE-2.0
//
// Unless required by applicable law or agreed to in writing,
// software distributed under the License is distributed on an
// "AS IS" BASIS, WITHOUT WARRANTIES OR CONDITIONS OF ANY
// KIND, either express or implied.  See the License for the
// specific language governing permissions and limitations
// under the License.

#include "server/delivery/request/DropPartitionRequest.h"
#include "server/DBWrapper.h"
#include "utils/Log.h"
#include "utils/TimeRecorder.h"
#include "utils/ValidationUtil.h"

#include <fiu-local.h>
#include <memory>
#include <string>

namespace milvus {
namespace server {

DropPartitionRequest::DropPartitionRequest(const std::shared_ptr<Context>& context, const std::string& table_name,
                                           const std::string& partition_name, const std::string& tag)
    : BaseRequest(context, DDL_DML_REQUEST_GROUP), table_name_(table_name), partition_name_(partition_name), tag_(tag) {
}

BaseRequestPtr
DropPartitionRequest::Create(const std::shared_ptr<Context>& context, const std::string& table_name,
                             const std::string& partition_name, const std::string& tag) {
    return std::shared_ptr<BaseRequest>(new DropPartitionRequest(context, table_name, partition_name, tag));
}

Status
DropPartitionRequest::OnExecute() {
    std::string hdr = "DropPartitionRequest(table=" + table_name_ + ", partition_name=" + partition_name_ +
                      ", partition_tag=" + tag_ + ")";
    TimeRecorderAuto rc(hdr);

    std::string table_name = table_name_;
    std::string partition_name = partition_name_;
    std::string partition_tag = tag_;

    bool exists;
    auto status = DBWrapper::DB()->HasTable(table_name, exists);
    if (!status.ok()) {
        return status;
    }

    if (!exists) {
        return Status(SERVER_TABLE_NOT_EXIST, "Table " + table_name_ + " not exists");
    }

    if (!partition_name.empty()) {
<<<<<<< HEAD
        auto status = ValidationUtil::ValidateTableName(partition_name);
        fiu_do_on("DropPartitionRequest.OnExecute.invalid_table_name", status = Status(milvus::SERVER_UNEXPECTED_ERROR, ""));
=======
        status = ValidationUtil::ValidateTableName(partition_name);
>>>>>>> a909f95c
        if (!status.ok()) {
            return status;
        }

        // check partition existence
        engine::meta::TableSchema table_info;
        table_info.table_id_ = partition_name;
        status = DBWrapper::DB()->DescribeTable(table_info);
        fiu_do_on("DropPartitionRequest.OnExecute.describe_table_fail", status = Status(milvus::SERVER_UNEXPECTED_ERROR, ""));
        if (!status.ok()) {
            if (status.code() == DB_NOT_FOUND) {
                return Status(SERVER_TABLE_NOT_EXIST,
                              "Table " + table_name + "'s partition " + partition_name + " not found");
            } else {
                return status;
            }
        }

        return DBWrapper::DB()->DropPartition(partition_name);
    } else {
<<<<<<< HEAD
        auto status = ValidationUtil::ValidateTableName(table_name);
        fiu_do_on("DropPartitionRequest.OnExecute.invalid_table_name", status = Status(milvus::SERVER_UNEXPECTED_ERROR, ""));
=======
        status = ValidationUtil::ValidateTableName(table_name);
>>>>>>> a909f95c
        if (!status.ok()) {
            return status;
        }

        status = ValidationUtil::ValidatePartitionTags({partition_tag});
        fiu_do_on("DropPartitionRequest.OnExecute.invalid_partition_tags", status = Status(milvus::SERVER_UNEXPECTED_ERROR, ""));
        if (!status.ok()) {
            return status;
        }
        return DBWrapper::DB()->DropPartitionByTag(table_name, partition_tag);
    }
}

}  // namespace server
}  // namespace milvus<|MERGE_RESOLUTION|>--- conflicted
+++ resolved
@@ -60,12 +60,8 @@
     }
 
     if (!partition_name.empty()) {
-<<<<<<< HEAD
-        auto status = ValidationUtil::ValidateTableName(partition_name);
+        status = ValidationUtil::ValidateTableName(partition_name);
         fiu_do_on("DropPartitionRequest.OnExecute.invalid_table_name", status = Status(milvus::SERVER_UNEXPECTED_ERROR, ""));
-=======
-        status = ValidationUtil::ValidateTableName(partition_name);
->>>>>>> a909f95c
         if (!status.ok()) {
             return status;
         }
@@ -86,12 +82,8 @@
 
         return DBWrapper::DB()->DropPartition(partition_name);
     } else {
-<<<<<<< HEAD
-        auto status = ValidationUtil::ValidateTableName(table_name);
+        status = ValidationUtil::ValidateTableName(table_name);
         fiu_do_on("DropPartitionRequest.OnExecute.invalid_table_name", status = Status(milvus::SERVER_UNEXPECTED_ERROR, ""));
-=======
-        status = ValidationUtil::ValidateTableName(table_name);
->>>>>>> a909f95c
         if (!status.ok()) {
             return status;
         }
