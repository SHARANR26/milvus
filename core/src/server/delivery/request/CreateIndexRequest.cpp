--- conflicted
+++ resolved
@@ -95,16 +95,13 @@
         bool enable_gpu = false;
         server::Config& config = server::Config::GetInstance();
         s = config.GetGpuResourceConfigEnable(enable_gpu);
-<<<<<<< HEAD
         engine::meta::TableSchema table_info;
         table_info.table_id_ = table_name_;
         status = DBWrapper::DB()->DescribeTable(table_info);
         fiu_do_on("CreateIndexRequest.OnExecute.ip_meteric",
                   table_info.metric_type_ = static_cast<int>(engine::MetricType::IP));
         if (s.ok() && index_type_ == (int)engine::EngineType::FAISS_PQ &&
-=======
         if (s.ok() && adapter_index_type == (int)engine::EngineType::FAISS_PQ &&
->>>>>>> 8f88529f
             table_info.metric_type_ == (int)engine::MetricType::IP) {
             return Status(SERVER_UNEXPECTED_ERROR, "PQ not support IP in GPU version!");
         }
