--- conflicted
+++ resolved
@@ -67,20 +67,12 @@
             }
 
             auto field_name = field->GetName();
-<<<<<<< HEAD
             FieldSchema field_schema;
-            field_schema.field_type_ = (engine::meta::hybrid::DataType)field->GetFtype();
+            field_schema.field_type_ = (engine::FieldType)field->GetFtype();
             field_schema.field_params_ = field->GetParams();
             field_schema.index_params_ = field_index_param;
 
             collection_schema_.fields_.insert(std::make_pair(field_name, field_schema));
-=======
-            collection_schema_.field_types_.insert(
-                std::make_pair(field_name, (engine::meta::DataType)field->GetFtype()));
-            collection_schema_.index_params_.insert(std::make_pair(field_name, json_index_param));
-            milvus::json json_extra_param = field->GetParams();
-            collection_schema_.field_params_.insert(std::make_pair(field_name, json_extra_param));
->>>>>>> 412eac3e
         }
 
         rc.ElapseFromBegin("done");
