// Copyright (C) 2019-2020 Zilliz. All rights reserved.
//
// Licensed under the Apache License, Version 2.0 (the "License"); you may not use this file except in compliance
// with the License. You may obtain a copy of the License at
//
// http://www.apache.org/licenses/LICENSE-2.0
//
// Unless required by applicable law or agreed to in writing, software distributed under the License
// is distributed on an "AS IS" BASIS, WITHOUT WARRANTIES OR CONDITIONS OF ANY KIND, either express
// or implied. See the License for the specific language governing permissions and limitations under the License.

#include "server/delivery/request/GetCollectionInfoReq.h"
#include "db/Utils.h"
#include "server/DBWrapper.h"
#include "server/ValidationUtil.h"
#include "server/web_impl/Constants.h"
#include "utils/Log.h"
#include "utils/TimeRecorder.h"

#include <utility>

namespace milvus {
namespace server {

GetCollectionInfoReq::GetCollectionInfoReq(const ContextPtr& context, const std::string& collection_name,
                                           CollectionSchema& collection_schema)
    : BaseReq(context, ReqType::kGetCollectionInfo),
      collection_name_(collection_name),
      collection_schema_(collection_schema) {
}

BaseReqPtr
GetCollectionInfoReq::Create(const ContextPtr& context, const std::string& collection_name,
                             CollectionSchema& collection_schema) {
    return std::shared_ptr<BaseReq>(new GetCollectionInfoReq(context, collection_name, collection_schema));
}

Status
GetCollectionInfoReq::OnExecute() {
    try {
        std::string hdr = "GetCollectionInfoReq(collection=" + collection_name_ + ")";
        TimeRecorderAuto rc(hdr);

        STATUS_CHECK(ValidateCollectionName(collection_name_));

        engine::snapshot::CollectionPtr collection;
        engine::snapshot::FieldElementMappings field_mappings;
        STATUS_CHECK(DBWrapper::DB()->GetCollectionInfo(collection_name_, collection, field_mappings));

        collection_schema_.collection_name_ = collection_name_;
        collection_schema_.extra_params_ = collection->GetParams();
        for (auto& field_kv : field_mappings) {
            auto field = field_kv.first;

            FieldSchema field_schema;
            milvus::json field_index_param;
            auto field_elements = field_kv.second;
            for (const auto& element : field_elements) {
<<<<<<< HEAD
                if (element->GetFtype() ==
                    static_cast<engine::snapshot::FTYPE_TYPE>(engine::FieldElementType::FET_INDEX)) {
=======
                if (element->GetFEtype() == engine::FieldElementType::FET_INDEX) {
>>>>>>> 1a5fad87
                    field_index_param = element->GetParams();
                    auto type = element->GetTypeName();
                    field_schema.index_params_ = field_index_param;
                    field_schema.index_params_[engine::PARAM_INDEX_TYPE] = element->GetTypeName();
                    break;
                }
            }

            auto field_name = field->GetName();
<<<<<<< HEAD
            field_schema.field_type_ = static_cast<engine::DataType>(field->GetFtype());
=======
            field_schema.field_type_ = field->GetFtype();
>>>>>>> 1a5fad87
            field_schema.field_params_ = field->GetParams();

            collection_schema_.fields_.insert(std::make_pair(field_name, field_schema));
        }

        rc.ElapseFromBegin("done");
    } catch (std::exception& ex) {
        return Status(SERVER_UNEXPECTED_ERROR, ex.what());
    }

    return Status::OK();
}

}  // namespace server
}  // namespace milvus<|MERGE_RESOLUTION|>--- conflicted
+++ resolved
@@ -56,12 +56,7 @@
             milvus::json field_index_param;
             auto field_elements = field_kv.second;
             for (const auto& element : field_elements) {
-<<<<<<< HEAD
-                if (element->GetFtype() ==
-                    static_cast<engine::snapshot::FTYPE_TYPE>(engine::FieldElementType::FET_INDEX)) {
-=======
                 if (element->GetFEtype() == engine::FieldElementType::FET_INDEX) {
->>>>>>> 1a5fad87
                     field_index_param = element->GetParams();
                     auto type = element->GetTypeName();
                     field_schema.index_params_ = field_index_param;
@@ -71,11 +66,7 @@
             }
 
             auto field_name = field->GetName();
-<<<<<<< HEAD
-            field_schema.field_type_ = static_cast<engine::DataType>(field->GetFtype());
-=======
             field_schema.field_type_ = field->GetFtype();
->>>>>>> 1a5fad87
             field_schema.field_params_ = field->GetParams();
 
             collection_schema_.fields_.insert(std::make_pair(field_name, field_schema));
