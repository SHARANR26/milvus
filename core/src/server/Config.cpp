--- conflicted
+++ resolved
@@ -83,10 +83,7 @@
     CONFIG_CHECK(GetServerConfigPort(server_port));
 
     std::string web_port;
-    s = GetServerConfigWebPort(web_port);
-    if (!s.ok()) {
-        return s;
-    }
+    CONFIG_CHECK(GetServerConfigWebPort(web_port));
 
     std::string server_mode;
     CONFIG_CHECK(GetServerConfigDeployMode(server_mode));
@@ -196,37 +193,11 @@
 Status
 Config::ResetDefaultConfig() {
     /* server config */
-<<<<<<< HEAD
-    s = SetServerConfigAddress(CONFIG_SERVER_ADDRESS_DEFAULT);
-    if (!s.ok()) {
-        return s;
-    }
-
-    s = SetServerConfigPort(CONFIG_SERVER_PORT_DEFAULT);
-    if (!s.ok()) {
-        return s;
-    }
-
-    s = SetServerConfigWebPort(CONFIG_SERVER_WEB_PORT_DEFAULT);
-    if (!s.ok()) {
-        return s;
-    }
-
-    s = SetServerConfigDeployMode(CONFIG_SERVER_DEPLOY_MODE_DEFAULT);
-    if (!s.ok()) {
-        return s;
-    }
-
-    s = SetServerConfigTimeZone(CONFIG_SERVER_TIME_ZONE_DEFAULT);
-    if (!s.ok()) {
-        return s;
-    }
-=======
     CONFIG_CHECK(SetServerConfigAddress(CONFIG_SERVER_ADDRESS_DEFAULT));
     CONFIG_CHECK(SetServerConfigPort(CONFIG_SERVER_PORT_DEFAULT));
+    CONFIG_CHECK(SetServerConfigWebPort(CONFIG_SERVER_WEB_PORT_DEFAULT));
     CONFIG_CHECK(SetServerConfigDeployMode(CONFIG_SERVER_DEPLOY_MODE_DEFAULT));
     CONFIG_CHECK(SetServerConfigTimeZone(CONFIG_SERVER_TIME_ZONE_DEFAULT));
->>>>>>> a876ae1b
 
     /* db config */
     CONFIG_CHECK(SetDBConfigBackendUrl(CONFIG_DB_BACKEND_URL_DEFAULT));
@@ -437,7 +408,6 @@
     return Status::OK();
 }
 
-<<<<<<< HEAD
 Status
 Config::CheckServerConfigWebPort(const std::string& value) {
     if (!ValidationUtil::ValidateStringIsNumber(value).ok()) {
@@ -455,22 +425,7 @@
     return Status::OK();
 }
 
-Status
-Config::CheckDBConfigPrimaryPath(const std::string& value) {
-    if (value.empty()) {
-        return Status(SERVER_INVALID_ARGUMENT, "db_config.db_path is empty.");
-    }
-    return Status::OK();
-}
-
-Status
-Config::CheckDBConfigSecondaryPath(const std::string& value) {
-    return Status::OK();
-}
-
-=======
 /* DB config */
->>>>>>> a876ae1b
 Status
 Config::CheckDBConfigBackendUrl(const std::string& value) {
     if (!ValidationUtil::ValidateDbURI(value).ok()) {
@@ -960,28 +915,13 @@
     return CheckServerConfigTimeZone(value);
 }
 
-<<<<<<< HEAD
 Status
 Config::GetServerConfigWebPort(std::string& value) {
     value = GetConfigStr(CONFIG_SERVER, CONFIG_SERVER_WEB_PORT, CONFIG_SERVER_WEB_PORT_DEFAULT);
     return CheckServerConfigWebPort(value);
 }
 
-Status
-Config::GetDBConfigPrimaryPath(std::string& value) {
-    value = GetConfigStr(CONFIG_DB, CONFIG_DB_PRIMARY_PATH, CONFIG_DB_PRIMARY_PATH_DEFAULT);
-    return CheckDBConfigPrimaryPath(value);
-}
-
-Status
-Config::GetDBConfigSecondaryPath(std::string& value) {
-    value = GetConfigStr(CONFIG_DB, CONFIG_DB_SECONDARY_PATH, CONFIG_DB_SECONDARY_PATH_DEFAULT);
-    return Status::OK();
-}
-
-=======
 /* DB config */
->>>>>>> a876ae1b
 Status
 Config::GetDBConfigBackendUrl(std::string& value) {
     value = GetConfigStr(CONFIG_DB, CONFIG_DB_BACKEND_URL, CONFIG_DB_BACKEND_URL_DEFAULT);
@@ -1412,11 +1352,8 @@
 }
 
 #ifdef MILVUS_GPU_VERSION
-<<<<<<< HEAD
 
 /* gpu resource config */
-=======
->>>>>>> a876ae1b
 Status
 Config::SetEngineConfigGpuSearchThreshold(const std::string& value) {
     CONFIG_CHECK(CheckEngineConfigGpuSearchThreshold(value));
