// Licensed to the Apache Software Foundation (ASF) under one
// or more contributor license agreements.  See the NOTICE file
// distributed with this work for additional information
// regarding copyright ownership.  The ASF licenses this file
// to you under the Apache License, Version 2.0 (the
// "License"); you may not use this file except in compliance
// with the License.  You may obtain a copy of the License at
//
//   http://www.apache.org/licenses/LICENSE-2.0
//
// Unless required by applicable law or agreed to in writing,
// software distributed under the License is distributed on an
// "AS IS" BASIS, WITHOUT WARRANTIES OR CONDITIONS OF ANY
// KIND, either express or implied.  See the License for the
// specific language governing permissions and limitations
// under the License.

#include <sys/stat.h>
#include <algorithm>
#include <fstream>
#include <iostream>
#include <regex>
#include <string>
#include <unordered_map>
#include <vector>

#include "config/YamlConfigMgr.h"
#include "server/Config.h"
#include "thirdparty/nlohmann/json.hpp"
#include "utils/CommonUtil.h"
#include "utils/StringHelpFunctions.h"
#include "utils/ValidationUtil.h"

#include <fiu-local.h>

namespace milvus {
namespace server {

constexpr int64_t GB = 1UL << 30;

static const std::unordered_map<std::string, std::string> milvus_config_version_map({{"0.6.0", "0.1"}});

Config&
Config::GetInstance() {
    static Config config_inst;
    return config_inst;
}

Status
Config::LoadConfigFile(const std::string& filename) {
    if (filename.empty()) {
        return Status(SERVER_UNEXPECTED_ERROR, "No specified config file");
    }

    struct stat file_stat;
    if (stat(filename.c_str(), &file_stat) != 0) {
        std::string str = "Config file not exist: " + filename;
        return Status(SERVER_FILE_NOT_FOUND, str);
    }

    ConfigMgr* mgr = YamlConfigMgr::GetInstance();
    Status s = mgr->LoadConfigFile(filename);
    if (!s.ok()) {
        return s;
    }

    return Status::OK();
}

Status
Config::ValidateConfig() {
    std::string config_version;
    CONFIG_CHECK(GetConfigVersion(config_version));

    /* server config */
    std::string server_addr;
    CONFIG_CHECK(GetServerConfigAddress(server_addr));

    std::string server_port;
    CONFIG_CHECK(GetServerConfigPort(server_port));

    std::string server_mode;
    CONFIG_CHECK(GetServerConfigDeployMode(server_mode));

    std::string server_time_zone;
    CONFIG_CHECK(GetServerConfigTimeZone(server_time_zone));

    std::string server_web_port;
    CONFIG_CHECK(GetServerConfigWebPort(server_web_port));

    /* db config */
    std::string db_backend_url;
    CONFIG_CHECK(GetDBConfigBackendUrl(db_backend_url));

    int64_t db_archive_disk_threshold;
    CONFIG_CHECK(GetDBConfigArchiveDiskThreshold(db_archive_disk_threshold));

    int64_t db_archive_days_threshold;
    CONFIG_CHECK(GetDBConfigArchiveDaysThreshold(db_archive_days_threshold));

    /* storage config */
    std::string storage_primary_path;
    CONFIG_CHECK(GetStorageConfigPrimaryPath(storage_primary_path));

    std::string storage_secondary_path;
    CONFIG_CHECK(GetStorageConfigSecondaryPath(storage_secondary_path));

    bool storage_s3_enable;
    CONFIG_CHECK(GetStorageConfigS3Enable(storage_s3_enable));
    std::cout << "S3 " << (storage_s3_enable ? "ENABLED !" : "DISABLED !") << std::endl;

    std::string storage_s3_address;
    CONFIG_CHECK(GetStorageConfigS3Address(storage_s3_address));

    std::string storage_s3_port;
    CONFIG_CHECK(GetStorageConfigS3Port(storage_s3_port));

    std::string storage_s3_access_key;
    CONFIG_CHECK(GetStorageConfigS3AccessKey(storage_s3_access_key));

    std::string storage_s3_secret_key;
    CONFIG_CHECK(GetStorageConfigS3SecretKey(storage_s3_secret_key));

    std::string storage_s3_bucket;
    CONFIG_CHECK(GetStorageConfigS3Bucket(storage_s3_bucket));

    /* metric config */
    bool metric_enable_monitor;
    CONFIG_CHECK(GetMetricConfigEnableMonitor(metric_enable_monitor));

    std::string metric_address;
    CONFIG_CHECK(GetMetricConfigAddress(metric_address));

    std::string metric_port;
    CONFIG_CHECK(GetMetricConfigPort(metric_port));

    /* cache config */
    int64_t cache_cpu_cache_capacity;
    CONFIG_CHECK(GetCacheConfigCpuCacheCapacity(cache_cpu_cache_capacity));

    float cache_cpu_cache_threshold;
    CONFIG_CHECK(GetCacheConfigCpuCacheThreshold(cache_cpu_cache_threshold));

    int64_t cache_insert_buffer_size;
    CONFIG_CHECK(GetCacheConfigInsertBufferSize(cache_insert_buffer_size));

    bool cache_insert_data;
    CONFIG_CHECK(GetCacheConfigCacheInsertData(cache_insert_data));

    /* engine config */
    int64_t engine_use_blas_threshold;
    CONFIG_CHECK(GetEngineConfigUseBlasThreshold(engine_use_blas_threshold));

    int64_t engine_omp_thread_num;
    CONFIG_CHECK(GetEngineConfigOmpThreadNum(engine_omp_thread_num));

#ifdef MILVUS_GPU_VERSION
    int64_t engine_gpu_search_threshold;
    CONFIG_CHECK(GetEngineConfigGpuSearchThreshold(engine_gpu_search_threshold));
#endif

    /* gpu resource config */
#ifdef MILVUS_GPU_VERSION
    bool gpu_resource_enable;
    CONFIG_CHECK(GetGpuResourceConfigEnable(gpu_resource_enable));
    std::cout << "GPU resources " << (gpu_resource_enable ? "ENABLED !" : "DISABLED !") << std::endl;

    if (gpu_resource_enable) {
        int64_t resource_cache_capacity;
        CONFIG_CHECK(GetGpuResourceConfigCacheCapacity(resource_cache_capacity));

        float resource_cache_threshold;
        CONFIG_CHECK(GetGpuResourceConfigCacheThreshold(resource_cache_threshold));

        std::vector<int64_t> search_resources;
        CONFIG_CHECK(GetGpuResourceConfigSearchResources(search_resources));

        std::vector<int64_t> index_build_resources;
        CONFIG_CHECK(GetGpuResourceConfigBuildIndexResources(index_build_resources));
    }
#endif

    /* tracing config */
    std::string tracing_config_path;
    CONFIG_CHECK(GetTracingConfigJsonConfigPath(tracing_config_path));

    return Status::OK();
}

Status
Config::ResetDefaultConfig() {
    /* server config */
    CONFIG_CHECK(SetServerConfigAddress(CONFIG_SERVER_ADDRESS_DEFAULT));
    CONFIG_CHECK(SetServerConfigPort(CONFIG_SERVER_PORT_DEFAULT));
    CONFIG_CHECK(SetServerConfigDeployMode(CONFIG_SERVER_DEPLOY_MODE_DEFAULT));
    CONFIG_CHECK(SetServerConfigTimeZone(CONFIG_SERVER_TIME_ZONE_DEFAULT));
    CONFIG_CHECK(SetServerConfigWebPort(CONFIG_SERVER_WEB_PORT_DEFAULT));

    /* db config */
    CONFIG_CHECK(SetDBConfigBackendUrl(CONFIG_DB_BACKEND_URL_DEFAULT));
    CONFIG_CHECK(SetDBConfigArchiveDiskThreshold(CONFIG_DB_ARCHIVE_DISK_THRESHOLD_DEFAULT));
    CONFIG_CHECK(SetDBConfigArchiveDaysThreshold(CONFIG_DB_ARCHIVE_DAYS_THRESHOLD_DEFAULT));

    /* storage config */
    CONFIG_CHECK(SetStorageConfigPrimaryPath(CONFIG_STORAGE_PRIMARY_PATH_DEFAULT));
    CONFIG_CHECK(SetStorageConfigSecondaryPath(CONFIG_STORAGE_SECONDARY_PATH_DEFAULT));
    CONFIG_CHECK(SetStorageConfigS3Enable(CONFIG_STORAGE_S3_ENABLE_DEFAULT));
    CONFIG_CHECK(SetStorageConfigS3Address(CONFIG_STORAGE_S3_ADDRESS_DEFAULT));
    CONFIG_CHECK(SetStorageConfigS3Port(CONFIG_STORAGE_S3_PORT_DEFAULT));
    CONFIG_CHECK(SetStorageConfigS3AccessKey(CONFIG_STORAGE_S3_ACCESS_KEY_DEFAULT));
    CONFIG_CHECK(SetStorageConfigS3SecretKey(CONFIG_STORAGE_S3_SECRET_KEY_DEFAULT));
    CONFIG_CHECK(SetStorageConfigS3Bucket(CONFIG_STORAGE_S3_BUCKET_DEFAULT));

    /* metric config */
    CONFIG_CHECK(SetMetricConfigEnableMonitor(CONFIG_METRIC_ENABLE_MONITOR_DEFAULT));
    CONFIG_CHECK(SetMetricConfigAddress(CONFIG_METRIC_ADDRESS_DEFAULT));
    CONFIG_CHECK(SetMetricConfigPort(CONFIG_METRIC_PORT_DEFAULT));

    /* cache config */
    CONFIG_CHECK(SetCacheConfigCpuCacheCapacity(CONFIG_CACHE_CPU_CACHE_CAPACITY_DEFAULT));
    CONFIG_CHECK(SetCacheConfigCpuCacheThreshold(CONFIG_CACHE_CPU_CACHE_THRESHOLD_DEFAULT));
    CONFIG_CHECK(SetCacheConfigInsertBufferSize(CONFIG_CACHE_INSERT_BUFFER_SIZE_DEFAULT));
    CONFIG_CHECK(SetCacheConfigCacheInsertData(CONFIG_CACHE_CACHE_INSERT_DATA_DEFAULT));

    /* engine config */
    CONFIG_CHECK(SetEngineConfigUseBlasThreshold(CONFIG_ENGINE_USE_BLAS_THRESHOLD_DEFAULT));
    CONFIG_CHECK(SetEngineConfigOmpThreadNum(CONFIG_ENGINE_OMP_THREAD_NUM_DEFAULT));
#ifdef MILVUS_GPU_VERSION
    CONFIG_CHECK(SetEngineConfigGpuSearchThreshold(CONFIG_ENGINE_GPU_SEARCH_THRESHOLD_DEFAULT));
#endif

    /* gpu resource config */
#ifdef MILVUS_GPU_VERSION
    CONFIG_CHECK(SetGpuResourceConfigEnable(CONFIG_GPU_RESOURCE_ENABLE_DEFAULT));
    CONFIG_CHECK(SetGpuResourceConfigCacheCapacity(CONFIG_GPU_RESOURCE_CACHE_CAPACITY_DEFAULT));
    CONFIG_CHECK(SetGpuResourceConfigCacheThreshold(CONFIG_GPU_RESOURCE_CACHE_THRESHOLD_DEFAULT));
    CONFIG_CHECK(SetGpuResourceConfigSearchResources(CONFIG_GPU_RESOURCE_SEARCH_RESOURCES_DEFAULT));
    CONFIG_CHECK(SetGpuResourceConfigBuildIndexResources(CONFIG_GPU_RESOURCE_BUILD_INDEX_RESOURCES_DEFAULT));
#endif

    return Status::OK();
}

void
Config::GetConfigJsonStr(std::string& result) {
    nlohmann::json config_json(config_map_);
    result = config_json.dump();
}

Status
Config::GetConfigCli(std::string& value, const std::string& parent_key, const std::string& child_key) {
    if (!ConfigNodeValid(parent_key, child_key)) {
        std::string str = "Config node invalid: " + parent_key + CONFIG_NODE_DELIMITER + child_key;
        return Status(SERVER_UNEXPECTED_ERROR, str);
    }
    return GetConfigValueInMem(parent_key, child_key, value);
}

Status
Config::SetConfigCli(const std::string& parent_key, const std::string& child_key, const std::string& value) {
    if (!ConfigNodeValid(parent_key, child_key)) {
        std::string str = "Config node invalid: " + parent_key + CONFIG_NODE_DELIMITER + child_key;
        return Status(SERVER_UNEXPECTED_ERROR, str);
    }
    if (parent_key == CONFIG_SERVER) {
        return Status(SERVER_UNSUPPORTED_ERROR, "Not support set server_config");
    } else if (parent_key == CONFIG_DB) {
        return Status(SERVER_UNSUPPORTED_ERROR, "Not support set db_config");
    } else if (parent_key == CONFIG_STORAGE) {
        return Status(SERVER_UNSUPPORTED_ERROR, "Not support set storage_config");
    } else if (parent_key == CONFIG_METRIC) {
        return Status(SERVER_UNSUPPORTED_ERROR, "Not support set metric_config");
    } else if (parent_key == CONFIG_CACHE) {
        if (child_key == CONFIG_CACHE_CPU_CACHE_CAPACITY) {
            return SetCacheConfigCpuCacheCapacity(value);
        } else if (child_key == CONFIG_CACHE_CPU_CACHE_THRESHOLD) {
            return SetCacheConfigCpuCacheThreshold(value);
        } else if (child_key == CONFIG_CACHE_CACHE_INSERT_DATA) {
            return SetCacheConfigCacheInsertData(value);
        } else if (child_key == CONFIG_CACHE_INSERT_BUFFER_SIZE) {
            return SetCacheConfigInsertBufferSize(value);
        }
    } else if (parent_key == CONFIG_ENGINE) {
        if (child_key == CONFIG_ENGINE_USE_BLAS_THRESHOLD) {
            return SetEngineConfigUseBlasThreshold(value);
        } else if (child_key == CONFIG_ENGINE_OMP_THREAD_NUM) {
            return SetEngineConfigOmpThreadNum(value);
#ifdef MILVUS_GPU_VERSION
        } else if (child_key == CONFIG_ENGINE_GPU_SEARCH_THRESHOLD) {
            return SetEngineConfigGpuSearchThreshold(value);
#endif
        }
#ifdef MILVUS_GPU_VERSION
    } else if (parent_key == CONFIG_GPU_RESOURCE) {
        if (child_key == CONFIG_GPU_RESOURCE_ENABLE) {
            return SetGpuResourceConfigEnable(value);
        } else if (child_key == CONFIG_GPU_RESOURCE_CACHE_CAPACITY) {
            return SetGpuResourceConfigCacheCapacity(value);
        } else if (child_key == CONFIG_GPU_RESOURCE_CACHE_THRESHOLD) {
            return SetGpuResourceConfigCacheThreshold(value);
        } else if (child_key == CONFIG_GPU_RESOURCE_SEARCH_RESOURCES) {
            return SetGpuResourceConfigSearchResources(value);
        } else if (child_key == CONFIG_GPU_RESOURCE_BUILD_INDEX_RESOURCES) {
            return SetGpuResourceConfigBuildIndexResources(value);
        }
#endif
    } else if (parent_key == CONFIG_TRACING) {
        return Status(SERVER_UNSUPPORTED_ERROR, "Not support set tracing_config");
    }
}

Status
Config::ProcessConfigCli(std::string& result, const std::string& cmd) {
    std::vector<std::string> tokens;
    std::vector<std::string> nodes;
    server::StringHelpFunctions::SplitStringByDelimeter(cmd, " ", tokens);
    if (tokens[0] == "get_config") {
        if (tokens.size() != 2) {
            return Status(SERVER_UNEXPECTED_ERROR, "Invalid command: " + cmd);
        }
        if (tokens[1] == "*") {
            GetConfigJsonStr(result);
            return Status::OK();
        } else {
            server::StringHelpFunctions::SplitStringByDelimeter(tokens[1], CONFIG_NODE_DELIMITER, nodes);
            if (nodes.size() != 2) {
                return Status(SERVER_UNEXPECTED_ERROR, "Invalid command: " + cmd);
            }
            return GetConfigCli(result, nodes[0], nodes[1]);
        }
    } else if (tokens[0] == "set_config") {
        if (tokens.size() != 3) {
            return Status(SERVER_UNEXPECTED_ERROR, "Invalid command: " + cmd);
        }
        server::StringHelpFunctions::SplitStringByDelimeter(tokens[1], CONFIG_NODE_DELIMITER, nodes);
        if (nodes.size() != 2) {
            return Status(SERVER_UNEXPECTED_ERROR, "Invalid command: " + cmd);
        }
        return SetConfigCli(nodes[0], nodes[1], tokens[2]);
    } else {
        return Status(SERVER_UNEXPECTED_ERROR, "Invalid command: " + cmd);
    }
}

////////////////////////////////////////////////////////////////////////////////
Status
Config::CheckConfigVersion(const std::string& value) {
    bool exist_error = milvus_config_version_map.at(MILVUS_VERSION) != value;
    fiu_do_on("check_config_version_fail", exist_error = true);
    if (exist_error) {
        std::string msg = "Invalid config version: " + value +
                          ". Expected config version: " + milvus_config_version_map.at(MILVUS_VERSION);
        return Status(SERVER_INVALID_ARGUMENT, msg);
    }
    return Status::OK();
}

/* server config */
Status
Config::CheckServerConfigAddress(const std::string& value) {
    auto exist_error = !ValidationUtil::ValidateIpAddress(value).ok();
    fiu_do_on("check_config_address_fail", exist_error = true);

    if (exist_error) {
        std::string msg =
            "Invalid server IP address: " + value + ". Possible reason: server_config.address is invalid.";
        return Status(SERVER_INVALID_ARGUMENT, msg);
    }
    return Status::OK();
}

Status
Config::CheckServerConfigPort(const std::string& value) {
    auto exist_error = !ValidationUtil::ValidateStringIsNumber(value).ok();
    fiu_do_on("check_config_port_fail", exist_error = true);

    if (exist_error) {
        std::string msg = "Invalid server port: " + value + ". Possible reason: server_config.port is not a number.";
        return Status(SERVER_INVALID_ARGUMENT, msg);
    } else {
        int32_t port = std::stoi(value);
        if (!(port > 1024 && port < 65535)) {
            std::string msg = "Invalid server port: " + value +
                              ". Possible reason: server_config.port is not in range (1024, 65535).";
            return Status(SERVER_INVALID_ARGUMENT, msg);
        }
    }
    return Status::OK();
}

Status
Config::CheckServerConfigDeployMode(const std::string& value) {
    fiu_return_on("check_config_deploy_mode_fail",
                  Status(SERVER_INVALID_ARGUMENT,
                         "server_config.deploy_mode is not one of single, cluster_readonly, and cluster_writable."));

    if (value != "single" && value != "cluster_readonly" && value != "cluster_writable") {
        return Status(SERVER_INVALID_ARGUMENT,
                      "server_config.deploy_mode is not one of single, cluster_readonly, and cluster_writable.");
    }
    return Status::OK();
}

Status
Config::CheckServerConfigTimeZone(const std::string& value) {
    fiu_return_on("check_config_time_zone_fail",
                  Status(SERVER_INVALID_ARGUMENT, "Invalid server_config.time_zone: " + value));

    if (value.length() <= 3) {
        return Status(SERVER_INVALID_ARGUMENT, "Invalid server_config.time_zone: " + value);
    } else {
        if (value.substr(0, 3) != "UTC") {
            return Status(SERVER_INVALID_ARGUMENT, "Invalid server_config.time_zone: " + value);
        } else {
            try {
                stoi(value.substr(3));
            } catch (...) {
                return Status(SERVER_INVALID_ARGUMENT, "Invalid server_config.time_zone: " + value);
            }
        }
    }
    return Status::OK();
}

Status
Config::CheckServerConfigWebPort(const std::string& value) {
    if (!ValidationUtil::ValidateStringIsNumber(value).ok()) {
        std::string msg =
            "Invalid web server port: " + value + ". Possible reason: server_config.web_port is not a number.";
        return Status(SERVER_INVALID_ARGUMENT, msg);
    } else {
        int32_t port = std::stoi(value);
        if (!(port > 1024 && port < 65535)) {
            std::string msg = "Invalid web server port: " + value +
                              ". Possible reason: server_config.web_port is not in range [1025, 65534].";
            return Status(SERVER_INVALID_ARGUMENT, msg);
        }
    }
    return Status::OK();
}

/* DB config */
Status
Config::CheckDBConfigBackendUrl(const std::string& value) {
    auto exist_error = !ValidationUtil::ValidateDbURI(value).ok();
    fiu_do_on("check_config_backend_url_fail", exist_error = true);

    if (exist_error) {
        std::string msg =
            "Invalid backend url: " + value + ". Possible reason: db_config.db_backend_url is invalid. " +
            "The correct format should be like sqlite://:@:/ or mysql://root:123456@127.0.0.1:3306/milvus.";
        return Status(SERVER_INVALID_ARGUMENT, "invalid db_backend_url: " + value);
    }
    return Status::OK();
}

Status
Config::CheckDBConfigArchiveDiskThreshold(const std::string& value) {
    auto exist_error = !ValidationUtil::ValidateStringIsNumber(value).ok();
    fiu_do_on("check_config_archive_disk_threshold_fail", exist_error = true);

    if (exist_error) {
        std::string msg = "Invalid archive disk threshold: " + value +
                          ". Possible reason: db_config.archive_disk_threshold is invalid.";
        return Status(SERVER_INVALID_ARGUMENT, msg);
    }
    return Status::OK();
}

Status
Config::CheckDBConfigArchiveDaysThreshold(const std::string& value) {
    auto exist_error = !ValidationUtil::ValidateStringIsNumber(value).ok();
    fiu_do_on("check_config_archive_days_threshold_fail", exist_error = true);

    if (exist_error) {
        std::string msg = "Invalid archive days threshold: " + value +
                          ". Possible reason: db_config.archive_days_threshold is invalid.";
        return Status(SERVER_INVALID_ARGUMENT, msg);
    }
    return Status::OK();
}

<<<<<<< HEAD
Status
Config::CheckDBConfigInsertBufferSize(const std::string& value) {
    auto exist_error = !ValidationUtil::ValidateStringIsNumber(value).ok();
    fiu_do_on("check_config_insert_buffer_size_fail", exist_error = true);

    if (exist_error) {
        std::string msg = "Invalid insert buffer size: " + value +
                          ". Possible reason: db_config.insert_buffer_size is not a positive integer.";
        return Status(SERVER_INVALID_ARGUMENT, msg);
    } else {
        int64_t buffer_size = std::stoll(value) * GB;
        if (buffer_size <= 0) {
            std::string msg = "Invalid insert buffer size: " + value +
                              ". Possible reason: db_config.insert_buffer_size is not a positive integer.";
            return Status(SERVER_INVALID_ARGUMENT, msg);
        }

        uint64_t total_mem = 0, free_mem = 0;
        CommonUtil::GetSystemMemInfo(total_mem, free_mem);
        if (buffer_size >= total_mem) {
            std::string msg = "Invalid insert buffer size: " + value +
                              ". Possible reason: db_config.insert_buffer_size exceeds system memory.";
            return Status(SERVER_INVALID_ARGUMENT, msg);
        }
    }
    return Status::OK();
}

=======
>>>>>>> a909f95c
/* storage config */
Status
Config::CheckStorageConfigPrimaryPath(const std::string& value) {
    fiu_return_on("check_config_primary_path_fail", Status(SERVER_INVALID_ARGUMENT, ""));
    if (value.empty()) {
        return Status(SERVER_INVALID_ARGUMENT, "storage_config.db_path is empty.");
    }
    return Status::OK();
}

Status
Config::CheckStorageConfigSecondaryPath(const std::string& value) {
    fiu_return_on("check_config_secondary_path_fail", Status(SERVER_INVALID_ARGUMENT, ""));
    return Status::OK();
}

Status
Config::CheckStorageConfigS3Enable(const std::string& value) {
    if (!ValidationUtil::ValidateStringIsBool(value).ok()) {
        std::string msg =
            "Invalid storage config: " + value + ". Possible reason: storage_config.s3_enable is not a boolean.";
        return Status(SERVER_INVALID_ARGUMENT, msg);
    }
    return Status::OK();
}

Status
Config::CheckStorageConfigS3Address(const std::string& value) {
    if (!ValidationUtil::ValidateIpAddress(value).ok()) {
        std::string msg = "Invalid s3 address: " + value + ". Possible reason: storage_config.s3_address is invalid.";
        return Status(SERVER_INVALID_ARGUMENT, msg);
    }
    return Status::OK();
}

Status
Config::CheckStorageConfigS3Port(const std::string& value) {
    if (!ValidationUtil::ValidateStringIsNumber(value).ok()) {
        std::string msg = "Invalid s3 port: " + value + ". Possible reason: storage_config.s3_port is not a number.";
        return Status(SERVER_INVALID_ARGUMENT, msg);
    } else {
        int32_t port = std::stoi(value);
        if (!(port > 1024 && port < 65535)) {
            std::string msg = "Invalid s3 port: " + value +
                              ". Possible reason: storage_config.s3_port is not in range (1024, 65535).";
            return Status(SERVER_INVALID_ARGUMENT, msg);
        }
    }
    return Status::OK();
}

Status
Config::CheckStorageConfigS3AccessKey(const std::string& value) {
    if (value.empty()) {
        return Status(SERVER_INVALID_ARGUMENT, "storage_config.s3_access_key is empty.");
    }
    return Status::OK();
}

Status
Config::CheckStorageConfigS3SecretKey(const std::string& value) {
    if (value.empty()) {
        return Status(SERVER_INVALID_ARGUMENT, "storage_config.s3_secret_key is empty.");
    }
    return Status::OK();
}

Status
Config::CheckStorageConfigS3Bucket(const std::string& value) {
    if (value.empty()) {
        return Status(SERVER_INVALID_ARGUMENT, "storage_config.s3_bucket is empty.");
    }
    return Status::OK();
}

/* metric config */
Status
Config::CheckMetricConfigEnableMonitor(const std::string& value) {
    auto exist_error = !ValidationUtil::ValidateStringIsBool(value).ok();
    fiu_do_on("check_config_enable_monitor_fail", exist_error = true);

    if (exist_error) {
        std::string msg =
            "Invalid metric config: " + value + ". Possible reason: metric_config.enable_monitor is not a boolean.";
        return Status(SERVER_INVALID_ARGUMENT, msg);
    }
    return Status::OK();
}

Status
Config::CheckMetricConfigAddress(const std::string& value) {
    if (!ValidationUtil::ValidateIpAddress(value).ok()) {
        std::string msg = "Invalid metric ip: " + value + ". Possible reason: metric_config.ip is invalid.";
        return Status(SERVER_INVALID_ARGUMENT, "Invalid metric config ip: " + value);
    }
    return Status::OK();
}

Status
Config::CheckMetricConfigPort(const std::string& value) {
    if (!ValidationUtil::ValidateStringIsNumber(value).ok()) {
        std::string msg = "Invalid metric port: " + value + ". Possible reason: metric_config.port is not a number.";
        return Status(SERVER_INVALID_ARGUMENT, msg);
    } else {
        int32_t port = std::stoi(value);
        if (!(port > 1024 && port < 65535)) {
            std::string msg = "Invalid metric port: " + value +
                              ". Possible reason: metric_config.port is not in range (1024, 65535).";
            return Status(SERVER_INVALID_ARGUMENT, msg);
        }
    }
    return Status::OK();
}

/* cache config */
Status
Config::CheckCacheConfigCpuCacheCapacity(const std::string& value) {
    fiu_return_on("check_config_cpu_cache_capacity_fail", Status(SERVER_INVALID_ARGUMENT, ""));

    if (!ValidationUtil::ValidateStringIsNumber(value).ok()) {
        std::string msg = "Invalid cpu cache capacity: " + value +
                          ". Possible reason: cache_config.cpu_cache_capacity is not a positive integer.";
        return Status(SERVER_INVALID_ARGUMENT, msg);
    } else {
        int64_t cpu_cache_capacity = std::stoll(value) * GB;
        if (cpu_cache_capacity <= 0) {
            std::string msg = "Invalid cpu cache capacity: " + value +
                              ". Possible reason: cache_config.cpu_cache_capacity is not a positive integer.";
            return Status(SERVER_INVALID_ARGUMENT, msg);
        }

        uint64_t total_mem = 0, free_mem = 0;
        CommonUtil::GetSystemMemInfo(total_mem, free_mem);
        if (static_cast<uint64_t>(cpu_cache_capacity) >= total_mem) {
            std::string msg = "Invalid cpu cache capacity: " + value +
                              ". Possible reason: cache_config.cpu_cache_capacity exceeds system memory.";
            return Status(SERVER_INVALID_ARGUMENT, msg);
        } else if (static_cast<double>(cpu_cache_capacity) > static_cast<double>(total_mem * 0.9)) {
            std::cerr << "WARNING: cpu cache capacity value is too big" << std::endl;
        }

        int64_t buffer_value;
        CONFIG_CHECK(GetCacheConfigInsertBufferSize(buffer_value));

        int64_t insert_buffer_size = buffer_value * GB;
        fiu_do_on("Config.CheckCacheConfigCpuCacheCapacity.large_insert_buffer", insert_buffer_size = total_mem + 1);
        if (insert_buffer_size + cpu_cache_capacity >= total_mem) {
            std::string msg = "Invalid cpu cache capacity: " + value +
                              ". Possible reason: sum of cache_config.cpu_cache_capacity and "
                              "cache_config.insert_buffer_size exceeds system memory.";
            return Status(SERVER_INVALID_ARGUMENT, msg);
        }
    }
    return Status::OK();
}

Status
Config::CheckCacheConfigCpuCacheThreshold(const std::string& value) {
    fiu_return_on("check_config_cpu_cache_threshold_fail", Status(SERVER_INVALID_ARGUMENT, ""));

    if (!ValidationUtil::ValidateStringIsFloat(value).ok()) {
        std::string msg = "Invalid cpu cache threshold: " + value +
                          ". Possible reason: cache_config.cpu_cache_threshold is not in range (0.0, 1.0].";
        return Status(SERVER_INVALID_ARGUMENT, msg);
    } else {
        float cpu_cache_threshold = std::stof(value);
        if (cpu_cache_threshold <= 0.0 || cpu_cache_threshold >= 1.0) {
            std::string msg = "Invalid cpu cache threshold: " + value +
                              ". Possible reason: cache_config.cpu_cache_threshold is not in range (0.0, 1.0].";
            return Status(SERVER_INVALID_ARGUMENT, msg);
        }
    }
    return Status::OK();
}

Status
Config::CheckCacheConfigInsertBufferSize(const std::string& value) {
    if (!ValidationUtil::ValidateStringIsNumber(value).ok()) {
        std::string msg = "Invalid insert buffer size: " + value +
                          ". Possible reason: cache_config.insert_buffer_size is not a positive integer.";
        return Status(SERVER_INVALID_ARGUMENT, msg);
    } else {
        int64_t buffer_size = std::stoll(value) * GB;
        if (buffer_size <= 0) {
            std::string msg = "Invalid insert buffer size: " + value +
                              ". Possible reason: cache_config.insert_buffer_size is not a positive integer.";
            return Status(SERVER_INVALID_ARGUMENT, msg);
        }

        uint64_t total_mem = 0, free_mem = 0;
        CommonUtil::GetSystemMemInfo(total_mem, free_mem);
        if (buffer_size >= total_mem) {
            std::string msg = "Invalid insert buffer size: " + value +
                              ". Possible reason: cache_config.insert_buffer_size exceeds system memory.";
            return Status(SERVER_INVALID_ARGUMENT, msg);
        }
    }
    return Status::OK();
}

Status
Config::CheckCacheConfigCacheInsertData(const std::string& value) {
    fiu_return_on("check_config_cache_insert_data_fail", Status(SERVER_INVALID_ARGUMENT, ""));

    if (!ValidationUtil::ValidateStringIsBool(value).ok()) {
        std::string msg = "Invalid cache insert data option: " + value +
                          ". Possible reason: cache_config.cache_insert_data is not a boolean.";
        return Status(SERVER_INVALID_ARGUMENT, msg);
    }
    return Status::OK();
}

/* engine config */
Status
Config::CheckEngineConfigUseBlasThreshold(const std::string& value) {
    fiu_return_on("check_config_use_blas_threshold_fail", Status(SERVER_INVALID_ARGUMENT, ""));

    if (!ValidationUtil::ValidateStringIsNumber(value).ok()) {
        std::string msg = "Invalid use blas threshold: " + value +
                          ". Possible reason: engine_config.use_blas_threshold is not a positive integer.";
        return Status(SERVER_INVALID_ARGUMENT, msg);
    }
    return Status::OK();
}

Status
Config::CheckEngineConfigOmpThreadNum(const std::string& value) {
    fiu_return_on("check_config_omp_thread_num_fail", Status(SERVER_INVALID_ARGUMENT, ""));

    if (!ValidationUtil::ValidateStringIsNumber(value).ok()) {
        std::string msg = "Invalid omp thread num: " + value +
                          ". Possible reason: engine_config.omp_thread_num is not a positive integer.";
        return Status(SERVER_INVALID_ARGUMENT, msg);
    }

    int64_t omp_thread = std::stoll(value);
    int64_t sys_thread_cnt = 8;
    CommonUtil::GetSystemAvailableThreads(sys_thread_cnt);
    if (omp_thread > sys_thread_cnt) {
        std::string msg = "Invalid omp thread num: " + value +
                          ". Possible reason: engine_config.omp_thread_num exceeds system cpu cores.";
        return Status(SERVER_INVALID_ARGUMENT, msg);
    }
    return Status::OK();
}

#ifdef MILVUS_GPU_VERSION

Status
Config::CheckEngineConfigGpuSearchThreshold(const std::string& value) {
    fiu_return_on("check_config_gpu_search_threshold_fail", Status(SERVER_INVALID_ARGUMENT, ""));

    if (!ValidationUtil::ValidateStringIsNumber(value).ok()) {
        std::string msg = "Invalid gpu search threshold: " + value +
                          ". Possible reason: engine_config.gpu_search_threshold is not a positive integer.";
        return Status(SERVER_INVALID_ARGUMENT, msg);
    }
    return Status::OK();
}

/* gpu resource config */
Status
Config::CheckGpuResourceConfigEnable(const std::string& value) {
    fiu_return_on("check_config_gpu_resource_enable_fail", Status(SERVER_INVALID_ARGUMENT, ""));

    if (!ValidationUtil::ValidateStringIsBool(value).ok()) {
        std::string msg =
            "Invalid gpu resource config: " + value + ". Possible reason: gpu_resource_config.enable is not a boolean.";
        return Status(SERVER_INVALID_ARGUMENT, msg);
    }
    return Status::OK();
}

Status
Config::CheckGpuResourceConfigCacheCapacity(const std::string& value) {
    fiu_return_on("check_gpu_resource_config_cache_capacity_fail", Status(SERVER_INVALID_ARGUMENT, ""));

    if (!ValidationUtil::ValidateStringIsNumber(value).ok()) {
        std::string msg = "Invalid gpu cache capacity: " + value +
                          ". Possible reason: gpu_resource_config.cache_capacity is not a positive integer.";
        return Status(SERVER_INVALID_ARGUMENT, msg);
    } else {
        int64_t gpu_cache_capacity = std::stoll(value) * GB;
        std::vector<int64_t> gpu_ids;
        CONFIG_CHECK(GetGpuResourceConfigBuildIndexResources(gpu_ids));

        for (int64_t gpu_id : gpu_ids) {
            size_t gpu_memory;
            if (!ValidationUtil::GetGpuMemory(gpu_id, gpu_memory).ok()) {
                std::string msg = "Fail to get GPU memory for GPU device: " + std::to_string(gpu_id);
                return Status(SERVER_UNEXPECTED_ERROR, msg);
            } else if (gpu_cache_capacity >= gpu_memory) {
                std::string msg = "Invalid gpu cache capacity: " + value +
                                  ". Possible reason: gpu_resource_config.cache_capacity exceeds GPU memory.";
                return Status(SERVER_INVALID_ARGUMENT, msg);
            } else if (gpu_cache_capacity > (double)gpu_memory * 0.9) {
                std::cerr << "Warning: gpu cache capacity value is too big" << std::endl;
            }
        }
    }
    return Status::OK();
}

Status
Config::CheckGpuResourceConfigCacheThreshold(const std::string& value) {
    fiu_return_on("check_config_gpu_resource_cache_threshold_fail", Status(SERVER_INVALID_ARGUMENT, ""));

    if (!ValidationUtil::ValidateStringIsFloat(value).ok()) {
        std::string msg = "Invalid gpu cache threshold: " + value +
                          ". Possible reason: gpu_resource_config.cache_threshold is not in range (0.0, 1.0].";
        return Status(SERVER_INVALID_ARGUMENT, msg);
    } else {
        float gpu_cache_threshold = std::stof(value);
        if (gpu_cache_threshold <= 0.0 || gpu_cache_threshold >= 1.0) {
            std::string msg = "Invalid gpu cache threshold: " + value +
                              ". Possible reason: gpu_resource_config.cache_threshold is not in range (0.0, 1.0].";
            return Status(SERVER_INVALID_ARGUMENT, msg);
        }
    }
    return Status::OK();
}

Status
CheckGpuResource(const std::string& value) {
    std::string s = value;
    std::transform(s.begin(), s.end(), s.begin(), ::tolower);

    const std::regex pat("gpu(\\d+)");
    std::smatch m;
    if (!std::regex_match(s, m, pat)) {
        std::string msg = "Invalid gpu resource: " + value +
                          ". Possible reason: gpu_resource_config is not in the format of cpux or gpux";
        return Status(SERVER_INVALID_ARGUMENT, msg);
    }

    if (s.compare(0, 3, "gpu") == 0) {
        int32_t gpu_index = std::stoi(s.substr(3));
        if (!ValidationUtil::ValidateGpuIndex(gpu_index).ok()) {
            std::string msg = "Invalid gpu resource: " + value +
                              ". Possible reason: gpu_resource_config does not match with the hardware.";
            return Status(SERVER_INVALID_ARGUMENT, msg);
        }
    }

    return Status::OK();
}

Status
Config::CheckGpuResourceConfigSearchResources(const std::vector<std::string>& value) {
    fiu_return_on("check_gpu_resource_config_search_fail", Status(SERVER_INVALID_ARGUMENT, ""));

    if (value.empty()) {
        std::string msg =
            "Invalid gpu search resource. "
            "Possible reason: gpu_resource_config.search_resources is empty.";
        return Status(SERVER_INVALID_ARGUMENT, msg);
    }

    for (auto& resource : value) {
        CONFIG_CHECK(CheckGpuResource(resource));
    }
    return Status::OK();
}

Status
Config::CheckGpuResourceConfigBuildIndexResources(const std::vector<std::string>& value) {
    fiu_return_on("check_gpu_resource_config_build_index_fail", Status(SERVER_INVALID_ARGUMENT, ""));

    if (value.empty()) {
        std::string msg =
            "Invalid gpu build index resource. "
            "Possible reason: gpu_resource_config.build_index_resources is empty.";
        return Status(SERVER_INVALID_ARGUMENT, msg);
    }

    for (auto& resource : value) {
        CONFIG_CHECK(CheckGpuResource(resource));
    }

    return Status::OK();
}

#endif

////////////////////////////////////////////////////////////////////////////////
ConfigNode&
Config::GetConfigRoot() {
    ConfigMgr* mgr = YamlConfigMgr::GetInstance();
    return mgr->GetRootNode();
}

ConfigNode&
Config::GetConfigNode(const std::string& name) {
    return GetConfigRoot().GetChild(name);
}

bool
Config::ConfigNodeValid(const std::string& parent_key, const std::string& child_key) {
    if (config_map_.find(parent_key) == config_map_.end()) {
        return false;
    }
    return config_map_[parent_key].count(child_key) != 0;
}

Status
Config::GetConfigValueInMem(const std::string& parent_key, const std::string& child_key, std::string& value) {
    std::lock_guard<std::mutex> lock(mutex_);
    if (config_map_.find(parent_key) != config_map_.end() &&
        config_map_[parent_key].find(child_key) != config_map_[parent_key].end()) {
        value = config_map_[parent_key][child_key];
        return Status::OK();
    }
    return Status(SERVER_UNEXPECTED_ERROR, "key not exist");
}

Status
Config::SetConfigValueInMem(const std::string& parent_key, const std::string& child_key, const std::string& value) {
    std::lock_guard<std::mutex> lock(mutex_);
    config_map_[parent_key][child_key] = value;
    return Status::OK();
}

////////////////////////////////////////////////////////////////////////////////
std::string
Config::GetConfigStr(const std::string& parent_key, const std::string& child_key, const std::string& default_value) {
    std::string value;
    if (!GetConfigValueInMem(parent_key, child_key, value).ok()) {
        value = GetConfigNode(parent_key).GetValue(child_key, default_value);
        SetConfigValueInMem(parent_key, child_key, value);
    }
    return value;
}

std::string
Config::GetConfigSequenceStr(const std::string& parent_key, const std::string& child_key, const std::string& delim,
                             const std::string& default_value) {
    std::string value;
    if (!GetConfigValueInMem(parent_key, child_key, value).ok()) {
        std::vector<std::string> sequence = GetConfigNode(parent_key).GetSequence(child_key);
        if (sequence.empty()) {
            value = default_value;
        } else {
            server::StringHelpFunctions::MergeStringWithDelimeter(sequence, delim, value);
        }
        SetConfigValueInMem(parent_key, child_key, value);
    }
    return value;
}

Status
Config::GetConfigVersion(std::string& value) {
    value = GetConfigRoot().GetValue(CONFIG_VERSION);
    return CheckConfigVersion(value);
}

/* server config */
Status
Config::GetServerConfigAddress(std::string& value) {
    value = GetConfigStr(CONFIG_SERVER, CONFIG_SERVER_ADDRESS, CONFIG_SERVER_ADDRESS_DEFAULT);
    return CheckServerConfigAddress(value);
}

Status
Config::GetServerConfigPort(std::string& value) {
    value = GetConfigStr(CONFIG_SERVER, CONFIG_SERVER_PORT, CONFIG_SERVER_PORT_DEFAULT);
    return CheckServerConfigPort(value);
}

Status
Config::GetServerConfigDeployMode(std::string& value) {
    value = GetConfigStr(CONFIG_SERVER, CONFIG_SERVER_DEPLOY_MODE, CONFIG_SERVER_DEPLOY_MODE_DEFAULT);
    return CheckServerConfigDeployMode(value);
}

Status
Config::GetServerConfigTimeZone(std::string& value) {
    value = GetConfigStr(CONFIG_SERVER, CONFIG_SERVER_TIME_ZONE, CONFIG_SERVER_TIME_ZONE_DEFAULT);
    return CheckServerConfigTimeZone(value);
}

Status
Config::GetServerConfigWebPort(std::string& value) {
    value = GetConfigStr(CONFIG_SERVER, CONFIG_SERVER_WEB_PORT, CONFIG_SERVER_WEB_PORT_DEFAULT);
    return CheckServerConfigWebPort(value);
}

/* DB config */
Status
Config::GetDBConfigBackendUrl(std::string& value) {
    value = GetConfigStr(CONFIG_DB, CONFIG_DB_BACKEND_URL, CONFIG_DB_BACKEND_URL_DEFAULT);
    return CheckDBConfigBackendUrl(value);
}

Status
Config::GetDBConfigArchiveDiskThreshold(int64_t& value) {
    std::string str =
        GetConfigStr(CONFIG_DB, CONFIG_DB_ARCHIVE_DISK_THRESHOLD, CONFIG_DB_ARCHIVE_DISK_THRESHOLD_DEFAULT);
    CONFIG_CHECK(CheckDBConfigArchiveDiskThreshold(str));
    value = std::stoll(str);
    return Status::OK();
}

Status
Config::GetDBConfigArchiveDaysThreshold(int64_t& value) {
    std::string str =
        GetConfigStr(CONFIG_DB, CONFIG_DB_ARCHIVE_DAYS_THRESHOLD, CONFIG_DB_ARCHIVE_DAYS_THRESHOLD_DEFAULT);
    CONFIG_CHECK(CheckDBConfigArchiveDaysThreshold(str));
    value = std::stoll(str);
    return Status::OK();
}

Status
Config::GetDBConfigPreloadTable(std::string& value) {
    value = GetConfigStr(CONFIG_DB, CONFIG_DB_PRELOAD_TABLE);
    return Status::OK();
}

/* storage config */
Status
Config::GetStorageConfigPrimaryPath(std::string& value) {
    value = GetConfigStr(CONFIG_STORAGE, CONFIG_STORAGE_PRIMARY_PATH, CONFIG_STORAGE_PRIMARY_PATH_DEFAULT);
    return CheckStorageConfigPrimaryPath(value);
}

Status
Config::GetStorageConfigSecondaryPath(std::string& value) {
    value = GetConfigStr(CONFIG_STORAGE, CONFIG_STORAGE_SECONDARY_PATH, CONFIG_STORAGE_SECONDARY_PATH_DEFAULT);
    return CheckStorageConfigSecondaryPath(value);
}

Status
Config::GetStorageConfigS3Enable(bool& value) {
    std::string str = GetConfigStr(CONFIG_STORAGE, CONFIG_STORAGE_S3_ENABLE, CONFIG_STORAGE_S3_ENABLE_DEFAULT);
    CONFIG_CHECK(CheckStorageConfigS3Enable(str));
    std::transform(str.begin(), str.end(), str.begin(), ::tolower);
    value = (str == "true" || str == "on" || str == "yes" || str == "1");
    return Status::OK();
}

Status
Config::GetStorageConfigS3Address(std::string& value) {
    value = GetConfigStr(CONFIG_STORAGE, CONFIG_STORAGE_S3_ADDRESS, CONFIG_STORAGE_S3_ADDRESS_DEFAULT);
    return CheckStorageConfigS3Address(value);
}

Status
Config::GetStorageConfigS3Port(std::string& value) {
    value = GetConfigStr(CONFIG_STORAGE, CONFIG_STORAGE_S3_PORT, CONFIG_STORAGE_S3_PORT_DEFAULT);
    return CheckStorageConfigS3Port(value);
}

Status
Config::GetStorageConfigS3AccessKey(std::string& value) {
    value = GetConfigStr(CONFIG_STORAGE, CONFIG_STORAGE_S3_ACCESS_KEY, CONFIG_STORAGE_S3_ACCESS_KEY_DEFAULT);
    return Status::OK();
}

Status
Config::GetStorageConfigS3SecretKey(std::string& value) {
    value = GetConfigStr(CONFIG_STORAGE, CONFIG_STORAGE_S3_SECRET_KEY, CONFIG_STORAGE_S3_SECRET_KEY_DEFAULT);
    return Status::OK();
}

Status
Config::GetStorageConfigS3Bucket(std::string& value) {
    value = GetConfigStr(CONFIG_STORAGE, CONFIG_STORAGE_S3_BUCKET, CONFIG_STORAGE_S3_BUCKET_DEFAULT);
    return Status::OK();
}

/* metric config */
Status
Config::GetMetricConfigEnableMonitor(bool& value) {
    std::string str = GetConfigStr(CONFIG_METRIC, CONFIG_METRIC_ENABLE_MONITOR, CONFIG_METRIC_ENABLE_MONITOR_DEFAULT);
    CONFIG_CHECK(CheckMetricConfigEnableMonitor(str));
    std::transform(str.begin(), str.end(), str.begin(), ::tolower);
    value = (str == "true" || str == "on" || str == "yes" || str == "1");
    return Status::OK();
}

Status
Config::GetMetricConfigAddress(std::string& value) {
    value = GetConfigStr(CONFIG_METRIC, CONFIG_METRIC_ADDRESS, CONFIG_METRIC_ADDRESS_DEFAULT);
    return Status::OK();
}

Status
Config::GetMetricConfigPort(std::string& value) {
    value = GetConfigStr(CONFIG_METRIC, CONFIG_METRIC_PORT, CONFIG_METRIC_PORT_DEFAULT);
    return CheckMetricConfigPort(value);
}

/* cache config */
Status
Config::GetCacheConfigCpuCacheCapacity(int64_t& value) {
    std::string str =
        GetConfigStr(CONFIG_CACHE, CONFIG_CACHE_CPU_CACHE_CAPACITY, CONFIG_CACHE_CPU_CACHE_CAPACITY_DEFAULT);
    CONFIG_CHECK(CheckCacheConfigCpuCacheCapacity(str));
    value = std::stoll(str);
    return Status::OK();
}

Status
Config::GetCacheConfigCpuCacheThreshold(float& value) {
    std::string str =
        GetConfigStr(CONFIG_CACHE, CONFIG_CACHE_CPU_CACHE_THRESHOLD, CONFIG_CACHE_CPU_CACHE_THRESHOLD_DEFAULT);
    CONFIG_CHECK(CheckCacheConfigCpuCacheThreshold(str));
    value = std::stof(str);
    return Status::OK();
}

Status
Config::GetCacheConfigInsertBufferSize(int64_t& value) {
    std::string str =
        GetConfigStr(CONFIG_CACHE, CONFIG_CACHE_INSERT_BUFFER_SIZE, CONFIG_CACHE_INSERT_BUFFER_SIZE_DEFAULT);
    CONFIG_CHECK(CheckCacheConfigInsertBufferSize(str));
    value = std::stoll(str);
    return Status::OK();
}

Status
Config::GetCacheConfigCacheInsertData(bool& value) {
    std::string str =
        GetConfigStr(CONFIG_CACHE, CONFIG_CACHE_CACHE_INSERT_DATA, CONFIG_CACHE_CACHE_INSERT_DATA_DEFAULT);
    CONFIG_CHECK(CheckCacheConfigCacheInsertData(str));
    std::transform(str.begin(), str.end(), str.begin(), ::tolower);
    value = (str == "true" || str == "on" || str == "yes" || str == "1");
    return Status::OK();
}

/* engine config */
Status
Config::GetEngineConfigUseBlasThreshold(int64_t& value) {
    std::string str =
        GetConfigStr(CONFIG_ENGINE, CONFIG_ENGINE_USE_BLAS_THRESHOLD, CONFIG_ENGINE_USE_BLAS_THRESHOLD_DEFAULT);
    CONFIG_CHECK(CheckEngineConfigUseBlasThreshold(str));
    value = std::stoll(str);
    return Status::OK();
}

Status
Config::GetEngineConfigOmpThreadNum(int64_t& value) {
    std::string str = GetConfigStr(CONFIG_ENGINE, CONFIG_ENGINE_OMP_THREAD_NUM, CONFIG_ENGINE_OMP_THREAD_NUM_DEFAULT);
    CONFIG_CHECK(CheckEngineConfigOmpThreadNum(str));
    value = std::stoll(str);
    return Status::OK();
}

#ifdef MILVUS_GPU_VERSION

Status
Config::GetEngineConfigGpuSearchThreshold(int64_t& value) {
    std::string str =
        GetConfigStr(CONFIG_ENGINE, CONFIG_ENGINE_GPU_SEARCH_THRESHOLD, CONFIG_ENGINE_GPU_SEARCH_THRESHOLD_DEFAULT);
    CONFIG_CHECK(CheckEngineConfigGpuSearchThreshold(str));
    value = std::stoll(str);
    return Status::OK();
}

#endif

/* gpu resource config */
#ifdef MILVUS_GPU_VERSION

Status
Config::GetGpuResourceConfigEnable(bool& value) {
    std::string str = GetConfigStr(CONFIG_GPU_RESOURCE, CONFIG_GPU_RESOURCE_ENABLE, CONFIG_GPU_RESOURCE_ENABLE_DEFAULT);
    CONFIG_CHECK(CheckGpuResourceConfigEnable(str));
    std::transform(str.begin(), str.end(), str.begin(), ::tolower);
    value = (str == "true" || str == "on" || str == "yes" || str == "1");
    return Status::OK();
}

Status
Config::GetGpuResourceConfigCacheCapacity(int64_t& value) {
    bool gpu_resource_enable = false;
    CONFIG_CHECK(GetGpuResourceConfigEnable(gpu_resource_enable));
    fiu_do_on("Config.GetGpuResourceConfigCacheCapacity.diable_gpu_resource", gpu_resource_enable = false);
    if (!gpu_resource_enable) {
        std::string msg = "GPU not supported. Possible reason: gpu_resource_config.enable is set to false.";
        return Status(SERVER_UNSUPPORTED_ERROR, msg);
    }
    std::string str = GetConfigStr(CONFIG_GPU_RESOURCE, CONFIG_GPU_RESOURCE_CACHE_CAPACITY,
                                   CONFIG_GPU_RESOURCE_CACHE_CAPACITY_DEFAULT);
    CONFIG_CHECK(CheckGpuResourceConfigCacheCapacity(str));
    value = std::stoll(str);
    return Status::OK();
}

Status
Config::GetGpuResourceConfigCacheThreshold(float& value) {
    bool gpu_resource_enable = false;
    CONFIG_CHECK(GetGpuResourceConfigEnable(gpu_resource_enable));
    fiu_do_on("Config.GetGpuResourceConfigCacheThreshold.diable_gpu_resource", gpu_resource_enable = false);
    if (!gpu_resource_enable) {
        std::string msg = "GPU not supported. Possible reason: gpu_resource_config.enable is set to false.";
        return Status(SERVER_UNSUPPORTED_ERROR, msg);
    }
    std::string str = GetConfigStr(CONFIG_GPU_RESOURCE, CONFIG_GPU_RESOURCE_CACHE_THRESHOLD,
                                   CONFIG_GPU_RESOURCE_CACHE_THRESHOLD_DEFAULT);
    CONFIG_CHECK(CheckGpuResourceConfigCacheThreshold(str));
    value = std::stof(str);
    return Status::OK();
}

Status
Config::GetGpuResourceConfigSearchResources(std::vector<int64_t>& value) {
    bool gpu_resource_enable = false;
    CONFIG_CHECK(GetGpuResourceConfigEnable(gpu_resource_enable));
    fiu_do_on("get_gpu_config_search_resources.disable_gpu_resource_fail", gpu_resource_enable = false);
    if (!gpu_resource_enable) {
        std::string msg = "GPU not supported. Possible reason: gpu_resource_config.enable is set to false.";
        return Status(SERVER_UNSUPPORTED_ERROR, msg);
    }
    std::string str = GetConfigSequenceStr(CONFIG_GPU_RESOURCE, CONFIG_GPU_RESOURCE_SEARCH_RESOURCES,
                                           CONFIG_GPU_RESOURCE_DELIMITER, CONFIG_GPU_RESOURCE_SEARCH_RESOURCES_DEFAULT);
    std::vector<std::string> res_vec;
    server::StringHelpFunctions::SplitStringByDelimeter(str, CONFIG_GPU_RESOURCE_DELIMITER, res_vec);
    CONFIG_CHECK(CheckGpuResourceConfigSearchResources(res_vec));
    for (std::string& res : res_vec) {
        value.push_back(std::stoll(res.substr(3)));
    }
    return Status::OK();
}

Status
Config::GetGpuResourceConfigBuildIndexResources(std::vector<int64_t>& value) {
    bool gpu_resource_enable = false;
    CONFIG_CHECK(GetGpuResourceConfigEnable(gpu_resource_enable));
    fiu_do_on("get_gpu_config_build_index_resources.disable_gpu_resource_fail", gpu_resource_enable = false);
    if (!gpu_resource_enable) {
        std::string msg = "GPU not supported. Possible reason: gpu_resource_config.enable is set to false.";
        return Status(SERVER_UNSUPPORTED_ERROR, msg);
    }
    std::string str =
        GetConfigSequenceStr(CONFIG_GPU_RESOURCE, CONFIG_GPU_RESOURCE_BUILD_INDEX_RESOURCES,
                             CONFIG_GPU_RESOURCE_DELIMITER, CONFIG_GPU_RESOURCE_BUILD_INDEX_RESOURCES_DEFAULT);
    std::vector<std::string> res_vec;
    server::StringHelpFunctions::SplitStringByDelimeter(str, CONFIG_GPU_RESOURCE_DELIMITER, res_vec);
    CONFIG_CHECK(CheckGpuResourceConfigBuildIndexResources(res_vec));
    for (std::string& res : res_vec) {
        value.push_back(std::stoll(res.substr(3)));
    }
    return Status::OK();
}

#endif

/* tracing config */
Status
Config::GetTracingConfigJsonConfigPath(std::string& value) {
    value = GetConfigStr(CONFIG_TRACING, CONFIG_TRACING_JSON_CONFIG_PATH, "");
    fiu_do_on("get_config_json_config_path_fail", value = "error_config_json_path");
    if (!value.empty()) {
        std::ifstream tracer_config(value);
        Status s = tracer_config.good() ? Status::OK()
                                        : Status(SERVER_INVALID_ARGUMENT, "Failed to open tracer config file " + value +
                                                                          ": " + std::strerror(errno));
        tracer_config.close();
        return s;
    }
    return Status::OK();
}

///////////////////////////////////////////////////////////////////////////////
/* server config */
Status
Config::SetServerConfigAddress(const std::string& value) {
    CONFIG_CHECK(CheckServerConfigAddress(value));
    return SetConfigValueInMem(CONFIG_SERVER, CONFIG_SERVER_ADDRESS, value);
}

Status
Config::SetServerConfigPort(const std::string& value) {
    CONFIG_CHECK(CheckServerConfigPort(value));
    return SetConfigValueInMem(CONFIG_SERVER, CONFIG_SERVER_PORT, value);
}

Status
Config::SetServerConfigDeployMode(const std::string& value) {
    CONFIG_CHECK(CheckServerConfigDeployMode(value));
    return SetConfigValueInMem(CONFIG_SERVER, CONFIG_SERVER_DEPLOY_MODE, value);
}

Status
Config::SetServerConfigTimeZone(const std::string& value) {
    CONFIG_CHECK(CheckServerConfigTimeZone(value));
    return SetConfigValueInMem(CONFIG_SERVER, CONFIG_SERVER_TIME_ZONE, value);
}

Status
Config::SetServerConfigWebPort(const std::string& value) {
    CONFIG_CHECK(CheckServerConfigWebPort(value));
    return SetConfigValueInMem(CONFIG_SERVER, CONFIG_SERVER_WEB_PORT, value);
}

/* db config */
Status
Config::SetDBConfigBackendUrl(const std::string& value) {
    CONFIG_CHECK(CheckDBConfigBackendUrl(value));
    return SetConfigValueInMem(CONFIG_DB, CONFIG_DB_BACKEND_URL, value);
}

Status
Config::SetDBConfigArchiveDiskThreshold(const std::string& value) {
    CONFIG_CHECK(CheckDBConfigArchiveDiskThreshold(value));
    return SetConfigValueInMem(CONFIG_DB, CONFIG_DB_ARCHIVE_DISK_THRESHOLD, value);
}

Status
Config::SetDBConfigArchiveDaysThreshold(const std::string& value) {
    CONFIG_CHECK(CheckDBConfigArchiveDaysThreshold(value));
    return SetConfigValueInMem(CONFIG_DB, CONFIG_DB_ARCHIVE_DAYS_THRESHOLD, value);
}

/* storage config */
Status
Config::SetStorageConfigPrimaryPath(const std::string& value) {
    CONFIG_CHECK(CheckStorageConfigPrimaryPath(value));
    return SetConfigValueInMem(CONFIG_STORAGE, CONFIG_STORAGE_PRIMARY_PATH, value);
}

Status
Config::SetStorageConfigSecondaryPath(const std::string& value) {
    CONFIG_CHECK(CheckStorageConfigSecondaryPath(value));
    return SetConfigValueInMem(CONFIG_STORAGE, CONFIG_STORAGE_SECONDARY_PATH, value);
}

Status
Config::SetStorageConfigS3Enable(const std::string& value) {
    CONFIG_CHECK(CheckStorageConfigS3Enable(value));
    return SetConfigValueInMem(CONFIG_STORAGE, CONFIG_STORAGE_S3_ENABLE, value);
}

Status
Config::SetStorageConfigS3Address(const std::string& value) {
    CONFIG_CHECK(CheckStorageConfigS3Address(value));
    return SetConfigValueInMem(CONFIG_STORAGE, CONFIG_STORAGE_S3_ADDRESS, value);
}

Status
Config::SetStorageConfigS3Port(const std::string& value) {
    CONFIG_CHECK(CheckStorageConfigS3Port(value));
    return SetConfigValueInMem(CONFIG_STORAGE, CONFIG_STORAGE_S3_PORT, value);
}

Status
Config::SetStorageConfigS3AccessKey(const std::string& value) {
    CONFIG_CHECK(CheckStorageConfigS3AccessKey(value));
    return SetConfigValueInMem(CONFIG_STORAGE, CONFIG_STORAGE_S3_ACCESS_KEY, value);
}

Status
Config::SetStorageConfigS3SecretKey(const std::string& value) {
    CONFIG_CHECK(CheckStorageConfigS3SecretKey(value));
    return SetConfigValueInMem(CONFIG_STORAGE, CONFIG_STORAGE_S3_SECRET_KEY, value);
}

Status
Config::SetStorageConfigS3Bucket(const std::string& value) {
    CONFIG_CHECK(CheckStorageConfigS3Bucket(value));
    return SetConfigValueInMem(CONFIG_STORAGE, CONFIG_STORAGE_S3_BUCKET, value);
}

/* metric config */
Status
Config::SetMetricConfigEnableMonitor(const std::string& value) {
    CONFIG_CHECK(CheckMetricConfigEnableMonitor(value));
    return SetConfigValueInMem(CONFIG_METRIC, CONFIG_METRIC_ENABLE_MONITOR, value);
}

Status
Config::SetMetricConfigAddress(const std::string& value) {
    CONFIG_CHECK(CheckMetricConfigAddress(value));
    return SetConfigValueInMem(CONFIG_METRIC, CONFIG_METRIC_ADDRESS, value);
}

Status
Config::SetMetricConfigPort(const std::string& value) {
    CONFIG_CHECK(CheckMetricConfigPort(value));
    return SetConfigValueInMem(CONFIG_METRIC, CONFIG_METRIC_PORT, value);
}

/* cache config */
Status
Config::SetCacheConfigCpuCacheCapacity(const std::string& value) {
    CONFIG_CHECK(CheckCacheConfigCpuCacheCapacity(value));
    return SetConfigValueInMem(CONFIG_CACHE, CONFIG_CACHE_CPU_CACHE_CAPACITY, value);
}

Status
Config::SetCacheConfigCpuCacheThreshold(const std::string& value) {
    CONFIG_CHECK(CheckCacheConfigCpuCacheThreshold(value));
    return SetConfigValueInMem(CONFIG_CACHE, CONFIG_CACHE_CPU_CACHE_THRESHOLD, value);
}

Status
Config::SetCacheConfigInsertBufferSize(const std::string& value) {
    CONFIG_CHECK(CheckCacheConfigInsertBufferSize(value));
    return SetConfigValueInMem(CONFIG_CACHE, CONFIG_CACHE_INSERT_BUFFER_SIZE, value);
}

Status
Config::SetCacheConfigCacheInsertData(const std::string& value) {
    CONFIG_CHECK(CheckCacheConfigCacheInsertData(value));
    return SetConfigValueInMem(CONFIG_CACHE, CONFIG_CACHE_CACHE_INSERT_DATA, value);
}

/* engine config */
Status
Config::SetEngineConfigUseBlasThreshold(const std::string& value) {
    CONFIG_CHECK(CheckEngineConfigUseBlasThreshold(value));
    return SetConfigValueInMem(CONFIG_ENGINE, CONFIG_ENGINE_USE_BLAS_THRESHOLD, value);
}

Status
Config::SetEngineConfigOmpThreadNum(const std::string& value) {
    CONFIG_CHECK(CheckEngineConfigOmpThreadNum(value));
    return SetConfigValueInMem(CONFIG_ENGINE, CONFIG_ENGINE_OMP_THREAD_NUM, value);
}

#ifdef MILVUS_GPU_VERSION
/* gpu resource config */
Status
Config::SetEngineConfigGpuSearchThreshold(const std::string& value) {
    CONFIG_CHECK(CheckEngineConfigGpuSearchThreshold(value));
    return SetConfigValueInMem(CONFIG_ENGINE, CONFIG_ENGINE_GPU_SEARCH_THRESHOLD, value);
}

#endif

/* gpu resource config */
#ifdef MILVUS_GPU_VERSION

Status
Config::SetGpuResourceConfigEnable(const std::string& value) {
    CONFIG_CHECK(CheckGpuResourceConfigEnable(value));
    return SetConfigValueInMem(CONFIG_GPU_RESOURCE, CONFIG_GPU_RESOURCE_ENABLE, value);
}

Status
Config::SetGpuResourceConfigCacheCapacity(const std::string& value) {
    CONFIG_CHECK(CheckGpuResourceConfigCacheCapacity(value));
    return SetConfigValueInMem(CONFIG_GPU_RESOURCE, CONFIG_GPU_RESOURCE_CACHE_CAPACITY, value);
}

Status
Config::SetGpuResourceConfigCacheThreshold(const std::string& value) {
    CONFIG_CHECK(CheckGpuResourceConfigCacheThreshold(value));
    return SetConfigValueInMem(CONFIG_GPU_RESOURCE, CONFIG_GPU_RESOURCE_CACHE_THRESHOLD, value);
}

Status
Config::SetGpuResourceConfigSearchResources(const std::string& value) {
    std::vector<std::string> res_vec;
    server::StringHelpFunctions::SplitStringByDelimeter(value, CONFIG_GPU_RESOURCE_DELIMITER, res_vec);
    CONFIG_CHECK(CheckGpuResourceConfigSearchResources(res_vec));
    return SetConfigValueInMem(CONFIG_GPU_RESOURCE, CONFIG_GPU_RESOURCE_SEARCH_RESOURCES, value);
}

Status
Config::SetGpuResourceConfigBuildIndexResources(const std::string& value) {
    std::vector<std::string> res_vec;
    server::StringHelpFunctions::SplitStringByDelimeter(value, CONFIG_GPU_RESOURCE_DELIMITER, res_vec);
    CONFIG_CHECK(CheckGpuResourceConfigBuildIndexResources(res_vec));
    return SetConfigValueInMem(CONFIG_GPU_RESOURCE, CONFIG_GPU_RESOURCE_BUILD_INDEX_RESOURCES, value);
}

#endif

}  // namespace server
}  // namespace milvus<|MERGE_RESOLUTION|>--- conflicted
+++ resolved
@@ -480,37 +480,6 @@
     return Status::OK();
 }
 
-<<<<<<< HEAD
-Status
-Config::CheckDBConfigInsertBufferSize(const std::string& value) {
-    auto exist_error = !ValidationUtil::ValidateStringIsNumber(value).ok();
-    fiu_do_on("check_config_insert_buffer_size_fail", exist_error = true);
-
-    if (exist_error) {
-        std::string msg = "Invalid insert buffer size: " + value +
-                          ". Possible reason: db_config.insert_buffer_size is not a positive integer.";
-        return Status(SERVER_INVALID_ARGUMENT, msg);
-    } else {
-        int64_t buffer_size = std::stoll(value) * GB;
-        if (buffer_size <= 0) {
-            std::string msg = "Invalid insert buffer size: " + value +
-                              ". Possible reason: db_config.insert_buffer_size is not a positive integer.";
-            return Status(SERVER_INVALID_ARGUMENT, msg);
-        }
-
-        uint64_t total_mem = 0, free_mem = 0;
-        CommonUtil::GetSystemMemInfo(total_mem, free_mem);
-        if (buffer_size >= total_mem) {
-            std::string msg = "Invalid insert buffer size: " + value +
-                              ". Possible reason: db_config.insert_buffer_size exceeds system memory.";
-            return Status(SERVER_INVALID_ARGUMENT, msg);
-        }
-    }
-    return Status::OK();
-}
-
-=======
->>>>>>> a909f95c
 /* storage config */
 Status
 Config::CheckStorageConfigPrimaryPath(const std::string& value) {
