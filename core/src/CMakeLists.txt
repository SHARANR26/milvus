--- conflicted
+++ resolved
@@ -65,12 +65,7 @@
         oatpp
         query
         utils
-<<<<<<< HEAD
-        log
-        )
-=======
         log )
->>>>>>> 03c0415e
 
 
 
