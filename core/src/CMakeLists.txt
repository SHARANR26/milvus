#-------------------------------------------------------------------------------
# Copyright (C) 2019-2020 Zilliz. All rights reserved.
#
# Licensed under the Apache License, Version 2.0 (the "License"); you may not use this file except in compliance
# with the License. You may obtain a copy of the License at
#
# http://www.apache.org/licenses/LICENSE-2.0
#
# Unless required by applicable law or agreed to in writing, software distributed under the License
# is distributed on an "AS IS" BASIS, WITHOUT WARRANTIES OR CONDITIONS OF ANY KIND, either express
# or implied. See the License for the specific language governing permissions and limitations under the License.
#-------------------------------------------------------------------------------

include_directories(${MILVUS_SOURCE_DIR})
include_directories(${MILVUS_ENGINE_SRC})
include_directories(${MILVUS_THIRDPARTY_SRC})

include_directories(${MILVUS_ENGINE_SRC}/grpc/gen-status)
include_directories(${MILVUS_ENGINE_SRC}/grpc/gen-milvus)


set(FOUND_OPENBLAS "unknown")

add_subdirectory(index)
set(INDEX_INCLUDE_DIRS ${INDEX_INCLUDE_DIRS} PARENT_SCOPE)
foreach (dir ${INDEX_INCLUDE_DIRS})
    include_directories(${dir})
endforeach ()

<<<<<<< HEAD
add_subdirectory(metrics)
aux_source_directory(${MILVUS_ENGINE_SRC}/cache cache_files)
aux_source_directory(${MILVUS_ENGINE_SRC}/db db_main_files)
aux_source_directory(${MILVUS_ENGINE_SRC}/db/attr db_attr_files)
aux_source_directory(${MILVUS_ENGINE_SRC}/db/engine db_engine_files)
aux_source_directory(${MILVUS_ENGINE_SRC}/db/insert db_insert_files)
aux_source_directory(${MILVUS_ENGINE_SRC}/db/merge db_merge_files)
aux_source_directory(${MILVUS_ENGINE_SRC}/db/wal db_wal_files)
aux_source_directory(${MILVUS_ENGINE_SRC}/db/snapshot db_snapshot_files)

aux_source_directory(${MILVUS_ENGINE_SRC}/db/meta db_meta_main_files)
aux_source_directory(${MILVUS_ENGINE_SRC}/db/meta/backend db_meta_backend_files)
set(db_meta_files
        ${db_meta_main_files}
        ${db_meta_backend_files}
        )
=======
aux_source_directory(${MILVUS_ENGINE_SRC}/metrics metrics_files)
aux_source_directory(${MILVUS_ENGINE_SRC}/metrics/prometheus metrics_prometheus_files)
>>>>>>> d10873a9

set(grpc_service_files
        ${MILVUS_ENGINE_SRC}/grpc/gen-milvus/milvus.grpc.pb.cc
        ${MILVUS_ENGINE_SRC}/grpc/gen-milvus/milvus.pb.cc
        ${MILVUS_ENGINE_SRC}/grpc/gen-status/status.grpc.pb.cc
        ${MILVUS_ENGINE_SRC}/grpc/gen-status/status.pb.cc
        )


# Now no use of context
aux_source_directory(${MILVUS_ENGINE_SRC}/context context_files)

aux_source_directory(${MILVUS_ENGINE_SRC}/scheduler scheduler_main_files)
aux_source_directory(${MILVUS_ENGINE_SRC}/scheduler/action scheduler_action_files)
aux_source_directory(${MILVUS_ENGINE_SRC}/scheduler/event scheduler_event_files)
aux_source_directory(${MILVUS_ENGINE_SRC}/scheduler/job scheduler_job_files)
aux_source_directory(${MILVUS_ENGINE_SRC}/scheduler/selector scheduler_selector_files)
aux_source_directory(${MILVUS_ENGINE_SRC}/scheduler/resource scheduler_resource_files)
aux_source_directory(${MILVUS_ENGINE_SRC}/scheduler/task scheduler_task_files)
set(scheduler_files
        ${scheduler_main_files}
        ${scheduler_action_files}
        ${scheduler_event_files}
        ${scheduler_job_files}
        ${scheduler_selector_files}
        ${scheduler_resource_files}
        ${scheduler_task_files}
        )

aux_source_directory(${MILVUS_ENGINE_SRC}/server server_service_files)
aux_source_directory(${MILVUS_ENGINE_SRC}/server/init server_init_files)
aux_source_directory(${MILVUS_ENGINE_SRC}/server/delivery/request delivery_request_files)
aux_source_directory(${MILVUS_ENGINE_SRC}/server/delivery/hybrid_request delivery_hybrid_request_files)
aux_source_directory(${MILVUS_ENGINE_SRC}/server/delivery/strategy delivery_strategy_files)
aux_source_directory(${MILVUS_ENGINE_SRC}/server/delivery delivery_files)
set(server_files
        ${server_init_files}
        ${server_service_files}
        ${server_init_files}
        ${delivery_request_files}
        ${delivery_hybrid_request_files}
        ${delivery_strategy_files}
        ${delivery_files}
        )

aux_source_directory(${MILVUS_ENGINE_SRC}/server/grpc_impl grpc_impl_files)
aux_source_directory(${MILVUS_ENGINE_SRC}/server/grpc_impl/interceptor grpc_interceptor_files)
aux_source_directory(${MILVUS_ENGINE_SRC}/server/context server_context_files)
set(grpc_server_files
        ${grpc_request_files}
        ${grpc_impl_files}
        ${grpc_interceptor_files}
        )

aux_source_directory(${MILVUS_ENGINE_SRC}/server/web_impl/handler web_handler_files)
aux_source_directory(${MILVUS_ENGINE_SRC}/server/web_impl/component web_conponent_files)
aux_source_directory(${MILVUS_ENGINE_SRC}/server/web_impl/controller web_controller_files)
aux_source_directory(${MILVUS_ENGINE_SRC}/server/web_impl/dto web_dto_files)
aux_source_directory(${MILVUS_ENGINE_SRC}/server/web_impl/utils web_utils_files)
aux_source_directory(${MILVUS_ENGINE_SRC}/server/web_impl web_impl_files)
set(web_server_files
        ${web_handler_files}
        ${web_conponent_files}
        ${web_controller_files}
        ${web_dto_files}
        ${web_utils_files}
        ${web_impl_files}
        )

set(prometheus_lib
        prometheus-cpp-push
        prometheus-cpp-pull
        prometheus-cpp-core
        curl
        )

set(s3_client_lib
        aws-cpp-sdk-s3
        aws-cpp-sdk-core
        )


add_subdirectory(config)
add_subdirectory(tracing)
add_subdirectory(query)
add_subdirectory(search)
add_subdirectory(db) # target milvus_engine

# **************************** Get&Print Include Directories ****************************
get_property(dirs DIRECTORY ${CMAKE_CURRENT_SOURCE_DIR} PROPERTY INCLUDE_DIRECTORIES )

foreach (dir ${dirs})
    message(STATUS "Current Include DIRS: "${dir})
endforeach ()

<<<<<<< HEAD
add_library(milvus_engine STATIC ${engine_files})
target_link_libraries(milvus_engine
        knowhere
        ${third_party_libs}
        ${engine_libs}
        metrics
        )

=======
if (MILVUS_WITH_PROMETHEUS)
    add_library(metrics STATIC ${metrics_files} ${metrics_prometheus_files})
else ()
    add_library(metrics STATIC ${metrics_files})
endif ()
add_dependencies(metrics fiu)

set(metrics_lib
        yaml-cpp
        )

if (MILVUS_WITH_PROMETHEUS)
    set(metrics_lib ${metrics_lib}
            ${prometheus_lib}
            )
endif ()

target_link_libraries(metrics ${metrics_lib})

>>>>>>> d10873a9
set(server_libs
        milvus_engine
        config
        metrics
        tracing
        oatpp
        query
        search
        )

add_executable(milvus_server
        ${context_files}
        ${scheduler_files}
        ${server_files}
        ${grpc_server_files}
        ${grpc_service_files}
        ${web_server_files}
        ${server_context_files}
        ${utils_files}
        )

target_link_libraries(milvus_server
        ${server_libs}
        )

install(TARGETS milvus_server DESTINATION bin)

install(FILES
        ${CMAKE_BINARY_DIR}/mysqlpp_ep-prefix/src/mysqlpp_ep/lib/${CMAKE_SHARED_LIBRARY_PREFIX}mysqlpp${CMAKE_SHARED_LIBRARY_SUFFIX}
        ${CMAKE_BINARY_DIR}/mysqlpp_ep-prefix/src/mysqlpp_ep/lib/${CMAKE_SHARED_LIBRARY_PREFIX}mysqlpp${CMAKE_SHARED_LIBRARY_SUFFIX}.3
        ${CMAKE_BINARY_DIR}/mysqlpp_ep-prefix/src/mysqlpp_ep/lib/${CMAKE_SHARED_LIBRARY_PREFIX}mysqlpp${CMAKE_SHARED_LIBRARY_SUFFIX}.3.2.4
        ${CMAKE_BINARY_DIR}/fiu_ep-prefix/src/fiu_ep/lib/${CMAKE_SHARED_LIBRARY_PREFIX}fiu${CMAKE_SHARED_LIBRARY_SUFFIX}
        ${CMAKE_BINARY_DIR}/fiu_ep-prefix/src/fiu_ep/lib/${CMAKE_SHARED_LIBRARY_PREFIX}fiu${CMAKE_SHARED_LIBRARY_SUFFIX}.0
        ${CMAKE_BINARY_DIR}/fiu_ep-prefix/src/fiu_ep/lib/${CMAKE_SHARED_LIBRARY_PREFIX}fiu${CMAKE_SHARED_LIBRARY_SUFFIX}.1.00
        DESTINATION lib)

if (FOUND_OPENBLAS STREQUAL "false")
    install(FILES
        ${CMAKE_BINARY_DIR}/src/index/openblas_ep-prefix/src/openblas_ep/lib/${CMAKE_SHARED_LIBRARY_PREFIX}openblas${CMAKE_SHARED_LIBRARY_SUFFIX}
        ${CMAKE_BINARY_DIR}/src/index/openblas_ep-prefix/src/openblas_ep/lib/${CMAKE_SHARED_LIBRARY_PREFIX}openblas${CMAKE_SHARED_LIBRARY_SUFFIX}.0
        ${CMAKE_BINARY_DIR}/src/index/openblas_ep-prefix/src/openblas_ep/lib/${CMAKE_SHARED_LIBRARY_PREFIX}openblas${CMAKE_SHARED_LIBRARY_SUFFIX}.0.3
        DESTINATION lib)
endif()<|MERGE_RESOLUTION|>--- conflicted
+++ resolved
@@ -27,27 +27,9 @@
     include_directories(${dir})
 endforeach ()
 
-<<<<<<< HEAD
 add_subdirectory(metrics)
-aux_source_directory(${MILVUS_ENGINE_SRC}/cache cache_files)
-aux_source_directory(${MILVUS_ENGINE_SRC}/db db_main_files)
-aux_source_directory(${MILVUS_ENGINE_SRC}/db/attr db_attr_files)
-aux_source_directory(${MILVUS_ENGINE_SRC}/db/engine db_engine_files)
-aux_source_directory(${MILVUS_ENGINE_SRC}/db/insert db_insert_files)
-aux_source_directory(${MILVUS_ENGINE_SRC}/db/merge db_merge_files)
-aux_source_directory(${MILVUS_ENGINE_SRC}/db/wal db_wal_files)
-aux_source_directory(${MILVUS_ENGINE_SRC}/db/snapshot db_snapshot_files)
-
-aux_source_directory(${MILVUS_ENGINE_SRC}/db/meta db_meta_main_files)
-aux_source_directory(${MILVUS_ENGINE_SRC}/db/meta/backend db_meta_backend_files)
-set(db_meta_files
-        ${db_meta_main_files}
-        ${db_meta_backend_files}
-        )
-=======
 aux_source_directory(${MILVUS_ENGINE_SRC}/metrics metrics_files)
 aux_source_directory(${MILVUS_ENGINE_SRC}/metrics/prometheus metrics_prometheus_files)
->>>>>>> d10873a9
 
 set(grpc_service_files
         ${MILVUS_ENGINE_SRC}/grpc/gen-milvus/milvus.grpc.pb.cc
@@ -143,36 +125,7 @@
     message(STATUS "Current Include DIRS: "${dir})
 endforeach ()
 
-<<<<<<< HEAD
-add_library(milvus_engine STATIC ${engine_files})
-target_link_libraries(milvus_engine
-        knowhere
-        ${third_party_libs}
-        ${engine_libs}
-        metrics
-        )
 
-=======
-if (MILVUS_WITH_PROMETHEUS)
-    add_library(metrics STATIC ${metrics_files} ${metrics_prometheus_files})
-else ()
-    add_library(metrics STATIC ${metrics_files})
-endif ()
-add_dependencies(metrics fiu)
-
-set(metrics_lib
-        yaml-cpp
-        )
-
-if (MILVUS_WITH_PROMETHEUS)
-    set(metrics_lib ${metrics_lib}
-            ${prometheus_lib}
-            )
-endif ()
-
-target_link_libraries(metrics ${metrics_lib})
-
->>>>>>> d10873a9
 set(server_libs
         milvus_engine
         config
