// Copyright (C) 2019-2020 Zilliz. All rights reserved.
//
// Licensed under the Apache License, Version 2.0 (the "License"); you may not use this file except in compliance
// with the License. You may obtain a copy of the License at
//
// http://www.apache.org/licenses/LICENSE-2.0
//
// Unless required by applicable law or agreed to in writing, software distributed under the License
// is distributed on an "AS IS" BASIS, WITHOUT WARRANTIES OR CONDITIONS OF ANY KIND, either express
// or implied. See the License for the specific language governing permissions and limitations under the License.

#include "db/insert/MemManagerFactory.h"
#include "MemManagerImpl.h"

<<<<<<< HEAD
#include <cstdlib>
#include <ctime>
=======
>>>>>>> 830ff413
#include <memory>

namespace milvus {
namespace engine {

MemManagerPtr
MemManagerFactory::Build(const DBOptions& options) {
    return std::make_shared<MemManagerImpl>(options);
}

}  // namespace engine
}  // namespace milvus<|MERGE_RESOLUTION|>--- conflicted
+++ resolved
@@ -12,11 +12,6 @@
 #include "db/insert/MemManagerFactory.h"
 #include "MemManagerImpl.h"
 
-<<<<<<< HEAD
-#include <cstdlib>
-#include <ctime>
-=======
->>>>>>> 830ff413
 #include <memory>
 
 namespace milvus {
