// Copyright (C) 2019-2020 Zilliz. All rights reserved.
//
// Licensed under the Apache License, Version 2.0 (the "License"); you may not use this file except in compliance
// with the License. You may obtain a copy of the License at
//
// http://www.apache.org/licenses/LICENSE-2.0
//
// Unless required by applicable law or agreed to in writing, software distributed under the License
// is distributed on an "AS IS" BASIS, WITHOUT WARRANTIES OR CONDITIONS OF ANY KIND, either express
// or implied. See the License for the specific language governing permissions and limitations under the License.

#include "db/insert/MemManagerImpl.h"

#include <fiu-local.h>
#include <thread>

#include "VectorSource.h"
#include "db/Constants.h"
#include "utils/Log.h"

namespace milvus {
namespace engine {

MemTablePtr
MemManagerImpl::GetMemByTable(const std::string& collection_id) {
    auto memIt = mem_id_map_.find(collection_id);
    if (memIt != mem_id_map_.end()) {
        return memIt->second;
    }

    mem_id_map_[collection_id] = std::make_shared<MemTable>(collection_id, meta_, options_);
    return mem_id_map_[collection_id];
}

Status
MemManagerImpl::InsertVectors(const std::string& collection_id, int64_t length, const IDNumber* vector_ids, int64_t dim,
                              const float* vectors, uint64_t lsn) {
    VectorsData vectors_data;
    vectors_data.vector_count_ = length;
    vectors_data.float_data_.resize(length * dim);
    memcpy(vectors_data.float_data_.data(), vectors, length * dim * sizeof(float));
    vectors_data.id_array_.resize(length);
    memcpy(vectors_data.id_array_.data(), vector_ids, length * sizeof(IDNumber));
    VectorSourcePtr source = std::make_shared<VectorSource>(vectors_data);

    std::unique_lock<std::mutex> lock(mutex_);

    return InsertVectorsNoLock(collection_id, source, lsn);
}

Status
MemManagerImpl::InsertVectors(const std::string& collection_id, int64_t length, const IDNumber* vector_ids, int64_t dim,
                              const uint8_t* vectors, uint64_t lsn) {
    VectorsData vectors_data;
    vectors_data.vector_count_ = length;
    vectors_data.binary_data_.resize(length * dim);
    memcpy(vectors_data.binary_data_.data(), vectors, length * dim * sizeof(uint8_t));
    vectors_data.id_array_.resize(length);
    memcpy(vectors_data.id_array_.data(), vector_ids, length * sizeof(IDNumber));
    VectorSourcePtr source = std::make_shared<VectorSource>(vectors_data);

    std::unique_lock<std::mutex> lock(mutex_);

    return InsertVectorsNoLock(collection_id, source, lsn);
}

Status
MemManagerImpl::InsertEntities(const std::string& collection_id, int64_t length, const IDNumber* vector_ids,
                               int64_t dim, const float* vectors,
                               const std::unordered_map<std::string, uint64_t>& attr_nbytes,
                               const std::unordered_map<std::string, uint64_t>& attr_size,
                               const std::unordered_map<std::string, std::vector<uint8_t>>& attr_data, uint64_t lsn) {
    VectorsData vectors_data;
    vectors_data.vector_count_ = length;
    vectors_data.float_data_.resize(length * dim);
    memcpy(vectors_data.float_data_.data(), vectors, length * dim * sizeof(float));
    vectors_data.id_array_.resize(length);
    memcpy(vectors_data.id_array_.data(), vector_ids, length * sizeof(IDNumber));

    VectorSourcePtr source = std::make_shared<VectorSource>(vectors_data, attr_nbytes, attr_size, attr_data);

    std::unique_lock<std::mutex> lock(mutex_);

    return InsertEntitiesNoLock(collection_id, source, lsn);
}

Status
MemManagerImpl::InsertVectorsNoLock(const std::string& collection_id, const VectorSourcePtr& source, uint64_t lsn) {
    MemTablePtr mem = GetMemByTable(collection_id);
    mem->SetLSN(lsn);

    auto status = mem->Add(source);
    return status;
}

Status
MemManagerImpl::InsertEntitiesNoLock(const std::string& collection_id, const milvus::engine::VectorSourcePtr& source,
                                     uint64_t lsn) {
    MemTablePtr mem = GetMemByTable(collection_id);
    mem->SetLSN(lsn);

    auto status = mem->AddEntities(source);
    return status;
}

Status
MemManagerImpl::DeleteVector(const std::string& collection_id, IDNumber vector_id, uint64_t lsn) {
    std::unique_lock<std::mutex> lock(mutex_);
    MemTablePtr mem = GetMemByTable(collection_id);
    mem->SetLSN(lsn);
    auto status = mem->Delete(vector_id);
    return status;
}

Status
MemManagerImpl::DeleteVectors(const std::string& collection_id, int64_t length, const IDNumber* vector_ids,
                              uint64_t lsn) {
    std::unique_lock<std::mutex> lock(mutex_);
    MemTablePtr mem = GetMemByTable(collection_id);
    mem->SetLSN(lsn);

    IDNumbers ids;
    ids.resize(length);
    memcpy(ids.data(), vector_ids, length * sizeof(IDNumber));

    auto status = mem->Delete(ids);
    if (!status.ok()) {
        return status;
    }

    //    // TODO(zhiru): loop for now
    //    for (auto& id : ids) {
    //        auto status = mem->Delete(id);
    //        if (!status.ok()) {
    //            return status;
    //        }
    //    }

    return Status::OK();
}

Status
MemManagerImpl::Flush(const std::string& collection_id) {
    ToImmutable(collection_id);
    // TODO: There is actually only one memTable in the immutable list
    MemList temp_immutable_list;
    {
        std::unique_lock<std::mutex> lock(mutex_);
        immu_mem_list_.swap(temp_immutable_list);
    }

    std::unique_lock<std::mutex> lock(serialization_mtx_);
    auto max_lsn = GetMaxLSN(temp_immutable_list);
    for (auto& mem : temp_immutable_list) {
        LOG_ENGINE_DEBUG_ << "Flushing collection: " << mem->GetTableId();
        auto status = mem->Serialize(max_lsn, true);
        if (!status.ok()) {
            LOG_ENGINE_ERROR_ << "Flush collection " << mem->GetTableId() << " failed";
            return status;
        }
        LOG_ENGINE_DEBUG_ << "Flushed collection: " << mem->GetTableId();
    }

    return Status::OK();
}

Status
<<<<<<< HEAD
MemManagerImpl::Flush(std::set<std::string>& collection_ids) {
=======
MemManagerImpl::Flush(std::set<std::string>& collection_ids, bool apply_delete) {
>>>>>>> 403753a1
    ToImmutable();

    MemList temp_immutable_list;
    {
        std::unique_lock<std::mutex> lock(mutex_);
        immu_mem_list_.swap(temp_immutable_list);
    }

    std::unique_lock<std::mutex> lock(serialization_mtx_);
    collection_ids.clear();
    auto max_lsn = GetMaxLSN(temp_immutable_list);
    for (auto& mem : temp_immutable_list) {
        LOG_ENGINE_DEBUG_ << "Flushing collection: " << mem->GetTableId();
        auto status = mem->Serialize(max_lsn, true);
        if (!status.ok()) {
            LOG_ENGINE_ERROR_ << "Flush collection " << mem->GetTableId() << " failed";
            return status;
        }
        collection_ids.insert(mem->GetTableId());
        LOG_ENGINE_DEBUG_ << "Flushed collection: " << mem->GetTableId();
    }

    meta_->SetGlobalLastLSN(max_lsn);

    return Status::OK();
}

Status
MemManagerImpl::ToImmutable(const std::string& collection_id) {
    std::unique_lock<std::mutex> lock(mutex_);
    auto memIt = mem_id_map_.find(collection_id);
    if (memIt != mem_id_map_.end()) {
        if (!memIt->second->Empty()) {
            immu_mem_list_.push_back(memIt->second);
            mem_id_map_.erase(memIt);
        }
        //        std::string err_msg = "Could not find collection = " + collection_id + " to flush";
        //        LOG_ENGINE_ERROR_ << err_msg;
        //        return Status(DB_NOT_FOUND, err_msg);
    }

    return Status::OK();
}

Status
MemManagerImpl::ToImmutable() {
    std::unique_lock<std::mutex> lock(mutex_);
    MemIdMap temp_map;
    for (auto& kv : mem_id_map_) {
        if (kv.second->Empty()) {
            // empty collection without any deletes, no need to serialize
            temp_map.insert(kv);
        } else {
            immu_mem_list_.push_back(kv.second);
        }
    }

    mem_id_map_.swap(temp_map);
    return Status::OK();
}

Status
MemManagerImpl::EraseMemVector(const std::string& collection_id) {
    {  // erase MemVector from rapid-insert cache
        std::unique_lock<std::mutex> lock(mutex_);
        mem_id_map_.erase(collection_id);
    }

    {  // erase MemVector from serialize cache
        std::unique_lock<std::mutex> lock(serialization_mtx_);
        MemList temp_list;
        for (auto& mem : immu_mem_list_) {
            if (mem->GetTableId() != collection_id) {
                temp_list.push_back(mem);
            }
        }
        immu_mem_list_.swap(temp_list);
    }

    return Status::OK();
}

size_t
MemManagerImpl::GetCurrentMutableMem() {
    size_t total_mem = 0;
    std::unique_lock<std::mutex> lock(mutex_);
    for (auto& kv : mem_id_map_) {
        auto memTable = kv.second;
        total_mem += memTable->GetCurrentMem();
    }
    return total_mem;
}

size_t
MemManagerImpl::GetCurrentImmutableMem() {
    size_t total_mem = 0;
    std::unique_lock<std::mutex> lock(serialization_mtx_);
    for (auto& mem_table : immu_mem_list_) {
        total_mem += mem_table->GetCurrentMem();
    }
    return total_mem;
}

size_t
MemManagerImpl::GetCurrentMem() {
    return GetCurrentMutableMem() + GetCurrentImmutableMem();
}

uint64_t
MemManagerImpl::GetMaxLSN(const MemList& tables) {
    uint64_t max_lsn = 0;
    for (auto& collection : tables) {
        auto cur_lsn = collection->GetLSN();
        if (collection->GetLSN() > max_lsn) {
            max_lsn = cur_lsn;
        }
    }
    return max_lsn;
}

void
MemManagerImpl::OnInsertBufferSizeChanged(int64_t value) {
    options_.insert_buffer_size_ = value * GB;
}

}  // namespace engine
}  // namespace milvus<|MERGE_RESOLUTION|>--- conflicted
+++ resolved
@@ -165,11 +165,7 @@
 }
 
 Status
-<<<<<<< HEAD
 MemManagerImpl::Flush(std::set<std::string>& collection_ids) {
-=======
-MemManagerImpl::Flush(std::set<std::string>& collection_ids, bool apply_delete) {
->>>>>>> 403753a1
     ToImmutable();
 
     MemList temp_immutable_list;
