--- conflicted
+++ resolved
@@ -61,8 +61,7 @@
     GetCollectionRowCount(const std::string& collection_name, uint64_t& row_count);
 
     Status
-    PreloadCollection(const std::shared_ptr<server::Context>& context, const std::string& collection_name,
-                      bool force = false);
+    PreloadCollection(const server::ContextPtr& context, const std::string& collection_name, bool force = false);
 
     Status
     CreatePartition(const std::string& collection_name, const std::string& partition_name);
@@ -74,16 +73,15 @@
     ShowPartitions(const std::string& collection_name, std::vector<std::string>& partition_names);
 
     Status
-<<<<<<< HEAD
+    DropIndex(const std::string& collection_name, const std::string& field_name, const std::string& field_element_name);
+
+    Status
     GetVectorByID(const std::string& collection_name, const IDNumbers& id_array,
                   std::vector<engine::VectorsData>& vector_data);
 
     Status
     GetEntityByID(const std::string& collection_name, const IDNumbers& id_array,
                   std::vector<engine::VectorsData>& vectors, std::vector<engine::AttrsData>& attrs);
-=======
-    DropIndex(const std::string& collection_name, const std::string& field_name, const std::string& field_element_name);
->>>>>>> ef8171b9
 
  private:
     void
