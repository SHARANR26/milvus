// Copyright (C) 2019-2020 Zilliz. All rights reserved.
//
// Licensed under the Apache License, Version 2.0 (the "License"); you may not use this file except in compliance
// with the License. You may obtain a copy of the License at
//
// http://www.apache.org/licenses/LICENSE-2.0
//
// Unless required by applicable law or agreed to in writing, software distributed under the License
// is distributed on an "AS IS" BASIS, WITHOUT WARRANTIES OR CONDITIONS OF ANY KIND, either express
// or implied. See the License for the specific language governing permissions and limitations under the License.

#include "db/meta/MySQLMetaImpl.h"

#include <fiu-local.h>
#include <mysql++/mysql++.h>
#include <string.h>
#include <unistd.h>

#include <boost/filesystem.hpp>
#include <chrono>
#include <fstream>
#include <iostream>
#include <map>
#include <mutex>
#include <regex>
#include <set>
#include <sstream>
#include <string>
#include <thread>
#include <utility>

#include "MetaConsts.h"
#include "db/IDGenerator.h"
#include "db/OngoingFileChecker.h"
#include "db/Utils.h"
#include "metrics/Metrics.h"
#include "utils/CommonUtil.h"
#include "utils/Exception.h"
#include "utils/Log.h"
#include "utils/StringHelpFunctions.h"
#include "utils/ValidationUtil.h"

namespace milvus {
namespace engine {
namespace meta {

namespace {

Status
HandleException(const std::string& desc, const char* what = nullptr) {
    if (what == nullptr) {
        LOG_ENGINE_ERROR_ << desc;
        return Status(DB_META_TRANSACTION_FAILED, desc);
    }

    std::string msg = desc + ":" + what;
    LOG_ENGINE_ERROR_ << msg;
    return Status(DB_META_TRANSACTION_FAILED, msg);
}

class MetaField {
 public:
    MetaField(const std::string& name, const std::string& type, const std::string& setting)
        : name_(name), type_(type), setting_(setting) {
    }

    std::string
    name() const {
        return name_;
    }

    std::string
    ToString() const {
        return name_ + " " + type_ + " " + setting_;
    }

    // mysql field type has additional information. for instance, a filed type is defined as 'BIGINT'
    // we get the type from sql is 'bigint(20)', so we need to ignore the '(20)'
    bool
    IsEqual(const MetaField& field) const {
        size_t name_len_min = field.name_.length() > name_.length() ? name_.length() : field.name_.length();
        size_t type_len_min = field.type_.length() > type_.length() ? type_.length() : field.type_.length();
        return strncasecmp(field.name_.c_str(), name_.c_str(), name_len_min) == 0 &&
               strncasecmp(field.type_.c_str(), type_.c_str(), type_len_min) == 0;
    }

 private:
    std::string name_;
    std::string type_;
    std::string setting_;
};

using MetaFields = std::vector<MetaField>;

class MetaSchema {
 public:
    MetaSchema(const std::string& name, const MetaFields& fields) : name_(name), fields_(fields) {
    }

    std::string
    name() const {
        return name_;
    }

    std::string
    ToString() const {
        std::string result;
        for (auto& field : fields_) {
            if (!result.empty()) {
                result += ",";
            }
            result += field.ToString();
        }
        return result;
    }

    // if the outer fields contains all this MetaSchema fields, return true
    // otherwise return false
    bool
    IsEqual(const MetaFields& fields) const {
        std::vector<std::string> found_field;
        for (const auto& this_field : fields_) {
            for (const auto& outer_field : fields) {
                if (this_field.IsEqual(outer_field)) {
                    found_field.push_back(this_field.name());
                    break;
                }
            }
        }

        return found_field.size() == fields_.size();
    }

 private:
    std::string name_;
    MetaFields fields_;
};

// Environment schema
static const MetaSchema ENVIRONMENT_SCHEMA(META_ENVIRONMENT, {
                                                                 MetaField("global_lsn", "BIGINT", "NOT NULL"),
                                                             });

// Tables schema
static const MetaSchema TABLES_SCHEMA(META_TABLES, {
                                                       MetaField("id", "BIGINT", "PRIMARY KEY AUTO_INCREMENT"),
                                                       MetaField("table_id", "VARCHAR(255)", "UNIQUE NOT NULL"),
                                                       MetaField("state", "INT", "NOT NULL"),
                                                       MetaField("dimension", "SMALLINT", "NOT NULL"),
                                                       MetaField("created_on", "BIGINT", "NOT NULL"),
                                                       MetaField("flag", "BIGINT", "DEFAULT 0 NOT NULL"),
                                                       MetaField("index_file_size", "BIGINT", "DEFAULT 1024 NOT NULL"),
                                                       MetaField("engine_type", "INT", "DEFAULT 1 NOT NULL"),
                                                       MetaField("index_params", "VARCHAR(512)", "NOT NULL"),
                                                       MetaField("metric_type", "INT", "DEFAULT 1 NOT NULL"),
                                                       MetaField("owner_table", "VARCHAR(255)", "NOT NULL"),
                                                       MetaField("partition_tag", "VARCHAR(255)", "NOT NULL"),
                                                       MetaField("version", "VARCHAR(64)",
                                                                 std::string("DEFAULT '") + CURRENT_VERSION + "'"),
                                                       MetaField("flush_lsn", "BIGINT", "DEFAULT 0 NOT NULL"),
                                                   });

// TableFiles schema
static const MetaSchema TABLEFILES_SCHEMA(META_TABLEFILES, {
                                                               MetaField("id", "BIGINT", "PRIMARY KEY AUTO_INCREMENT"),
                                                               MetaField("table_id", "VARCHAR(255)", "NOT NULL"),
                                                               MetaField("segment_id", "VARCHAR(255)", "NOT NULL"),
                                                               MetaField("engine_type", "INT", "DEFAULT 1 NOT NULL"),
                                                               MetaField("file_id", "VARCHAR(255)", "NOT NULL"),
                                                               MetaField("file_type", "INT", "DEFAULT 0 NOT NULL"),
                                                               MetaField("file_size", "BIGINT", "DEFAULT 0 NOT NULL"),
                                                               MetaField("row_count", "BIGINT", "DEFAULT 0 NOT NULL"),
                                                               MetaField("updated_time", "BIGINT", "NOT NULL"),
                                                               MetaField("created_on", "BIGINT", "NOT NULL"),
                                                               MetaField("date", "INT", "DEFAULT -1 NOT NULL"),
                                                               MetaField("flush_lsn", "BIGINT", "DEFAULT 0 NOT NULL"),
                                                           });

}  // namespace

////////////////////////////////////////////////////////////////////////////////////////////////////////////////////////
MySQLMetaImpl::MySQLMetaImpl(const DBMetaOptions& options, const int& mode) : options_(options), mode_(mode) {
    Initialize();
}

MySQLMetaImpl::~MySQLMetaImpl() {
}

Status
MySQLMetaImpl::NextCollectionId(std::string& collection_id) {
    std::lock_guard<std::mutex> lock(genid_mutex_);  // avoid duplicated id
    std::stringstream ss;
    SafeIDGenerator& id_generator = SafeIDGenerator::GetInstance();
    ss << id_generator.GetNextIDNumber();
    collection_id = ss.str();
    return Status::OK();
}

Status
MySQLMetaImpl::NextFileId(std::string& file_id) {
    std::lock_guard<std::mutex> lock(genid_mutex_);  // avoid duplicated id
    std::stringstream ss;

    SafeIDGenerator& id_generator = SafeIDGenerator::GetInstance();
    ss << id_generator.GetNextIDNumber();
    file_id = ss.str();
    return Status::OK();
}

void
MySQLMetaImpl::ValidateMetaSchema() {
    if (nullptr == mysql_connection_pool_) {
        return;
    }

    mysqlpp::ScopedConnection connectionPtr(*mysql_connection_pool_, safe_grab_);
    if (connectionPtr == nullptr) {
        return;
    }

    auto validate_func = [&](const MetaSchema& schema) {
        fiu_return_on("MySQLMetaImpl.ValidateMetaSchema.fail_validate", false);
        mysqlpp::Query query_statement = connectionPtr->query();
        query_statement << "DESC " << schema.name() << ";";

        MetaFields exist_fields;

        try {
            mysqlpp::StoreQueryResult res = query_statement.store();
            for (size_t i = 0; i < res.num_rows(); ++i) {
                const mysqlpp::Row& row = res[i];
                std::string name, type;
                row["Field"].to_string(name);
                row["Type"].to_string(type);

                exist_fields.push_back(MetaField(name, type, ""));
            }
        } catch (std::exception& e) {
            LOG_ENGINE_DEBUG_ << "Meta collection '" << schema.name() << "' not exist and will be created";
        }

        if (exist_fields.empty()) {
            return true;
        }

        return schema.IsEqual(exist_fields);
    };

    // verify Environment
    if (!validate_func(ENVIRONMENT_SCHEMA)) {
        throw Exception(DB_INCOMPATIB_META, "Meta Environment schema is created by Milvus old version");
    }

    // verify Tables
    if (!validate_func(TABLES_SCHEMA)) {
        throw Exception(DB_INCOMPATIB_META, "Meta Tables schema is created by Milvus old version");
    }

    // verufy TableFiles
    if (!validate_func(TABLEFILES_SCHEMA)) {
        throw Exception(DB_INCOMPATIB_META, "Meta TableFiles schema is created by Milvus old version");
    }
}

Status
MySQLMetaImpl::Initialize() {
    // step 1: create db root path
    if (!boost::filesystem::is_directory(options_.path_)) {
        auto ret = boost::filesystem::create_directory(options_.path_);
        fiu_do_on("MySQLMetaImpl.Initialize.fail_create_directory", ret = false);
        if (!ret) {
            std::string msg = "Failed to create db directory " + options_.path_;
            LOG_ENGINE_ERROR_ << msg;
            throw Exception(DB_META_TRANSACTION_FAILED, msg);
        }
    }

    std::string uri = options_.backend_uri_;

    // step 2: parse and check meta uri
    utils::MetaUriInfo uri_info;
    auto status = utils::ParseMetaUri(uri, uri_info);
    if (!status.ok()) {
        std::string msg = "Wrong URI format: " + uri;
        LOG_ENGINE_ERROR_ << msg;
        throw Exception(DB_INVALID_META_URI, msg);
    }

    if (strcasecmp(uri_info.dialect_.c_str(), "mysql") != 0) {
        std::string msg = "URI's dialect is not MySQL";
        LOG_ENGINE_ERROR_ << msg;
        throw Exception(DB_INVALID_META_URI, msg);
    }

    // step 3: connect mysql
    int thread_hint = std::thread::hardware_concurrency();
    int max_pool_size = (thread_hint == 0) ? 8 : thread_hint;
    unsigned int port = 0;
    if (!uri_info.port_.empty()) {
        port = std::stoi(uri_info.port_);
    }

    mysql_connection_pool_ = std::make_shared<MySQLConnectionPool>(
        uri_info.db_name_, uri_info.username_, uri_info.password_, uri_info.host_, port, max_pool_size);
    LOG_ENGINE_DEBUG_ << "MySQL connection pool: maximum pool size = " << std::to_string(max_pool_size);

    // step 4: validate to avoid open old version schema
    ValidateMetaSchema();

    // step 5: clean shadow files
    if (mode_ != DBOptions::MODE::CLUSTER_READONLY) {
        CleanUpShadowFiles();
    }

    // step 6: try connect mysql server
    mysqlpp::ScopedConnection connectionPtr(*mysql_connection_pool_, safe_grab_);

    if (connectionPtr == nullptr) {
        std::string msg = "Failed to connect MySQL meta server: " + uri;
        LOG_ENGINE_ERROR_ << msg;
        throw Exception(DB_INVALID_META_URI, msg);
    }

    bool is_thread_aware = connectionPtr->thread_aware();
    fiu_do_on("MySQLMetaImpl.Initialize.is_thread_aware", is_thread_aware = false);
    if (!is_thread_aware) {
        std::string msg =
            "Failed to initialize MySQL meta backend: MySQL client component wasn't built with thread awareness";
        LOG_ENGINE_ERROR_ << msg;
        throw Exception(DB_INVALID_META_URI, msg);
    }

    // step 7: create meta collection Tables
    mysqlpp::Query InitializeQuery = connectionPtr->query();

    InitializeQuery << "CREATE TABLE IF NOT EXISTS " << TABLES_SCHEMA.name() << " (" << TABLES_SCHEMA.ToString() + ");";

    LOG_ENGINE_DEBUG_ << "Initialize: " << InitializeQuery.str();

    bool initialize_query_exec = InitializeQuery.exec();
    fiu_do_on("MySQLMetaImpl.Initialize.fail_create_collection_scheme", initialize_query_exec = false);
    if (!initialize_query_exec) {
        std::string msg = "Failed to create meta collection 'Tables' in MySQL";
        LOG_ENGINE_ERROR_ << msg;
        throw Exception(DB_META_TRANSACTION_FAILED, msg);
    }

    // step 8: create meta collection TableFiles
    InitializeQuery << "CREATE TABLE IF NOT EXISTS " << TABLEFILES_SCHEMA.name() << " ("
                    << TABLEFILES_SCHEMA.ToString() + ");";

    LOG_ENGINE_DEBUG_ << "Initialize: " << InitializeQuery.str();

    initialize_query_exec = InitializeQuery.exec();
    fiu_do_on("MySQLMetaImpl.Initialize.fail_create_collection_files", initialize_query_exec = false);
    if (!initialize_query_exec) {
        std::string msg = "Failed to create meta collection 'TableFiles' in MySQL";
        LOG_ENGINE_ERROR_ << msg;
        throw Exception(DB_META_TRANSACTION_FAILED, msg);
    }

    // step 9: create meta table Environment
    InitializeQuery << "CREATE TABLE IF NOT EXISTS " << ENVIRONMENT_SCHEMA.name() << " ("
                    << ENVIRONMENT_SCHEMA.ToString() + ");";

    LOG_ENGINE_DEBUG_ << "Initialize: " << InitializeQuery.str();

    initialize_query_exec = InitializeQuery.exec();
    if (!initialize_query_exec) {
        std::string msg = "Failed to create meta table 'Environment' in MySQL";
        LOG_ENGINE_ERROR_ << msg;
        throw Exception(DB_META_TRANSACTION_FAILED, msg);
    }

    return Status::OK();
}

Status
MySQLMetaImpl::CreateCollection(CollectionSchema& collection_schema) {
    try {
        server::MetricCollector metric;
        {
            mysqlpp::ScopedConnection connectionPtr(*mysql_connection_pool_, safe_grab_);

            bool is_null_connection = (connectionPtr == nullptr);
            fiu_do_on("MySQLMetaImpl.CreateCollection.null_connection", is_null_connection = true);
            fiu_do_on("MySQLMetaImpl.CreateCollection.throw_exception", throw std::exception(););
            if (is_null_connection) {
                return Status(DB_ERROR, "Failed to connect to meta server(mysql)");
            }

            mysqlpp::Query statement = connectionPtr->query();

            if (collection_schema.collection_id_.empty()) {
                NextCollectionId(collection_schema.collection_id_);
            } else {
                statement << "SELECT state FROM " << META_TABLES << " WHERE table_id = " << mysqlpp::quote
                          << collection_schema.collection_id_ << ";";

                LOG_ENGINE_DEBUG_ << "CreateCollection: " << statement.str();

                mysqlpp::StoreQueryResult res = statement.store();

                if (res.num_rows() == 1) {
                    int state = res[0]["state"];
                    fiu_do_on("MySQLMetaImpl.CreateCollection.schema_TO_DELETE", state = CollectionSchema::TO_DELETE);
                    if (CollectionSchema::TO_DELETE == state) {
                        return Status(DB_ERROR,
                                      "Collection already exists and it is in delete state, please wait a second");
                    } else {
                        return Status(DB_ALREADY_EXIST, "Collection already exists");
                    }
                }
            }

            collection_schema.id_ = -1;
            collection_schema.created_on_ = utils::GetMicroSecTimeStamp();

            std::string id = "NULL";  // auto-increment
            std::string& collection_id = collection_schema.collection_id_;
            std::string state = std::to_string(collection_schema.state_);
            std::string dimension = std::to_string(collection_schema.dimension_);
            std::string created_on = std::to_string(collection_schema.created_on_);
            std::string flag = std::to_string(collection_schema.flag_);
            std::string index_file_size = std::to_string(collection_schema.index_file_size_);
            std::string engine_type = std::to_string(collection_schema.engine_type_);
            std::string& index_params = collection_schema.index_params_;
            std::string metric_type = std::to_string(collection_schema.metric_type_);
            std::string& owner_collection = collection_schema.owner_collection_;
            std::string& partition_tag = collection_schema.partition_tag_;
            std::string& version = collection_schema.version_;
            std::string flush_lsn = std::to_string(collection_schema.flush_lsn_);

            statement << "INSERT INTO " << META_TABLES << " VALUES(" << id << ", " << mysqlpp::quote << collection_id
                      << ", " << state << ", " << dimension << ", " << created_on << ", " << flag << ", "
                      << index_file_size << ", " << engine_type << ", " << mysqlpp::quote << index_params << ", "
                      << metric_type << ", " << mysqlpp::quote << owner_collection << ", " << mysqlpp::quote
                      << partition_tag << ", " << mysqlpp::quote << version << ", " << flush_lsn << ");";

            LOG_ENGINE_DEBUG_ << "CreateCollection: " << statement.str();

            if (mysqlpp::SimpleResult res = statement.execute()) {
                collection_schema.id_ = res.insert_id();  // Might need to use SELECT LAST_INSERT_ID()?

                // Consume all results to avoid "Commands out of sync" error
            } else {
                return HandleException("Failed to create collection", statement.error());
            }
        }  // Scoped Connection

        LOG_ENGINE_DEBUG_ << "Successfully create collection: " << collection_schema.collection_id_;
        return utils::CreateCollectionPath(options_, collection_schema.collection_id_);
    } catch (std::exception& e) {
        return HandleException("Failed to create collection", e.what());
    }
}

Status
MySQLMetaImpl::DescribeCollection(CollectionSchema& collection_schema) {
    try {
        server::MetricCollector metric;
        mysqlpp::StoreQueryResult res;
        {
            mysqlpp::ScopedConnection connectionPtr(*mysql_connection_pool_, safe_grab_);

            bool is_null_connection = (connectionPtr == nullptr);
            fiu_do_on("MySQLMetaImpl.DescribeCollection.null_connection", is_null_connection = true);
            fiu_do_on("MySQLMetaImpl.DescribeCollection.throw_exception", throw std::exception(););
            if (is_null_connection) {
                return Status(DB_ERROR, "Failed to connect to meta server(mysql)");
            }

            mysqlpp::Query statement = connectionPtr->query();
            statement << "SELECT id, state, dimension, created_on, flag, index_file_size, engine_type, index_params"
                      << " , metric_type ,owner_table, partition_tag, version, flush_lsn"
                      << " FROM " << META_TABLES << " WHERE table_id = " << mysqlpp::quote
                      << collection_schema.collection_id_ << " AND state <> "
                      << std::to_string(CollectionSchema::TO_DELETE) << ";";

            LOG_ENGINE_DEBUG_ << "DescribeCollection: " << statement.str();

            res = statement.store();
        }  // Scoped Connection

        if (res.num_rows() == 1) {
            const mysqlpp::Row& resRow = res[0];
            collection_schema.id_ = resRow["id"];  // implicit conversion
            collection_schema.state_ = resRow["state"];
            collection_schema.dimension_ = resRow["dimension"];
            collection_schema.created_on_ = resRow["created_on"];
            collection_schema.flag_ = resRow["flag"];
            collection_schema.index_file_size_ = resRow["index_file_size"];
            collection_schema.engine_type_ = resRow["engine_type"];
            resRow["index_params"].to_string(collection_schema.index_params_);
            collection_schema.metric_type_ = resRow["metric_type"];
            resRow["owner_table"].to_string(collection_schema.owner_collection_);
            resRow["partition_tag"].to_string(collection_schema.partition_tag_);
            resRow["version"].to_string(collection_schema.version_);
            collection_schema.flush_lsn_ = resRow["flush_lsn"];
        } else {
            return Status(DB_NOT_FOUND, "Collection " + collection_schema.collection_id_ + " not found");
        }
    } catch (std::exception& e) {
        return HandleException("Failed to describe collection", e.what());
    }

    return Status::OK();
}

Status
MySQLMetaImpl::HasCollection(const std::string& collection_id, bool& has_or_not) {
    try {
        server::MetricCollector metric;
        mysqlpp::StoreQueryResult res;
        {
            mysqlpp::ScopedConnection connectionPtr(*mysql_connection_pool_, safe_grab_);

            bool is_null_connection = (connectionPtr == nullptr);
            fiu_do_on("MySQLMetaImpl.HasCollection.null_connection", is_null_connection = true);
            fiu_do_on("MySQLMetaImpl.HasCollection.throw_exception", throw std::exception(););
            if (is_null_connection) {
                return Status(DB_ERROR, "Failed to connect to meta server(mysql)");
            }

            mysqlpp::Query HasCollectionQuery = connectionPtr->query();
            // since collection_id is a unique column we just need to check whether it exists or not
            HasCollectionQuery << "SELECT EXISTS"
                               << " (SELECT 1 FROM " << META_TABLES << " WHERE table_id = " << mysqlpp::quote
                               << collection_id << " AND state <> " << std::to_string(CollectionSchema::TO_DELETE)
                               << ")"
                               << " AS " << mysqlpp::quote << "check"
                               << ";";

            LOG_ENGINE_DEBUG_ << "HasCollection: " << HasCollectionQuery.str();

            res = HasCollectionQuery.store();
        }  // Scoped Connection

        int check = res[0]["check"];
        has_or_not = (check == 1);
    } catch (std::exception& e) {
        return HandleException("Failed to check collection existence", e.what());
    }

    return Status::OK();
}

Status
MySQLMetaImpl::AllCollections(std::vector<CollectionSchema>& collection_schema_array) {
    try {
        server::MetricCollector metric;
        mysqlpp::StoreQueryResult res;
        {
            mysqlpp::ScopedConnection connectionPtr(*mysql_connection_pool_, safe_grab_);

            bool is_null_connection = (connectionPtr == nullptr);
            fiu_do_on("MySQLMetaImpl.AllCollection.null_connection", is_null_connection = true);
            fiu_do_on("MySQLMetaImpl.AllCollection.throw_exception", throw std::exception(););
            if (is_null_connection) {
                return Status(DB_ERROR, "Failed to connect to meta server(mysql)");
            }

            mysqlpp::Query statement = connectionPtr->query();
            statement << "SELECT id, table_id, dimension, engine_type, index_params, index_file_size, metric_type"
                      << " ,owner_table, partition_tag, version, flush_lsn"
                      << " FROM " << META_TABLES << " WHERE state <> " << std::to_string(CollectionSchema::TO_DELETE)
                      << " AND owner_table = \"\";";

            LOG_ENGINE_DEBUG_ << "AllCollections: " << statement.str();

            res = statement.store();
        }  // Scoped Connection

        for (auto& resRow : res) {
            CollectionSchema collection_schema;
            collection_schema.id_ = resRow["id"];  // implicit conversion
            resRow["table_id"].to_string(collection_schema.collection_id_);
            collection_schema.dimension_ = resRow["dimension"];
            collection_schema.index_file_size_ = resRow["index_file_size"];
            collection_schema.engine_type_ = resRow["engine_type"];
            resRow["index_params"].to_string(collection_schema.index_params_);
            collection_schema.metric_type_ = resRow["metric_type"];
            resRow["owner_table"].to_string(collection_schema.owner_collection_);
            resRow["partition_tag"].to_string(collection_schema.partition_tag_);
            resRow["version"].to_string(collection_schema.version_);
            collection_schema.flush_lsn_ = resRow["flush_lsn"];

            collection_schema_array.emplace_back(collection_schema);
        }
    } catch (std::exception& e) {
        return HandleException("Failed to get all collections", e.what());
    }

    return Status::OK();
}

Status
MySQLMetaImpl::DropCollection(const std::string& collection_id) {
    try {
        server::MetricCollector metric;
        {
            mysqlpp::ScopedConnection connectionPtr(*mysql_connection_pool_, safe_grab_);

            bool is_null_connection = (connectionPtr == nullptr);
            fiu_do_on("MySQLMetaImpl.DropCollection.null_connection", is_null_connection = true);
            fiu_do_on("MySQLMetaImpl.DropCollection.throw_exception", throw std::exception(););

            if (is_null_connection) {
                return Status(DB_ERROR, "Failed to connect to meta server(mysql)");
            }

            // soft delete collection
            mysqlpp::Query statement = connectionPtr->query();
            //
            statement << "UPDATE " << META_TABLES << " SET state = " << std::to_string(CollectionSchema::TO_DELETE)
                      << " WHERE table_id = " << mysqlpp::quote << collection_id << ";";

            LOG_ENGINE_DEBUG_ << "DeleteCollection: " << statement.str();

            if (!statement.exec()) {
                return HandleException("Failed to drop collection", statement.error());
            }
        }  // Scoped Connection

        bool is_writable_mode{mode_ == DBOptions::MODE::CLUSTER_WRITABLE};
        fiu_do_on("MySQLMetaImpl.DropCollection.CLUSTER_WRITABLE_MODE", is_writable_mode = true);
        if (is_writable_mode) {
            DeleteCollectionFiles(collection_id);
        }

        LOG_ENGINE_DEBUG_ << "Successfully delete collection: " << collection_id;
    } catch (std::exception& e) {
        return HandleException("Failed to drop collection", e.what());
    }

    return Status::OK();
}

Status
MySQLMetaImpl::DeleteCollectionFiles(const std::string& collection_id) {
    try {
        server::MetricCollector metric;
        {
            mysqlpp::ScopedConnection connectionPtr(*mysql_connection_pool_, safe_grab_);

            bool is_null_connection = (connectionPtr == nullptr);
            fiu_do_on("MySQLMetaImpl.DeleteCollectionFiles.null_connection", is_null_connection = true);
            fiu_do_on("MySQLMetaImpl.DeleteCollectionFiles.throw_exception", throw std::exception(););

            if (is_null_connection) {
                return Status(DB_ERROR, "Failed to connect to meta server(mysql)");
            }

            // to ensure UpdateCollectionFiles to be a atomic operation
            std::lock_guard<std::mutex> meta_lock(meta_mutex_);

            // soft delete collection files
            mysqlpp::Query statement = connectionPtr->query();
            //
            statement << "UPDATE " << META_TABLEFILES << " SET file_type = " << std::to_string(SegmentSchema::TO_DELETE)
                      << " ,updated_time = " << std::to_string(utils::GetMicroSecTimeStamp())
                      << " WHERE table_id = " << mysqlpp::quote << collection_id << " AND file_type <> "
                      << std::to_string(SegmentSchema::TO_DELETE) << ";";

            LOG_ENGINE_DEBUG_ << "DeleteCollectionFiles: " << statement.str();

            if (!statement.exec()) {
                return HandleException("Failed to delete colletion files", statement.error());
            }
        }  // Scoped Connection

        LOG_ENGINE_DEBUG_ << "Successfully delete collection files from " << collection_id;
    } catch (std::exception& e) {
        return HandleException("Failed to delete colletion files", e.what());
    }

    return Status::OK();
}

Status
MySQLMetaImpl::CreateCollectionFile(SegmentSchema& file_schema) {
    if (file_schema.date_ == EmptyDate) {
        file_schema.date_ = utils::GetDate();
    }
    CollectionSchema collection_schema;
    collection_schema.collection_id_ = file_schema.collection_id_;
    auto status = DescribeCollection(collection_schema);
    if (!status.ok()) {
        return status;
    }

    try {
        server::MetricCollector metric;

        NextFileId(file_schema.file_id_);
        if (file_schema.segment_id_.empty()) {
            file_schema.segment_id_ = file_schema.file_id_;
        }
        file_schema.dimension_ = collection_schema.dimension_;
        file_schema.file_size_ = 0;
        file_schema.row_count_ = 0;
        file_schema.created_on_ = utils::GetMicroSecTimeStamp();
        file_schema.updated_time_ = file_schema.created_on_;
        file_schema.index_file_size_ = collection_schema.index_file_size_;
        file_schema.index_params_ = collection_schema.index_params_;
        file_schema.engine_type_ = collection_schema.engine_type_;
        file_schema.metric_type_ = collection_schema.metric_type_;

        std::string id = "NULL";  // auto-increment
        std::string collection_id = file_schema.collection_id_;
        std::string segment_id = file_schema.segment_id_;
        std::string engine_type = std::to_string(file_schema.engine_type_);
        std::string file_id = file_schema.file_id_;
        std::string file_type = std::to_string(file_schema.file_type_);
        std::string file_size = std::to_string(file_schema.file_size_);
        std::string row_count = std::to_string(file_schema.row_count_);
        std::string updated_time = std::to_string(file_schema.updated_time_);
        std::string created_on = std::to_string(file_schema.created_on_);
        std::string date = std::to_string(file_schema.date_);
        std::string flush_lsn = std::to_string(file_schema.flush_lsn_);

        {
            mysqlpp::ScopedConnection connectionPtr(*mysql_connection_pool_, safe_grab_);

            bool is_null_connection = (connectionPtr == nullptr);
            fiu_do_on("MySQLMetaImpl.CreateCollectionFiles.null_connection", is_null_connection = true);
            fiu_do_on("MySQLMetaImpl.CreateCollectionFiles.throw_exception", throw std::exception(););
            if (is_null_connection) {
                return Status(DB_ERROR, "Failed to connect to meta server(mysql)");
            }

            // to ensure UpdateCollectionFiles to be a atomic operation
            std::lock_guard<std::mutex> meta_lock(meta_mutex_);

            mysqlpp::Query statement = connectionPtr->query();

            statement << "INSERT INTO " << META_TABLEFILES << " VALUES(" << id << ", " << mysqlpp::quote
                      << collection_id << ", " << mysqlpp::quote << segment_id << ", " << engine_type << ", "
                      << mysqlpp::quote << file_id << ", " << file_type << ", " << file_size << ", " << row_count
                      << ", " << updated_time << ", " << created_on << ", " << date << ", " << flush_lsn << ");";

            LOG_ENGINE_DEBUG_ << "CreateCollectionFile: " << statement.str();

            if (mysqlpp::SimpleResult res = statement.execute()) {
                file_schema.id_ = res.insert_id();  // Might need to use SELECT LAST_INSERT_ID()?

                // Consume all results to avoid "Commands out of sync" error
            } else {
                return HandleException("Failed to create collection file", statement.error());
            }
        }  // Scoped Connection

        LOG_ENGINE_DEBUG_ << "Successfully create collection file, file id = " << file_schema.file_id_;
        return utils::CreateCollectionFilePath(options_, file_schema);
    } catch (std::exception& e) {
        return HandleException("Failed to create collection file", e.what());
    }
}

Status
MySQLMetaImpl::GetCollectionFiles(const std::string& collection_id, const std::vector<size_t>& ids,
                                  SegmentsSchema& collection_files) {
    if (ids.empty()) {
        return Status::OK();
    }

    std::stringstream idSS;
    for (auto& id : ids) {
        idSS << "id = " << std::to_string(id) << " OR ";
    }
    std::string idStr = idSS.str();
    idStr = idStr.substr(0, idStr.size() - 4);  // remove the last " OR "

    try {
        mysqlpp::StoreQueryResult res;
        {
            mysqlpp::ScopedConnection connectionPtr(*mysql_connection_pool_, safe_grab_);

            bool is_null_connection = (connectionPtr == nullptr);
            fiu_do_on("MySQLMetaImpl.GetCollectionFiles.null_connection", is_null_connection = true);
            fiu_do_on("MySQLMetaImpl.GetCollectionFiles.throw_exception", throw std::exception(););
            if (is_null_connection) {
                return Status(DB_ERROR, "Failed to connect to meta server(mysql)");
            }

            // to ensure UpdateCollectionFiles to be a atomic operation
            std::lock_guard<std::mutex> meta_lock(meta_mutex_);

            mysqlpp::Query statement = connectionPtr->query();
            statement
                << "SELECT id, segment_id, engine_type, file_id, file_type, file_size, row_count, date, created_on"
                << " FROM " << META_TABLEFILES << " WHERE table_id = " << mysqlpp::quote << collection_id << " AND ("
                << idStr << ")"
                << " AND file_type <> " << std::to_string(SegmentSchema::TO_DELETE) << ";";

            LOG_ENGINE_DEBUG_ << "GetCollectionFiles: " << statement.str();

            res = statement.store();
        }  // Scoped Connection

        CollectionSchema collection_schema;
        collection_schema.collection_id_ = collection_id;
        DescribeCollection(collection_schema);

        Status ret;
        for (auto& resRow : res) {
            SegmentSchema file_schema;
            file_schema.id_ = resRow["id"];
            file_schema.collection_id_ = collection_id;
            resRow["segment_id"].to_string(file_schema.segment_id_);
            file_schema.index_file_size_ = collection_schema.index_file_size_;
            file_schema.engine_type_ = resRow["engine_type"];
            file_schema.index_params_ = collection_schema.index_params_;
            file_schema.metric_type_ = collection_schema.metric_type_;
            resRow["file_id"].to_string(file_schema.file_id_);
            file_schema.file_type_ = resRow["file_type"];
            file_schema.file_size_ = resRow["file_size"];
            file_schema.row_count_ = resRow["row_count"];
            file_schema.date_ = resRow["date"];
            file_schema.created_on_ = resRow["created_on"];
            file_schema.dimension_ = collection_schema.dimension_;

            utils::GetCollectionFilePath(options_, file_schema);
            collection_files.emplace_back(file_schema);
        }

        LOG_ENGINE_DEBUG_ << "Get collection files by id";
        return ret;
    } catch (std::exception& e) {
        return HandleException("Failed to get collection files", e.what());
    }
}

Status
MySQLMetaImpl::GetCollectionFilesBySegmentId(const std::string& segment_id,
                                             milvus::engine::meta::SegmentsSchema& collection_files) {
    try {
        mysqlpp::StoreQueryResult res;
        {
            mysqlpp::ScopedConnection connectionPtr(*mysql_connection_pool_, safe_grab_);

            if (connectionPtr == nullptr) {
                return Status(DB_ERROR, "Failed to connect to meta server(mysql)");
            }

            // to ensure UpdateCollectionFiles to be a atomic operation
            std::lock_guard<std::mutex> meta_lock(meta_mutex_);

            mysqlpp::Query statement = connectionPtr->query();
            statement << "SELECT id, table_id, segment_id, engine_type, file_id, file_type, file_size, "
                      << "row_count, date, created_on"
                      << " FROM " << META_TABLEFILES << " WHERE segment_id = " << mysqlpp::quote << segment_id
                      << " AND file_type <> " << std::to_string(SegmentSchema::TO_DELETE) << ";";

            LOG_ENGINE_DEBUG_ << "GetCollectionFilesBySegmentId: " << statement.str();

            res = statement.store();
        }  // Scoped Connection

        if (!res.empty()) {
            CollectionSchema collection_schema;
            res[0]["table_id"].to_string(collection_schema.collection_id_);
            auto status = DescribeCollection(collection_schema);
            if (!status.ok()) {
                return status;
            }

            for (auto& resRow : res) {
                SegmentSchema file_schema;
                file_schema.id_ = resRow["id"];
                file_schema.collection_id_ = collection_schema.collection_id_;
                resRow["segment_id"].to_string(file_schema.segment_id_);
                file_schema.index_file_size_ = collection_schema.index_file_size_;
                file_schema.engine_type_ = resRow["engine_type"];
                file_schema.index_params_ = collection_schema.index_params_;
                file_schema.metric_type_ = collection_schema.metric_type_;
                resRow["file_id"].to_string(file_schema.file_id_);
                file_schema.file_type_ = resRow["file_type"];
                file_schema.file_size_ = resRow["file_size"];
                file_schema.row_count_ = resRow["row_count"];
                file_schema.date_ = resRow["date"];
                file_schema.created_on_ = resRow["created_on"];
                file_schema.dimension_ = collection_schema.dimension_;

                utils::GetCollectionFilePath(options_, file_schema);
                collection_files.emplace_back(file_schema);
            }
        }

        LOG_ENGINE_DEBUG_ << "Get collection files by segment id";
        return Status::OK();
    } catch (std::exception& e) {
        return HandleException("Failed to get collection files by segment id", e.what());
    }
}

Status
MySQLMetaImpl::UpdateCollectionIndex(const std::string& collection_id, const CollectionIndex& index) {
    try {
        server::MetricCollector metric;

        {
            mysqlpp::ScopedConnection connectionPtr(*mysql_connection_pool_, safe_grab_);

            bool is_null_connection = (connectionPtr == nullptr);
            fiu_do_on("MySQLMetaImpl.UpdateCollectionIndex.null_connection", is_null_connection = true);
            fiu_do_on("MySQLMetaImpl.UpdateCollectionIndex.throw_exception", throw std::exception(););
            if (is_null_connection) {
                return Status(DB_ERROR, "Failed to connect to meta server(mysql)");
            }

            mysqlpp::Query statement = connectionPtr->query();
            statement << "SELECT id, state, dimension, created_on"
                      << " FROM " << META_TABLES << " WHERE table_id = " << mysqlpp::quote << collection_id
                      << " AND state <> " << std::to_string(CollectionSchema::TO_DELETE) << ";";

<<<<<<< HEAD
            ENGINE_LOG_DEBUG << "UpdateCollectionIndex: " << statement.str();
=======
            LOG_ENGINE_DEBUG_ << "UpdateCollectionIndex: " << updateCollectionIndexParamQuery.str();
>>>>>>> 890fe08e

            mysqlpp::StoreQueryResult res = statement.store();

            if (res.num_rows() == 1) {
                const mysqlpp::Row& resRow = res[0];

                size_t id = resRow["id"];
                int32_t state = resRow["state"];
                uint16_t dimension = resRow["dimension"];
                int64_t created_on = resRow["created_on"];

                statement << "UPDATE " << META_TABLES << " SET id = " << id << " ,state = " << state
                          << " ,dimension = " << dimension << " ,created_on = " << created_on
                          << " ,engine_type = " << index.engine_type_ << " ,index_params = " << mysqlpp::quote
                          << index.extra_params_.dump() << " ,metric_type = " << index.metric_type_
                          << " WHERE table_id = " << mysqlpp::quote << collection_id << ";";

<<<<<<< HEAD
                ENGINE_LOG_DEBUG << "UpdateCollectionIndex: " << statement.str();
=======
                LOG_ENGINE_DEBUG_ << "UpdateCollectionIndex: " << updateCollectionIndexParamQuery.str();
>>>>>>> 890fe08e

                if (!statement.exec()) {
                    return HandleException("Failed to update collection index", statement.error());
                }
            } else {
                return Status(DB_NOT_FOUND, "Collection " + collection_id + " not found");
            }
        }  // Scoped Connection

        LOG_ENGINE_DEBUG_ << "Successfully update collection index for " << collection_id;
    } catch (std::exception& e) {
        return HandleException("Failed to update collection index", e.what());
    }

    return Status::OK();
}

Status
MySQLMetaImpl::UpdateCollectionFlag(const std::string& collection_id, int64_t flag) {
    try {
        server::MetricCollector metric;

        {
            mysqlpp::ScopedConnection connectionPtr(*mysql_connection_pool_, safe_grab_);

            bool is_null_connection = (connectionPtr == nullptr);
            fiu_do_on("MySQLMetaImpl.UpdateCollectionFlag.null_connection", is_null_connection = true);
            fiu_do_on("MySQLMetaImpl.UpdateCollectionFlag.throw_exception", throw std::exception(););
            if (is_null_connection) {
                return Status(DB_ERROR, "Failed to connect to meta server(mysql)");
            }

            mysqlpp::Query statement = connectionPtr->query();
            statement << "UPDATE " << META_TABLES << " SET flag = " << flag << " WHERE table_id = " << mysqlpp::quote
                      << collection_id << ";";

            LOG_ENGINE_DEBUG_ << "UpdateCollectionFlag: " << statement.str();

            if (!statement.exec()) {
                return HandleException("Failed to update collection flag", statement.error());
            }
        }  // Scoped Connection

        LOG_ENGINE_DEBUG_ << "Successfully update collection flag for " << collection_id;
    } catch (std::exception& e) {
        return HandleException("Failed to update collection flag", e.what());
    }

    return Status::OK();
}

Status
MySQLMetaImpl::UpdateCollectionFlushLSN(const std::string& collection_id, uint64_t flush_lsn) {
    try {
        server::MetricCollector metric;

        {
            mysqlpp::ScopedConnection connectionPtr(*mysql_connection_pool_, safe_grab_);

            if (connectionPtr == nullptr) {
                return Status(DB_ERROR, "Failed to connect to meta server(mysql)");
            }

            mysqlpp::Query statement = connectionPtr->query();
            statement << "UPDATE " << META_TABLES << " SET flush_lsn = " << flush_lsn
                      << " WHERE table_id = " << mysqlpp::quote << collection_id << ";";

            LOG_ENGINE_DEBUG_ << "UpdateCollectionFlushLSN: " << statement.str();

            if (!statement.exec()) {
                return HandleException("Failed to update collection lsn", statement.error());
            }
        }  // Scoped Connection

        LOG_ENGINE_DEBUG_ << "Successfully update collection flush_lsn for " << collection_id;
    } catch (std::exception& e) {
        return HandleException("Failed to update collection lsn", e.what());
    }

    return Status::OK();
}

Status
MySQLMetaImpl::GetCollectionFlushLSN(const std::string& collection_id, uint64_t& flush_lsn) {
    try {
        server::MetricCollector metric;

        mysqlpp::StoreQueryResult res;
        {
            mysqlpp::ScopedConnection connectionPtr(*mysql_connection_pool_, safe_grab_);
            if (connectionPtr == nullptr) {
                return Status(DB_ERROR, "Failed to connect to meta server(mysql)");
            }

            mysqlpp::Query statement = connectionPtr->query();
            statement << "SELECT flush_lsn FROM " << META_TABLES << " WHERE table_id = " << mysqlpp::quote
                      << collection_id << ";";

            LOG_ENGINE_DEBUG_ << "GetCollectionFlushLSN: " << statement.str();

            res = statement.store();
        }  // Scoped Connection

        if (!res.empty()) {
            flush_lsn = res[0]["flush_lsn"];
        }
    } catch (std::exception& e) {
        return HandleException("Failed to get collection lsn", e.what());
    }

    return Status::OK();
}

// ZR: this function assumes all fields in file_schema have value
Status
MySQLMetaImpl::UpdateCollectionFile(SegmentSchema& file_schema) {
    file_schema.updated_time_ = utils::GetMicroSecTimeStamp();

    try {
        server::MetricCollector metric;
        {
            mysqlpp::ScopedConnection connectionPtr(*mysql_connection_pool_, safe_grab_);

            bool is_null_connection = (connectionPtr == nullptr);
            fiu_do_on("MySQLMetaImpl.UpdateCollectionFile.null_connection", is_null_connection = true);
            fiu_do_on("MySQLMetaImpl.UpdateCollectionFile.throw_exception", throw std::exception(););
            if (is_null_connection) {
                return Status(DB_ERROR, "Failed to connect to meta server(mysql)");
            }

            // to ensure UpdateCollectionFiles to be a atomic operation
            std::lock_guard<std::mutex> meta_lock(meta_mutex_);

            mysqlpp::Query statement = connectionPtr->query();

            // if the collection has been deleted, just mark the collection file as TO_DELETE
            // clean thread will delete the file later
            statement << "SELECT state FROM " << META_TABLES << " WHERE table_id = " << mysqlpp::quote
                      << file_schema.collection_id_ << ";";

            LOG_ENGINE_DEBUG_ << "UpdateCollectionFile: " << statement.str();

            mysqlpp::StoreQueryResult res = statement.store();

            if (res.num_rows() == 1) {
                int state = res[0]["state"];
                if (state == CollectionSchema::TO_DELETE) {
                    file_schema.file_type_ = SegmentSchema::TO_DELETE;
                }
            } else {
                file_schema.file_type_ = SegmentSchema::TO_DELETE;
            }

            std::string id = std::to_string(file_schema.id_);
            std::string collection_id = file_schema.collection_id_;
            std::string engine_type = std::to_string(file_schema.engine_type_);
            std::string file_id = file_schema.file_id_;
            std::string file_type = std::to_string(file_schema.file_type_);
            std::string file_size = std::to_string(file_schema.file_size_);
            std::string row_count = std::to_string(file_schema.row_count_);
            std::string updated_time = std::to_string(file_schema.updated_time_);
            std::string created_on = std::to_string(file_schema.created_on_);
            std::string date = std::to_string(file_schema.date_);

            statement << "UPDATE " << META_TABLEFILES << " SET table_id = " << mysqlpp::quote << collection_id
                      << " ,engine_type = " << engine_type << " ,file_id = " << mysqlpp::quote << file_id
                      << " ,file_type = " << file_type << " ,file_size = " << file_size << " ,row_count = " << row_count
                      << " ,updated_time = " << updated_time << " ,created_on = " << created_on << " ,date = " << date
                      << " WHERE id = " << id << ";";

            LOG_ENGINE_DEBUG_ << "UpdateCollectionFile: " << statement.str();

            if (!statement.exec()) {
                LOG_ENGINE_DEBUG_ << "collection_id= " << file_schema.collection_id_
                                  << " file_id=" << file_schema.file_id_;
                return HandleException("Failed to update collection file", statement.error());
            }
        }  // Scoped Connection

        LOG_ENGINE_DEBUG_ << "Update single collection file, file id: " << file_schema.file_id_;
    } catch (std::exception& e) {
        return HandleException("Failed to update collection file", e.what());
    }

    return Status::OK();
}

Status
MySQLMetaImpl::UpdateCollectionFilesToIndex(const std::string& collection_id) {
    try {
        mysqlpp::ScopedConnection connectionPtr(*mysql_connection_pool_, safe_grab_);

        bool is_null_connection = (connectionPtr == nullptr);
        fiu_do_on("MySQLMetaImpl.UpdateCollectionFilesToIndex.null_connection", is_null_connection = true);
        fiu_do_on("MySQLMetaImpl.UpdateCollectionFilesToIndex.throw_exception", throw std::exception(););
        if (is_null_connection) {
            return Status(DB_ERROR, "Failed to connect to meta server(mysql)");
        }

        // to ensure UpdateCollectionFiles to be a atomic operation
        std::lock_guard<std::mutex> meta_lock(meta_mutex_);

        mysqlpp::Query statement = connectionPtr->query();

        statement << "UPDATE " << META_TABLEFILES << " SET file_type = " << std::to_string(SegmentSchema::TO_INDEX)
                  << " WHERE table_id = " << mysqlpp::quote << collection_id
                  << " AND row_count >= " << std::to_string(meta::BUILD_INDEX_THRESHOLD)
                  << " AND file_type = " << std::to_string(SegmentSchema::RAW) << ";";

        LOG_ENGINE_DEBUG_ << "UpdateCollectionFilesToIndex: " << statement.str();

        if (!statement.exec()) {
            return HandleException("Failed to update collection files to index", statement.error());
        }

        LOG_ENGINE_DEBUG_ << "Update files to to_index for " << collection_id;
    } catch (std::exception& e) {
        return HandleException("Failed to update collection files to index", e.what());
    }

    return Status::OK();
}

Status
MySQLMetaImpl::UpdateCollectionFiles(SegmentsSchema& files) {
    try {
        server::MetricCollector metric;
        {
            mysqlpp::ScopedConnection connectionPtr(*mysql_connection_pool_, safe_grab_);

            bool is_null_connection = (connectionPtr == nullptr);
            fiu_do_on("MySQLMetaImpl.UpdateCollectionFiles.null_connection", is_null_connection = true);
            fiu_do_on("MySQLMetaImpl.UpdateCollectionFiles.throw_exception", throw std::exception(););
            if (is_null_connection) {
                return Status(DB_ERROR, "Failed to connect to meta server(mysql)");
            }

            // to ensure UpdateCollectionFiles to be a atomic operation
            std::lock_guard<std::mutex> meta_lock(meta_mutex_);

            mysqlpp::Query statement = connectionPtr->query();

            std::map<std::string, bool> has_collections;
            for (auto& file_schema : files) {
                if (has_collections.find(file_schema.collection_id_) != has_collections.end()) {
                    continue;
                }

                statement << "SELECT EXISTS"
                          << " (SELECT 1 FROM " << META_TABLES << " WHERE table_id = " << mysqlpp::quote
                          << file_schema.collection_id_ << " AND state <> "
                          << std::to_string(CollectionSchema::TO_DELETE) << ")"
                          << " AS " << mysqlpp::quote << "check"
                          << ";";

                LOG_ENGINE_DEBUG_ << "UpdateCollectionFiles: " << statement.str();

                mysqlpp::StoreQueryResult res = statement.store();

                int check = res[0]["check"];
                has_collections[file_schema.collection_id_] = (check == 1);
            }

            for (auto& file_schema : files) {
                if (!has_collections[file_schema.collection_id_]) {
                    file_schema.file_type_ = SegmentSchema::TO_DELETE;
                }
                file_schema.updated_time_ = utils::GetMicroSecTimeStamp();

                std::string id = std::to_string(file_schema.id_);
                std::string& collection_id = file_schema.collection_id_;
                std::string engine_type = std::to_string(file_schema.engine_type_);
                std::string& file_id = file_schema.file_id_;
                std::string file_type = std::to_string(file_schema.file_type_);
                std::string file_size = std::to_string(file_schema.file_size_);
                std::string row_count = std::to_string(file_schema.row_count_);
                std::string updated_time = std::to_string(file_schema.updated_time_);
                std::string created_on = std::to_string(file_schema.created_on_);
                std::string date = std::to_string(file_schema.date_);

                statement << "UPDATE " << META_TABLEFILES << " SET table_id = " << mysqlpp::quote << collection_id
                          << " ,engine_type = " << engine_type << " ,file_id = " << mysqlpp::quote << file_id
                          << " ,file_type = " << file_type << " ,file_size = " << file_size
                          << " ,row_count = " << row_count << " ,updated_time = " << updated_time
                          << " ,created_on = " << created_on << " ,date = " << date << " WHERE id = " << id << ";";

                LOG_ENGINE_DEBUG_ << "UpdateCollectionFiles: " << statement.str();

                if (!statement.exec()) {
                    return HandleException("Failed to update collection files", statement.error());
                }
            }
        }  // Scoped Connection

        LOG_ENGINE_DEBUG_ << "Update " << files.size() << " collection files";
    } catch (std::exception& e) {
        return HandleException("Failed to update collection files", e.what());
    }

    return Status::OK();
}

Status
MySQLMetaImpl::UpdateCollectionFilesRowCount(SegmentsSchema& files) {
    try {
        server::MetricCollector metric;
        {
            mysqlpp::ScopedConnection connectionPtr(*mysql_connection_pool_, safe_grab_);

            bool is_null_connection = (connectionPtr == nullptr);
            if (is_null_connection) {
                return Status(DB_ERROR, "Failed to connect to meta server(mysql)");
            }

            // to ensure UpdateCollectionFiles to be a atomic operation
            std::lock_guard<std::mutex> meta_lock(meta_mutex_);

            mysqlpp::Query statement = connectionPtr->query();

            for (auto& file : files) {
                std::string row_count = std::to_string(file.row_count_);
                std::string updated_time = std::to_string(utils::GetMicroSecTimeStamp());

                statement << "UPDATE " << META_TABLEFILES << " SET row_count = " << row_count
                          << " , updated_time = " << updated_time << " WHERE file_id = " << file.file_id_ << ";";

                LOG_ENGINE_DEBUG_ << "UpdateCollectionFilesRowCount: " << statement.str();

                if (!statement.exec()) {
                    return HandleException("Failed to update collection files row count", statement.error());
                }

                LOG_ENGINE_DEBUG_ << "Update file " << file.file_id_ << " row count to " << file.row_count_;
            }
        }  // Scoped Connection

        LOG_ENGINE_DEBUG_ << "Update " << files.size() << " collection files";
    } catch (std::exception& e) {
        return HandleException("Failed to update collection files row count", e.what());
    }

    return Status::OK();
}

Status
MySQLMetaImpl::DescribeCollectionIndex(const std::string& collection_id, CollectionIndex& index) {
    try {
        server::MetricCollector metric;

        {
            mysqlpp::ScopedConnection connectionPtr(*mysql_connection_pool_, safe_grab_);

            bool is_null_connection = (connectionPtr == nullptr);
            fiu_do_on("MySQLMetaImpl.DescribeCollectionIndex.null_connection", is_null_connection = true);
            fiu_do_on("MySQLMetaImpl.DescribeCollectionIndex.throw_exception", throw std::exception(););
            if (is_null_connection) {
                return Status(DB_ERROR, "Failed to connect to meta server(mysql)");
            }

            mysqlpp::Query statement = connectionPtr->query();
            statement << "SELECT engine_type, index_params, index_file_size, metric_type"
                      << " FROM " << META_TABLES << " WHERE table_id = " << mysqlpp::quote << collection_id
                      << " AND state <> " << std::to_string(CollectionSchema::TO_DELETE) << ";";

            LOG_ENGINE_DEBUG_ << "DescribeCollectionIndex: " << statement.str();

            mysqlpp::StoreQueryResult res = statement.store();

            if (res.num_rows() == 1) {
                const mysqlpp::Row& resRow = res[0];

                index.engine_type_ = resRow["engine_type"];
                std::string str_index_params;
                resRow["index_params"].to_string(str_index_params);
                index.extra_params_ = milvus::json::parse(str_index_params);
                index.metric_type_ = resRow["metric_type"];
            } else {
                return Status(DB_NOT_FOUND, "Collection " + collection_id + " not found");
            }
        }  // Scoped Connection
    } catch (std::exception& e) {
        return HandleException("Failed to describe collection index", e.what());
    }

    return Status::OK();
}

Status
MySQLMetaImpl::DropCollectionIndex(const std::string& collection_id) {
    try {
        server::MetricCollector metric;

        {
            mysqlpp::ScopedConnection connectionPtr(*mysql_connection_pool_, safe_grab_);

            bool is_null_connection = (connectionPtr == nullptr);
            fiu_do_on("MySQLMetaImpl.DropCollectionIndex.null_connection", is_null_connection = true);
            fiu_do_on("MySQLMetaImpl.DropCollectionIndex.throw_exception", throw std::exception(););
            if (is_null_connection) {
                return Status(DB_ERROR, "Failed to connect to meta server(mysql)");
            }

            mysqlpp::Query statement = connectionPtr->query();

            // soft delete index files
            statement << "UPDATE " << META_TABLEFILES << " SET file_type = " << std::to_string(SegmentSchema::TO_DELETE)
                      << " ,updated_time = " << utils::GetMicroSecTimeStamp() << " WHERE table_id = " << mysqlpp::quote
                      << collection_id << " AND file_type = " << std::to_string(SegmentSchema::INDEX) << ";";

            LOG_ENGINE_DEBUG_ << "DropCollectionIndex: " << statement.str();

            if (!statement.exec()) {
                return HandleException("Failed to drop collection index", statement.error());
            }

            // set all backup file to raw
            statement << "UPDATE " << META_TABLEFILES << " SET file_type = " << std::to_string(SegmentSchema::RAW)
                      << " ,updated_time = " << utils::GetMicroSecTimeStamp() << " WHERE table_id = " << mysqlpp::quote
                      << collection_id << " AND file_type = " << std::to_string(SegmentSchema::BACKUP) << ";";

            LOG_ENGINE_DEBUG_ << "DropCollectionIndex: " << statement.str();

            if (!statement.exec()) {
                return HandleException("Failed to drop collection index", statement.error());
            }

            // set collection index type to raw
            statement << "UPDATE " << META_TABLES << " SET engine_type = "
                      << " (CASE"
                      << " WHEN metric_type in (" << (int32_t)MetricType::HAMMING << " ,"
                      << (int32_t)MetricType::JACCARD << " ," << (int32_t)MetricType::TANIMOTO << ")"
                      << " THEN " << (int32_t)EngineType::FAISS_BIN_IDMAP << " ELSE "
                      << (int32_t)EngineType::FAISS_IDMAP << " END)"
                      << " , index_params = '{}'"
                      << " WHERE table_id = " << mysqlpp::quote << collection_id << ";";

            LOG_ENGINE_DEBUG_ << "DropCollectionIndex: " << statement.str();

            if (!statement.exec()) {
                return HandleException("Failed to drop collection index", statement.error());
            }
        }  // Scoped Connection

        LOG_ENGINE_DEBUG_ << "Successfully drop collection index for " << collection_id;
    } catch (std::exception& e) {
        return HandleException("Failed to drop collection index", e.what());
    }

    return Status::OK();
}

Status
MySQLMetaImpl::CreatePartition(const std::string& collection_id, const std::string& partition_name,
                               const std::string& tag, uint64_t lsn) {
    server::MetricCollector metric;

    CollectionSchema collection_schema;
    collection_schema.collection_id_ = collection_id;
    auto status = DescribeCollection(collection_schema);
    if (!status.ok()) {
        return status;
    }

    // not allow create partition under partition
    if (!collection_schema.owner_collection_.empty()) {
        return Status(DB_ERROR, "Nested partition is not allowed");
    }

    // trim side-blank of tag, only compare valid characters
    // for example: " ab cd " is treated as "ab cd"
    std::string valid_tag = tag;
    server::StringHelpFunctions::TrimStringBlank(valid_tag);

    // not allow duplicated partition
    std::string exist_partition;
    GetPartitionName(collection_id, valid_tag, exist_partition);
    if (!exist_partition.empty()) {
        return Status(DB_ERROR, "Duplicate partition is not allowed");
    }

    if (partition_name == "") {
        // generate unique partition name
        NextCollectionId(collection_schema.collection_id_);
    } else {
        collection_schema.collection_id_ = partition_name;
    }

    collection_schema.id_ = -1;
    collection_schema.flag_ = 0;
    collection_schema.created_on_ = utils::GetMicroSecTimeStamp();
    collection_schema.owner_collection_ = collection_id;
    collection_schema.partition_tag_ = valid_tag;
    collection_schema.flush_lsn_ = lsn;

    status = CreateCollection(collection_schema);
    fiu_do_on("MySQLMetaImpl.CreatePartition.aleady_exist", status = Status(DB_ALREADY_EXIST, ""));
    if (status.code() == DB_ALREADY_EXIST) {
        return Status(DB_ALREADY_EXIST, "Partition already exists");
    }

    return status;
}

Status
MySQLMetaImpl::DropPartition(const std::string& partition_name) {
    return DropCollection(partition_name);
}

Status
MySQLMetaImpl::ShowPartitions(const std::string& collection_id,
                              std::vector<meta::CollectionSchema>& partition_schema_array) {
    try {
        server::MetricCollector metric;
        mysqlpp::StoreQueryResult res;
        {
            mysqlpp::ScopedConnection connectionPtr(*mysql_connection_pool_, safe_grab_);

            bool is_null_connection = (connectionPtr == nullptr);
            fiu_do_on("MySQLMetaImpl.ShowPartitions.null_connection", is_null_connection = true);
            fiu_do_on("MySQLMetaImpl.ShowPartitions.throw_exception", throw std::exception(););
            if (is_null_connection) {
                return Status(DB_ERROR, "Failed to connect to meta server(mysql)");
            }

            mysqlpp::Query statement = connectionPtr->query();
            statement << "SELECT table_id, id, state, dimension, created_on, flag, index_file_size,"
                      << " engine_type, index_params, metric_type, partition_tag, version FROM " << META_TABLES
                      << " WHERE owner_table = " << mysqlpp::quote << collection_id << " AND state <> "
                      << std::to_string(CollectionSchema::TO_DELETE) << ";";

<<<<<<< HEAD
            ENGINE_LOG_DEBUG << "ShowPartitions: " << statement.str();
=======
            LOG_ENGINE_DEBUG_ << "AllCollections: " << statement.str();
>>>>>>> 890fe08e

            res = statement.store();
        }  // Scoped Connection

        for (auto& resRow : res) {
            meta::CollectionSchema partition_schema;
            resRow["table_id"].to_string(partition_schema.collection_id_);
            partition_schema.id_ = resRow["id"];  // implicit conversion
            partition_schema.state_ = resRow["state"];
            partition_schema.dimension_ = resRow["dimension"];
            partition_schema.created_on_ = resRow["created_on"];
            partition_schema.flag_ = resRow["flag"];
            partition_schema.index_file_size_ = resRow["index_file_size"];
            partition_schema.engine_type_ = resRow["engine_type"];
            resRow["index_params"].to_string(partition_schema.index_params_);
            partition_schema.metric_type_ = resRow["metric_type"];
            partition_schema.owner_collection_ = collection_id;
            resRow["partition_tag"].to_string(partition_schema.partition_tag_);
            resRow["version"].to_string(partition_schema.version_);

            partition_schema_array.emplace_back(partition_schema);
        }
    } catch (std::exception& e) {
        return HandleException("Failed to show partitions", e.what());
    }

    return Status::OK();
}

Status
MySQLMetaImpl::GetPartitionName(const std::string& collection_id, const std::string& tag, std::string& partition_name) {
    try {
        server::MetricCollector metric;
        mysqlpp::StoreQueryResult res;

        // trim side-blank of tag, only compare valid characters
        // for example: " ab cd " is treated as "ab cd"
        std::string valid_tag = tag;
        server::StringHelpFunctions::TrimStringBlank(valid_tag);

        {
            mysqlpp::ScopedConnection connectionPtr(*mysql_connection_pool_, safe_grab_);

            bool is_null_connection = (connectionPtr == nullptr);
            fiu_do_on("MySQLMetaImpl.GetPartitionName.null_connection", is_null_connection = true);
            fiu_do_on("MySQLMetaImpl.GetPartitionName.throw_exception", throw std::exception(););
            if (is_null_connection) {
                return Status(DB_ERROR, "Failed to connect to meta server(mysql)");
            }

            mysqlpp::Query statement = connectionPtr->query();
            statement << "SELECT table_id FROM " << META_TABLES << " WHERE owner_table = " << mysqlpp::quote
                      << collection_id << " AND partition_tag = " << mysqlpp::quote << valid_tag << " AND state <> "
                      << std::to_string(CollectionSchema::TO_DELETE) << ";";

<<<<<<< HEAD
            ENGINE_LOG_DEBUG << "GetPartitionName: " << statement.str();
=======
            LOG_ENGINE_DEBUG_ << "AllCollections: " << statement.str();
>>>>>>> 890fe08e

            res = statement.store();
        }  // Scoped Connection

        if (res.num_rows() > 0) {
            const mysqlpp::Row& resRow = res[0];
            resRow["table_id"].to_string(partition_name);
        } else {
            return Status(DB_NOT_FOUND, "Partition " + valid_tag + " of collection " + collection_id + " not found");
        }
    } catch (std::exception& e) {
        return HandleException("Failed to get partition name", e.what());
    }

    return Status::OK();
}

Status
MySQLMetaImpl::FilesToSearch(const std::string& collection_id, SegmentsSchema& files) {
    files.clear();

    try {
        server::MetricCollector metric;
        mysqlpp::StoreQueryResult res;
        {
            mysqlpp::ScopedConnection connectionPtr(*mysql_connection_pool_, safe_grab_);

            bool is_null_connection = (connectionPtr == nullptr);
            fiu_do_on("MySQLMetaImpl.FilesToSearch.null_connection", is_null_connection = true);
            fiu_do_on("MySQLMetaImpl.FilesToSearch.throw_exception", throw std::exception(););
            if (is_null_connection) {
                return Status(DB_ERROR, "Failed to connect to meta server(mysql)");
            }

            // to ensure UpdateCollectionFiles to be a atomic operation
            std::lock_guard<std::mutex> meta_lock(meta_mutex_);

            mysqlpp::Query statement = connectionPtr->query();
            statement << "SELECT id, table_id, segment_id, engine_type, file_id, file_type, file_size, row_count, date"
                      << " FROM " << META_TABLEFILES << " WHERE table_id = " << mysqlpp::quote << collection_id;

            // End
            statement << " AND"
                      << " (file_type = " << std::to_string(SegmentSchema::RAW)
                      << " OR file_type = " << std::to_string(SegmentSchema::TO_INDEX)
                      << " OR file_type = " << std::to_string(SegmentSchema::INDEX) << ");";

            LOG_ENGINE_DEBUG_ << "FilesToSearch: " << statement.str();

            res = statement.store();
        }  // Scoped Connection

        CollectionSchema collection_schema;
        collection_schema.collection_id_ = collection_id;
        auto status = DescribeCollection(collection_schema);
        if (!status.ok()) {
            return status;
        }

        Status ret;
        for (auto& resRow : res) {
            SegmentSchema collection_file;
            collection_file.id_ = resRow["id"];  // implicit conversion
            resRow["table_id"].to_string(collection_file.collection_id_);
            resRow["segment_id"].to_string(collection_file.segment_id_);
            collection_file.index_file_size_ = collection_schema.index_file_size_;
            collection_file.engine_type_ = resRow["engine_type"];
            collection_file.index_params_ = collection_schema.index_params_;
            collection_file.metric_type_ = collection_schema.metric_type_;
            resRow["file_id"].to_string(collection_file.file_id_);
            collection_file.file_type_ = resRow["file_type"];
            collection_file.file_size_ = resRow["file_size"];
            collection_file.row_count_ = resRow["row_count"];
            collection_file.date_ = resRow["date"];
            collection_file.dimension_ = collection_schema.dimension_;

            auto status = utils::GetCollectionFilePath(options_, collection_file);
            if (!status.ok()) {
                ret = status;
            }

            files.emplace_back(collection_file);
        }

        if (res.size() > 0) {
            LOG_ENGINE_DEBUG_ << "Collect " << res.size() << " to-search files";
        }
        return ret;
    } catch (std::exception& e) {
        return HandleException("Failed to get files to search", e.what());
    }
}

Status
MySQLMetaImpl::FilesToMerge(const std::string& collection_id, SegmentsSchema& files) {
    files.clear();

    try {
        server::MetricCollector metric;

        // check collection existence
        CollectionSchema collection_schema;
        collection_schema.collection_id_ = collection_id;
        auto status = DescribeCollection(collection_schema);
        if (!status.ok()) {
            return status;
        }

        mysqlpp::StoreQueryResult res;
        {
            mysqlpp::ScopedConnection connectionPtr(*mysql_connection_pool_, safe_grab_);

            bool is_null_connection = (connectionPtr == nullptr);
            fiu_do_on("MySQLMetaImpl.FilesToMerge.null_connection", is_null_connection = true);
            fiu_do_on("MySQLMetaImpl.FilesToMerge.throw_exception", throw std::exception(););
            if (is_null_connection) {
                return Status(DB_ERROR, "Failed to connect to meta server(mysql)");
            }

            // to ensure UpdateCollectionFiles to be a atomic operation
            std::lock_guard<std::mutex> meta_lock(meta_mutex_);

            mysqlpp::Query statement = connectionPtr->query();
            statement << "SELECT id, table_id, segment_id, file_id, file_type, file_size, row_count, date, "
                         "engine_type, created_on"
                      << " FROM " << META_TABLEFILES << " WHERE table_id = " << mysqlpp::quote << collection_id
                      << " AND file_type = " << std::to_string(SegmentSchema::RAW) << " ORDER BY row_count DESC;";

            LOG_ENGINE_DEBUG_ << "FilesToMerge: " << statement.str();

            res = statement.store();
        }  // Scoped Connection

        Status ret;
        int64_t to_merge_files = 0;
        for (auto& resRow : res) {
            SegmentSchema collection_file;
            collection_file.file_size_ = resRow["file_size"];
            if (collection_file.file_size_ >= collection_schema.index_file_size_) {
                continue;  // skip large file
            }

            collection_file.id_ = resRow["id"];  // implicit conversion
            resRow["table_id"].to_string(collection_file.collection_id_);
            resRow["segment_id"].to_string(collection_file.segment_id_);
            resRow["file_id"].to_string(collection_file.file_id_);
            collection_file.file_type_ = resRow["file_type"];
            collection_file.row_count_ = resRow["row_count"];
            collection_file.date_ = resRow["date"];
            collection_file.index_file_size_ = collection_schema.index_file_size_;
            collection_file.engine_type_ = resRow["engine_type"];
            collection_file.index_params_ = collection_schema.index_params_;
            collection_file.metric_type_ = collection_schema.metric_type_;
            collection_file.created_on_ = resRow["created_on"];
            collection_file.dimension_ = collection_schema.dimension_;

            auto status = utils::GetCollectionFilePath(options_, collection_file);
            if (!status.ok()) {
                ret = status;
            }

            files.emplace_back(collection_file);
            ++to_merge_files;
        }

        if (to_merge_files > 0) {
            LOG_ENGINE_TRACE_ << "Collect " << to_merge_files << " to-merge files";
        }
        return ret;
    } catch (std::exception& e) {
        return HandleException("Failed to get files to merge", e.what());
    }
}

Status
MySQLMetaImpl::FilesToIndex(SegmentsSchema& files) {
    files.clear();

    try {
        server::MetricCollector metric;
        mysqlpp::StoreQueryResult res;
        {
            mysqlpp::ScopedConnection connectionPtr(*mysql_connection_pool_, safe_grab_);

            bool is_null_connection = (connectionPtr == nullptr);
            fiu_do_on("MySQLMetaImpl.FilesToIndex.null_connection", is_null_connection = true);
            fiu_do_on("MySQLMetaImpl.FilesToIndex.throw_exception", throw std::exception(););
            if (is_null_connection) {
                return Status(DB_ERROR, "Failed to connect to meta server(mysql)");
            }

            // to ensure UpdateCollectionFiles to be a atomic operation
            std::lock_guard<std::mutex> meta_lock(meta_mutex_);

            mysqlpp::Query statement = connectionPtr->query();
            statement << "SELECT id, table_id, segment_id, engine_type, file_id, file_type, file_size, "
                         "row_count, date, created_on"
                      << " FROM " << META_TABLEFILES << " WHERE file_type = " << std::to_string(SegmentSchema::TO_INDEX)
                      << ";";

            LOG_ENGINE_DEBUG_ << "FilesToIndex: " << statement.str();

            res = statement.store();
        }  // Scoped Connection

        Status ret;
        std::map<std::string, CollectionSchema> groups;
        SegmentSchema collection_file;
        for (auto& resRow : res) {
            collection_file.id_ = resRow["id"];  // implicit conversion
            resRow["table_id"].to_string(collection_file.collection_id_);
            resRow["segment_id"].to_string(collection_file.segment_id_);
            collection_file.engine_type_ = resRow["engine_type"];
            resRow["file_id"].to_string(collection_file.file_id_);
            collection_file.file_type_ = resRow["file_type"];
            collection_file.file_size_ = resRow["file_size"];
            collection_file.row_count_ = resRow["row_count"];
            collection_file.date_ = resRow["date"];
            collection_file.created_on_ = resRow["created_on"];

            auto groupItr = groups.find(collection_file.collection_id_);
            if (groupItr == groups.end()) {
                CollectionSchema collection_schema;
                collection_schema.collection_id_ = collection_file.collection_id_;
                auto status = DescribeCollection(collection_schema);
                if (!status.ok()) {
                    return status;
                }
                groups[collection_file.collection_id_] = collection_schema;
            }
            collection_file.dimension_ = groups[collection_file.collection_id_].dimension_;
            collection_file.index_file_size_ = groups[collection_file.collection_id_].index_file_size_;
            collection_file.index_params_ = groups[collection_file.collection_id_].index_params_;
            collection_file.metric_type_ = groups[collection_file.collection_id_].metric_type_;

            auto status = utils::GetCollectionFilePath(options_, collection_file);
            if (!status.ok()) {
                ret = status;
            }

            files.push_back(collection_file);
        }

        if (res.size() > 0) {
            LOG_ENGINE_DEBUG_ << "Collect " << res.size() << " to-index files";
        }
        return ret;
    } catch (std::exception& e) {
        return HandleException("Failed to get files to index", e.what());
    }
}

Status
MySQLMetaImpl::FilesByType(const std::string& collection_id, const std::vector<int>& file_types,
                           SegmentsSchema& files) {
    if (file_types.empty()) {
        return Status(DB_ERROR, "file types array is empty");
    }

    Status ret = Status::OK();

    try {
        files.clear();

        mysqlpp::StoreQueryResult res;
        {
            mysqlpp::ScopedConnection connectionPtr(*mysql_connection_pool_, safe_grab_);

            bool is_null_connection = (connectionPtr == nullptr);
            fiu_do_on("MySQLMetaImpl.FilesByType.null_connection", is_null_connection = true);
            fiu_do_on("MySQLMetaImpl.FilesByType.throw_exception", throw std::exception(););
            if (is_null_connection) {
                return Status(DB_ERROR, "Failed to connect to meta server(mysql)");
            }

            std::string types;
            for (auto type : file_types) {
                if (!types.empty()) {
                    types += ",";
                }
                types += std::to_string(type);
            }

            // to ensure UpdateCollectionFiles to be a atomic operation
            std::lock_guard<std::mutex> meta_lock(meta_mutex_);

            mysqlpp::Query statement = connectionPtr->query();
            // since collection_id is a unique column we just need to check whether it exists or not
            statement
                << "SELECT id, segment_id, engine_type, file_id, file_type, file_size, row_count, date, created_on"
                << " FROM " << META_TABLEFILES << " WHERE table_id = " << mysqlpp::quote << collection_id
                << " AND file_type in (" << types << ");";

<<<<<<< HEAD
            ENGINE_LOG_DEBUG << "FilesByType: " << statement.str();
=======
            LOG_ENGINE_DEBUG_ << "FilesByType: " << hasNonIndexFilesQuery.str();
>>>>>>> 890fe08e

            res = statement.store();
        }  // Scoped Connection

        CollectionSchema collection_schema;
        collection_schema.collection_id_ = collection_id;
        auto status = DescribeCollection(collection_schema);
        if (!status.ok()) {
            return status;
        }

        if (res.num_rows() > 0) {
            int raw_count = 0, new_count = 0, new_merge_count = 0, new_index_count = 0;
            int to_index_count = 0, index_count = 0, backup_count = 0;
            for (auto& resRow : res) {
                SegmentSchema file_schema;
                file_schema.id_ = resRow["id"];
                file_schema.collection_id_ = collection_id;
                resRow["segment_id"].to_string(file_schema.segment_id_);
                file_schema.engine_type_ = resRow["engine_type"];
                resRow["file_id"].to_string(file_schema.file_id_);
                file_schema.file_type_ = resRow["file_type"];
                file_schema.file_size_ = resRow["file_size"];
                file_schema.row_count_ = resRow["row_count"];
                file_schema.date_ = resRow["date"];
                file_schema.created_on_ = resRow["created_on"];

                file_schema.index_file_size_ = collection_schema.index_file_size_;
                file_schema.index_params_ = collection_schema.index_params_;
                file_schema.metric_type_ = collection_schema.metric_type_;
                file_schema.dimension_ = collection_schema.dimension_;

                auto status = utils::GetCollectionFilePath(options_, file_schema);
                if (!status.ok()) {
                    ret = status;
                }

                files.emplace_back(file_schema);

                int32_t file_type = resRow["file_type"];
                switch (file_type) {
                    case (int)SegmentSchema::RAW:
                        ++raw_count;
                        break;
                    case (int)SegmentSchema::NEW:
                        ++new_count;
                        break;
                    case (int)SegmentSchema::NEW_MERGE:
                        ++new_merge_count;
                        break;
                    case (int)SegmentSchema::NEW_INDEX:
                        ++new_index_count;
                        break;
                    case (int)SegmentSchema::TO_INDEX:
                        ++to_index_count;
                        break;
                    case (int)SegmentSchema::INDEX:
                        ++index_count;
                        break;
                    case (int)SegmentSchema::BACKUP:
                        ++backup_count;
                        break;
                    default:
                        break;
                }
            }

            std::string msg = "Get collection files by type.";
            for (int file_type : file_types) {
                switch (file_type) {
                    case (int)SegmentSchema::RAW:
                        msg = msg + " raw files:" + std::to_string(raw_count);
                        break;
                    case (int)SegmentSchema::NEW:
                        msg = msg + " new files:" + std::to_string(new_count);
                        break;
                    case (int)SegmentSchema::NEW_MERGE:
                        msg = msg + " new_merge files:" + std::to_string(new_merge_count);
                        break;
                    case (int)SegmentSchema::NEW_INDEX:
                        msg = msg + " new_index files:" + std::to_string(new_index_count);
                        break;
                    case (int)SegmentSchema::TO_INDEX:
                        msg = msg + " to_index files:" + std::to_string(to_index_count);
                        break;
                    case (int)SegmentSchema::INDEX:
                        msg = msg + " index files:" + std::to_string(index_count);
                        break;
                    case (int)SegmentSchema::BACKUP:
                        msg = msg + " backup files:" + std::to_string(backup_count);
                        break;
                    default:
                        break;
                }
            }
            LOG_ENGINE_DEBUG_ << msg;
        }
    } catch (std::exception& e) {
        return HandleException("Failed to get files by type", e.what());
    }

    return ret;
}

Status
MySQLMetaImpl::FilesByID(const std::vector<size_t>& ids, SegmentsSchema& files) {
    files.clear();

    if (ids.empty()) {
        return Status::OK();
    }

    try {
        server::MetricCollector metric;
        mysqlpp::StoreQueryResult res;
        {
            mysqlpp::ScopedConnection connectionPtr(*mysql_connection_pool_, safe_grab_);

            bool is_null_connection = (connectionPtr == nullptr);
            fiu_do_on("MySQLMetaImpl.FilesByID.null_connection", is_null_connection = true);
            fiu_do_on("MySQLMetaImpl.FilesByID.throw_exception", throw std::exception(););
            if (is_null_connection) {
                return Status(DB_ERROR, "Failed to connect to meta server(mysql)");
            }

            // to ensure UpdateCollectionFiles to be a atomic operation
            std::lock_guard<std::mutex> meta_lock(meta_mutex_);

            mysqlpp::Query statement = connectionPtr->query();
            statement << "SELECT id, table_id, segment_id, engine_type, file_id, file_type, file_size, row_count, date"
                      << " FROM " << META_TABLEFILES;

            std::stringstream idSS;
            for (auto& id : ids) {
                idSS << "id = " << std::to_string(id) << " OR ";
            }
            std::string idStr = idSS.str();
            idStr = idStr.substr(0, idStr.size() - 4);  // remove the last " OR "

            statement << " WHERE (" << idStr << ")";

            // End
            statement << " AND"
                      << " (file_type = " << std::to_string(SegmentSchema::RAW)
                      << " OR file_type = " << std::to_string(SegmentSchema::TO_INDEX)
                      << " OR file_type = " << std::to_string(SegmentSchema::INDEX) << ");";

            LOG_ENGINE_DEBUG_ << "FilesToSearch: " << statement.str();

            res = statement.store();
        }  // Scoped Connection

        std::map<std::string, meta::CollectionSchema> collections;
        Status ret;
        for (auto& resRow : res) {
            SegmentSchema collection_file;
            collection_file.id_ = resRow["id"];  // implicit conversion
            resRow["table_id"].to_string(collection_file.collection_id_);
            resRow["segment_id"].to_string(collection_file.segment_id_);
            collection_file.engine_type_ = resRow["engine_type"];
            resRow["file_id"].to_string(collection_file.file_id_);
            collection_file.file_type_ = resRow["file_type"];
            collection_file.file_size_ = resRow["file_size"];
            collection_file.row_count_ = resRow["row_count"];
            collection_file.date_ = resRow["date"];

            if (collections.find(collection_file.collection_id_) == collections.end()) {
                CollectionSchema collection_schema;
                collection_schema.collection_id_ = collection_file.collection_id_;
                auto status = DescribeCollection(collection_schema);
                if (!status.ok()) {
                    return status;
                }
                collections.insert(std::make_pair(collection_file.collection_id_, collection_schema));
            }

            auto status = utils::GetCollectionFilePath(options_, collection_file);
            if (!status.ok()) {
                ret = status;
            }

            files.emplace_back(collection_file);
        }

        for (auto& collection_file : files) {
            CollectionSchema& collection_schema = collections[collection_file.collection_id_];
            collection_file.dimension_ = collection_schema.dimension_;
            collection_file.index_file_size_ = collection_schema.index_file_size_;
            collection_file.index_params_ = collection_schema.index_params_;
            collection_file.metric_type_ = collection_schema.metric_type_;
        }

        if (files.empty()) {
            LOG_ENGINE_ERROR_ << "No file to search in file id list";
        } else {
            LOG_ENGINE_DEBUG_ << "Collect " << files.size() << " files by id";
        }

        return ret;
    } catch (std::exception& e) {
        return HandleException("Failed to get files by id", e.what());
    }
}

// TODO(myh): Support swap to cloud storage
Status
MySQLMetaImpl::Archive() {
    auto& criterias = options_.archive_conf_.GetCriterias();
    if (criterias.empty()) {
        return Status::OK();
    }

    for (auto& kv : criterias) {
        auto& criteria = kv.first;
        auto& limit = kv.second;
        if (criteria == engine::ARCHIVE_CONF_DAYS) {
            size_t usecs = limit * DAY * US_PS;
            int64_t now = utils::GetMicroSecTimeStamp();

            try {
                mysqlpp::ScopedConnection connectionPtr(*mysql_connection_pool_, safe_grab_);

                bool is_null_connection = (connectionPtr == nullptr);
                fiu_do_on("MySQLMetaImpl.Archive.null_connection", is_null_connection = true);
                fiu_do_on("MySQLMetaImpl.Archive.throw_exception", throw std::exception(););
                if (is_null_connection) {
                    return Status(DB_ERROR, "Failed to connect to meta server(mysql)");
                }

                mysqlpp::Query statement = connectionPtr->query();
                statement << "UPDATE " << META_TABLEFILES
                          << " SET file_type = " << std::to_string(SegmentSchema::TO_DELETE) << " WHERE created_on < "
                          << std::to_string(now - usecs) << " AND file_type <> "
                          << std::to_string(SegmentSchema::TO_DELETE) << ";";

                LOG_ENGINE_DEBUG_ << "Archive: " << statement.str();

                if (!statement.exec()) {
                    return HandleException("Failed to archive", statement.error());
                }

                LOG_ENGINE_DEBUG_ << "Archive old files";
            } catch (std::exception& e) {
                return HandleException("Failed to archive", e.what());
            }
        }
        if (criteria == engine::ARCHIVE_CONF_DISK) {
            uint64_t sum = 0;
            Size(sum);

            auto to_delete = (sum - limit * G);
            DiscardFiles(to_delete);

            LOG_ENGINE_DEBUG_ << "Archive files to free disk";
        }
    }

    return Status::OK();
}

Status
MySQLMetaImpl::Size(uint64_t& result) {
    result = 0;

    try {
        mysqlpp::StoreQueryResult res;
        {
            mysqlpp::ScopedConnection connectionPtr(*mysql_connection_pool_, safe_grab_);

            bool is_null_connection = (connectionPtr == nullptr);
            fiu_do_on("MySQLMetaImpl.Size.null_connection", is_null_connection = true);
            fiu_do_on("MySQLMetaImpl.Size.throw_exception", throw std::exception(););
            if (is_null_connection) {
                return Status(DB_ERROR, "Failed to connect to meta server(mysql)");
            }

            // to ensure UpdateCollectionFiles to be a atomic operation
            std::lock_guard<std::mutex> meta_lock(meta_mutex_);

            mysqlpp::Query statement = connectionPtr->query();
            statement << "SELECT IFNULL(SUM(file_size),0) AS sum"
                      << " FROM " << META_TABLEFILES << " WHERE file_type <> "
                      << std::to_string(SegmentSchema::TO_DELETE) << ";";

            LOG_ENGINE_DEBUG_ << "Size: " << statement.str();

            res = statement.store();
        }  // Scoped Connection

        if (res.empty()) {
            result = 0;
        } else {
            result = res[0]["sum"];
        }
    } catch (std::exception& e) {
        return HandleException("Failed to get total files size", e.what());
    }

    return Status::OK();
}

Status
MySQLMetaImpl::CleanUpShadowFiles() {
    try {
        mysqlpp::ScopedConnection connectionPtr(*mysql_connection_pool_, safe_grab_);

        bool is_null_connection = (connectionPtr == nullptr);
        fiu_do_on("MySQLMetaImpl.CleanUpShadowFiles.null_connection", is_null_connection = true);
        fiu_do_on("MySQLMetaImpl.CleanUpShadowFiles.throw_exception", throw std::exception(););
        if (is_null_connection) {
            return Status(DB_ERROR, "Failed to connect to meta server(mysql)");
        }

        mysqlpp::Query statement = connectionPtr->query();
        statement << "SELECT table_name"
                  << " FROM information_schema.tables"
                  << " WHERE table_schema = " << mysqlpp::quote << mysql_connection_pool_->getDB()
                  << " AND table_name = " << mysqlpp::quote << META_TABLEFILES << ";";

        LOG_ENGINE_DEBUG_ << "CleanUp: " << statement.str();

        mysqlpp::StoreQueryResult res = statement.store();

        if (!res.empty()) {
            LOG_ENGINE_DEBUG_ << "Remove collection file type as NEW";
            statement << "DELETE FROM " << META_TABLEFILES << " WHERE file_type IN ("
                      << std::to_string(SegmentSchema::NEW) << "," << std::to_string(SegmentSchema::NEW_MERGE) << ","
                      << std::to_string(SegmentSchema::NEW_INDEX) << ");";

            LOG_ENGINE_DEBUG_ << "CleanUp: " << statement.str();

            if (!statement.exec()) {
                return HandleException("Failed to clean shadow files", statement.error());
            }
        }

        if (res.size() > 0) {
            LOG_ENGINE_DEBUG_ << "Clean " << res.size() << " files";
        }
    } catch (std::exception& e) {
        return HandleException("Failed to clean shadow files", e.what());
    }

    return Status::OK();
}

Status
MySQLMetaImpl::CleanUpFilesWithTTL(uint64_t seconds /*, CleanUpFilter* filter*/) {
    auto now = utils::GetMicroSecTimeStamp();
    std::set<std::string> collection_ids;
    std::map<std::string, SegmentSchema> segment_ids;

    // remove to_delete files
    try {
        server::MetricCollector metric;

        {
            mysqlpp::ScopedConnection connectionPtr(*mysql_connection_pool_, safe_grab_);

            bool is_null_connection = (connectionPtr == nullptr);
            fiu_do_on("MySQLMetaImpl.CleanUpFilesWithTTL.RomoveToDeleteFiles_NullConnection",
                      is_null_connection = true);
            fiu_do_on("MySQLMetaImpl.CleanUpFilesWithTTL.RomoveToDeleteFiles_ThrowException", throw std::exception(););
            if (is_null_connection) {
                return Status(DB_ERROR, "Failed to connect to meta server(mysql)");
            }

            mysqlpp::Query statement = connectionPtr->query();
            mysqlpp::StoreQueryResult res;
            {
                // to ensure UpdateCollectionFiles to be a atomic operation
                std::lock_guard<std::mutex> meta_lock(meta_mutex_);

<<<<<<< HEAD
                statement << "SELECT id, table_id, segment_id, engine_type, file_id, file_type, date"
                          << " FROM " << META_TABLEFILES << " WHERE file_type IN ("
                          << std::to_string(SegmentSchema::TO_DELETE) << "," << std::to_string(SegmentSchema::BACKUP)
                          << ")"
                          << " AND updated_time < " << std::to_string(now - seconds * US_PS) << ";";
=======
            LOG_ENGINE_DEBUG_ << "CleanUpFilesWithTTL: " << statement.str();
>>>>>>> 890fe08e

                ENGINE_LOG_DEBUG << "CleanUpFilesWithTTL: " << statement.str();

                res = statement.store();
            }

            SegmentSchema collection_file;
            std::vector<std::string> delete_ids;

            int64_t clean_files = 0;
            for (auto& resRow : res) {
                collection_file.id_ = resRow["id"];  // implicit conversion
                resRow["table_id"].to_string(collection_file.collection_id_);
                resRow["segment_id"].to_string(collection_file.segment_id_);
                collection_file.engine_type_ = resRow["engine_type"];
                resRow["file_id"].to_string(collection_file.file_id_);
                collection_file.date_ = resRow["date"];
                collection_file.file_type_ = resRow["file_type"];

                // check if the file can be deleted
                if (OngoingFileChecker::GetInstance().IsIgnored(collection_file)) {
                    LOG_ENGINE_DEBUG_ << "File:" << collection_file.file_id_
                                      << " currently is in use, not able to delete now";
                    continue;  // ignore this file, don't delete it
                }

                // erase file data from cache
                // because GetCollectionFilePath won't able to generate file path after the file is deleted
                utils::GetCollectionFilePath(options_, collection_file);
                server::CommonUtil::EraseFromCache(collection_file.location_);

                if (collection_file.file_type_ == (int)SegmentSchema::TO_DELETE) {
                    // delete file from disk storage
                    utils::DeleteCollectionFilePath(options_, collection_file);
                    LOG_ENGINE_DEBUG_ << "Remove file id:" << collection_file.id_
                                      << " location:" << collection_file.location_;

                    delete_ids.emplace_back(std::to_string(collection_file.id_));
                    collection_ids.insert(collection_file.collection_id_);
                    segment_ids.insert(std::make_pair(collection_file.segment_id_, collection_file));

                    clean_files++;
                }
            }

            // delete file from meta
            if (!delete_ids.empty()) {
                std::stringstream idsToDeleteSS;
                for (auto& id : delete_ids) {
                    idsToDeleteSS << "id = " << id << " OR ";
                }

                std::string idsToDeleteStr = idsToDeleteSS.str();
                idsToDeleteStr = idsToDeleteStr.substr(0, idsToDeleteStr.size() - 4);  // remove the last " OR "
                statement << "DELETE FROM " << META_TABLEFILES << " WHERE " << idsToDeleteStr << ";";

                LOG_ENGINE_DEBUG_ << "CleanUpFilesWithTTL: " << statement.str();

                if (!statement.exec()) {
                    return HandleException("Failed to clean up with ttl", statement.error());
                }
            }

            if (clean_files > 0) {
                LOG_ENGINE_DEBUG_ << "Clean " << clean_files << " files expired in " << seconds << " seconds";
            }
        }  // Scoped Connection
    } catch (std::exception& e) {
        return HandleException("Failed to clean up with ttl", e.what());
    }

    // remove to_delete collections
    try {
        server::MetricCollector metric;

        {
            mysqlpp::ScopedConnection connectionPtr(*mysql_connection_pool_, safe_grab_);

            bool is_null_connection = (connectionPtr == nullptr);
            fiu_do_on("MySQLMetaImpl.CleanUpFilesWithTTL.RemoveToDeleteCollections_NUllConnection",
                      is_null_connection = true);
            fiu_do_on("MySQLMetaImpl.CleanUpFilesWithTTL.RemoveToDeleteCollections_ThrowException",
                      throw std::exception(););
            if (is_null_connection) {
                return Status(DB_ERROR, "Failed to connect to meta server(mysql)");
            }

            mysqlpp::Query statement = connectionPtr->query();
            statement << "SELECT id, table_id"
                      << " FROM " << META_TABLES << " WHERE state = " << std::to_string(CollectionSchema::TO_DELETE)
                      << ";";

            LOG_ENGINE_DEBUG_ << "CleanUpFilesWithTTL: " << statement.str();

            mysqlpp::StoreQueryResult res = statement.store();

            int64_t remove_collections = 0;
            if (!res.empty()) {
                std::stringstream idsToDeleteSS;
                for (auto& resRow : res) {
                    size_t id = resRow["id"];
                    std::string collection_id;
                    resRow["table_id"].to_string(collection_id);

                    utils::DeleteCollectionPath(options_, collection_id, false);  // only delete empty folder
                    ++remove_collections;
                    idsToDeleteSS << "id = " << std::to_string(id) << " OR ";
                }
                std::string idsToDeleteStr = idsToDeleteSS.str();
                idsToDeleteStr = idsToDeleteStr.substr(0, idsToDeleteStr.size() - 4);  // remove the last " OR "
                statement << "DELETE FROM " << META_TABLES << " WHERE " << idsToDeleteStr << ";";

                LOG_ENGINE_DEBUG_ << "CleanUpFilesWithTTL: " << statement.str();

                if (!statement.exec()) {
                    return HandleException("Failed to clean up with ttl", statement.error());
                }
            }

            if (remove_collections > 0) {
                LOG_ENGINE_DEBUG_ << "Remove " << remove_collections << " collections from meta";
            }
        }  // Scoped Connection
    } catch (std::exception& e) {
        return HandleException("Failed to clean up with ttl", e.what());
    }

    // remove deleted collection folder
    // don't remove collection folder until all its files has been deleted
    try {
        server::MetricCollector metric;

        {
            mysqlpp::ScopedConnection connectionPtr(*mysql_connection_pool_, safe_grab_);

            bool is_null_connection = (connectionPtr == nullptr);
            fiu_do_on("MySQLMetaImpl.CleanUpFilesWithTTL.RemoveDeletedCollectionFolder_NUllConnection",
                      is_null_connection = true);
            fiu_do_on("MySQLMetaImpl.CleanUpFilesWithTTL.RemoveDeletedCollectionFolder_ThrowException",
                      throw std::exception(););
            if (is_null_connection) {
                return Status(DB_ERROR, "Failed to connect to meta server(mysql)");
            }

            for (auto& collection_id : collection_ids) {
                mysqlpp::Query statement = connectionPtr->query();
                statement << "SELECT file_id"
                          << " FROM " << META_TABLEFILES << " WHERE table_id = " << mysqlpp::quote << collection_id
                          << ";";

                LOG_ENGINE_DEBUG_ << "CleanUpFilesWithTTL: " << statement.str();

                mysqlpp::StoreQueryResult res = statement.store();

                if (res.empty()) {
                    utils::DeleteCollectionPath(options_, collection_id);
                }
            }

            if (collection_ids.size() > 0) {
                LOG_ENGINE_DEBUG_ << "Remove " << collection_ids.size() << " collections folder";
            }
        }
    } catch (std::exception& e) {
        return HandleException("Failed to clean up with ttl", e.what());
    }

    // remove deleted segment folder
    // don't remove segment folder until all its files has been deleted
    try {
        server::MetricCollector metric;

        {
            mysqlpp::ScopedConnection connectionPtr(*mysql_connection_pool_, safe_grab_);

            bool is_null_connection = (connectionPtr == nullptr);
            fiu_do_on("MySQLMetaImpl.CleanUpFilesWithTTL.RemoveDeletedSegmentFolder_NUllConnection",
                      is_null_connection = true);
            fiu_do_on("MySQLMetaImpl.CleanUpFilesWithTTL.RemoveDeletedSegmentFolder_ThrowException",
                      throw std::exception(););
            if (is_null_connection) {
                return Status(DB_ERROR, "Failed to connect to meta server(mysql)");
            }

            int64_t remove_segments = 0;
            for (auto& segment_id : segment_ids) {
                mysqlpp::Query statement = connectionPtr->query();
                statement << "SELECT id"
                          << " FROM " << META_TABLEFILES << " WHERE segment_id = " << mysqlpp::quote << segment_id.first
                          << ";";

                LOG_ENGINE_DEBUG_ << "CleanUpFilesWithTTL: " << statement.str();

                mysqlpp::StoreQueryResult res = statement.store();

                if (res.empty()) {
                    utils::DeleteSegment(options_, segment_id.second);
                    std::string segment_dir;
                    utils::GetParentPath(segment_id.second.location_, segment_dir);
                    LOG_ENGINE_DEBUG_ << "Remove segment directory: " << segment_dir;
                    ++remove_segments;
                }
            }

            if (remove_segments > 0) {
                LOG_ENGINE_DEBUG_ << "Remove " << remove_segments << " segments folder";
            }
        }
    } catch (std::exception& e) {
        return HandleException("Failed to clean up with ttl", e.what());
    }

    return Status::OK();
}

Status
MySQLMetaImpl::Count(const std::string& collection_id, uint64_t& result) {
    try {
        server::MetricCollector metric;

        CollectionSchema collection_schema;
        collection_schema.collection_id_ = collection_id;
        auto status = DescribeCollection(collection_schema);

        if (!status.ok()) {
            return status;
        }

        mysqlpp::StoreQueryResult res;
        {
            mysqlpp::ScopedConnection connectionPtr(*mysql_connection_pool_, safe_grab_);

            bool is_null_connection = (connectionPtr == nullptr);
            fiu_do_on("MySQLMetaImpl.Count.null_connection", is_null_connection = true);
            fiu_do_on("MySQLMetaImpl.Count.throw_exception", throw std::exception(););
            if (is_null_connection) {
                return Status(DB_ERROR, "Failed to connect to meta server(mysql)");
            }

            // to ensure UpdateCollectionFiles to be a atomic operation
            std::lock_guard<std::mutex> meta_lock(meta_mutex_);

            mysqlpp::Query statement = connectionPtr->query();
            statement << "SELECT row_count"
                      << " FROM " << META_TABLEFILES << " WHERE table_id = " << mysqlpp::quote << collection_id
                      << " AND (file_type = " << std::to_string(SegmentSchema::RAW)
                      << " OR file_type = " << std::to_string(SegmentSchema::TO_INDEX)
                      << " OR file_type = " << std::to_string(SegmentSchema::INDEX) << ");";

            LOG_ENGINE_DEBUG_ << "Count: " << statement.str();

            res = statement.store();
        }  // Scoped Connection

        result = 0;
        for (auto& resRow : res) {
            size_t size = resRow["row_count"];
            result += size;
        }
    } catch (std::exception& e) {
        return HandleException("Failed to clean up with ttl", e.what());
    }

    return Status::OK();
}

Status
MySQLMetaImpl::DropAll() {
    try {
        LOG_ENGINE_DEBUG_ << "Drop all mysql meta";
        mysqlpp::ScopedConnection connectionPtr(*mysql_connection_pool_, safe_grab_);

        bool is_null_connection = (connectionPtr == nullptr);
        fiu_do_on("MySQLMetaImpl.DropAll.null_connection", is_null_connection = true);
        fiu_do_on("MySQLMetaImpl.DropAll.throw_exception", throw std::exception(););
        if (is_null_connection) {
            return Status(DB_ERROR, "Failed to connect to meta server(mysql)");
        }

        mysqlpp::Query statement = connectionPtr->query();
        statement << "DROP TABLE IF EXISTS " << TABLES_SCHEMA.name() << ", " << TABLEFILES_SCHEMA.name() << ";";

        LOG_ENGINE_DEBUG_ << "DropAll: " << statement.str();

        if (statement.exec()) {
            return Status::OK();
        }
        return HandleException("Failed to drop all", statement.error());
    } catch (std::exception& e) {
        return HandleException("Failed to drop all", e.what());
    }
}

Status
MySQLMetaImpl::DiscardFiles(int64_t to_discard_size) {
    if (to_discard_size <= 0) {
        return Status::OK();
    }
    LOG_ENGINE_DEBUG_ << "About to discard size=" << to_discard_size;

    try {
        server::MetricCollector metric;
        bool status;
        {
            mysqlpp::ScopedConnection connectionPtr(*mysql_connection_pool_, safe_grab_);

            bool is_null_connection = (connectionPtr == nullptr);
            fiu_do_on("MySQLMetaImpl.DiscardFiles.null_connection", is_null_connection = true);
            fiu_do_on("MySQLMetaImpl.DiscardFiles.throw_exception", throw std::exception(););
            if (is_null_connection) {
                return Status(DB_ERROR, "Failed to connect to meta server(mysql)");
            }

            mysqlpp::Query statement = connectionPtr->query();
            statement << "SELECT id, file_size"
                      << " FROM " << META_TABLEFILES << " WHERE file_type <> "
                      << std::to_string(SegmentSchema::TO_DELETE) << " ORDER BY id ASC "
                      << " LIMIT 10;";

            LOG_ENGINE_DEBUG_ << "DiscardFiles: " << statement.str();

            mysqlpp::StoreQueryResult res = statement.store();
            if (res.num_rows() == 0) {
                return Status::OK();
            }

            SegmentSchema collection_file;
            std::stringstream idsToDiscardSS;
            for (auto& resRow : res) {
                if (to_discard_size <= 0) {
                    break;
                }
                collection_file.id_ = resRow["id"];
                collection_file.file_size_ = resRow["file_size"];
                idsToDiscardSS << "id = " << std::to_string(collection_file.id_) << " OR ";
                LOG_ENGINE_DEBUG_ << "Discard file id=" << collection_file.file_id_
                                  << " file size=" << collection_file.file_size_;
                to_discard_size -= collection_file.file_size_;
            }

            std::string idsToDiscardStr = idsToDiscardSS.str();
            idsToDiscardStr = idsToDiscardStr.substr(0, idsToDiscardStr.size() - 4);  // remove the last " OR "

            statement << "UPDATE " << META_TABLEFILES << " SET file_type = " << std::to_string(SegmentSchema::TO_DELETE)
                      << " ,updated_time = " << std::to_string(utils::GetMicroSecTimeStamp()) << " WHERE "
                      << idsToDiscardStr << ";";

            LOG_ENGINE_DEBUG_ << "DiscardFiles: " << statement.str();

            status = statement.exec();
            if (!status) {
                return HandleException("Failed to discard files", statement.error());
            }
        }  // Scoped Connection

        return DiscardFiles(to_discard_size);
    } catch (std::exception& e) {
        return HandleException("Failed to discard files", e.what());
    }
}

Status
MySQLMetaImpl::SetGlobalLastLSN(uint64_t lsn) {
    try {
        server::MetricCollector metric;
        {
            mysqlpp::ScopedConnection connectionPtr(*mysql_connection_pool_, safe_grab_);
            if (connectionPtr == nullptr) {
                return Status(DB_ERROR, "Failed to connect to meta server(mysql)");
            }

            bool first_create = false;
            {
                mysqlpp::StoreQueryResult res;
                mysqlpp::Query statement = connectionPtr->query();
                statement << "SELECT global_lsn FROM " << META_ENVIRONMENT << ";";
                res = statement.store();
                if (res.num_rows() == 0) {
                    first_create = true;
                }
            }

            if (first_create) {  // first time to get global lsn
                mysqlpp::Query statement = connectionPtr->query();
                statement << "INSERT INTO " << META_ENVIRONMENT << " VALUES(" << lsn << ");";
                LOG_ENGINE_DEBUG_ << "SetGlobalLastLSN: " << statement.str();

                if (!statement.exec()) {
                    return HandleException("QUERY ERROR WHEN SET GLOBAL LSN", statement.error());
                }
            } else {
                mysqlpp::Query statement = connectionPtr->query();
                statement << "UPDATE " << META_ENVIRONMENT << " SET global_lsn = " << lsn << ";";
                LOG_ENGINE_DEBUG_ << "SetGlobalLastLSN: " << statement.str();

                if (!statement.exec()) {
                    return HandleException("Failed to set global lsn", statement.error());
                }
            }
        }  // Scoped Connection

        LOG_ENGINE_DEBUG_ << "Successfully update global_lsn: " << lsn;
    } catch (std::exception& e) {
        return HandleException("Failed to set global lsn", e.what());
    }

    return Status::OK();
}

Status
MySQLMetaImpl::GetGlobalLastLSN(uint64_t& lsn) {
    try {
        server::MetricCollector metric;

        mysqlpp::StoreQueryResult res;
        {
            mysqlpp::ScopedConnection connectionPtr(*mysql_connection_pool_, safe_grab_);
            if (connectionPtr == nullptr) {
                return Status(DB_ERROR, "Failed to connect to meta server(mysql)");
            }

            mysqlpp::Query statement = connectionPtr->query();
            statement << "SELECT global_lsn FROM " << META_ENVIRONMENT << ";";

            LOG_ENGINE_DEBUG_ << "GetGlobalLastLSN: " << statement.str();

            res = statement.store();
        }  // Scoped Connection

        if (!res.empty()) {
            lsn = res[0]["global_lsn"];
        }
    } catch (std::exception& e) {
        return HandleException("Failed to update global lsn", e.what());
    }

    return Status::OK();
}

}  // namespace meta
}  // namespace engine
}  // namespace milvus<|MERGE_RESOLUTION|>--- conflicted
+++ resolved
@@ -914,11 +914,7 @@
                       << " FROM " << META_TABLES << " WHERE table_id = " << mysqlpp::quote << collection_id
                       << " AND state <> " << std::to_string(CollectionSchema::TO_DELETE) << ";";
 
-<<<<<<< HEAD
-            ENGINE_LOG_DEBUG << "UpdateCollectionIndex: " << statement.str();
-=======
-            LOG_ENGINE_DEBUG_ << "UpdateCollectionIndex: " << updateCollectionIndexParamQuery.str();
->>>>>>> 890fe08e
+            LOG_ENGINE_DEBUG_ << "UpdateCollectionIndex: " << statement.str();
 
             mysqlpp::StoreQueryResult res = statement.store();
 
@@ -936,11 +932,7 @@
                           << index.extra_params_.dump() << " ,metric_type = " << index.metric_type_
                           << " WHERE table_id = " << mysqlpp::quote << collection_id << ";";
 
-<<<<<<< HEAD
-                ENGINE_LOG_DEBUG << "UpdateCollectionIndex: " << statement.str();
-=======
-                LOG_ENGINE_DEBUG_ << "UpdateCollectionIndex: " << updateCollectionIndexParamQuery.str();
->>>>>>> 890fe08e
+                LOG_ENGINE_DEBUG_ << "UpdateCollectionIndex: " << statement.str();
 
                 if (!statement.exec()) {
                     return HandleException("Failed to update collection index", statement.error());
@@ -1471,11 +1463,7 @@
                       << " WHERE owner_table = " << mysqlpp::quote << collection_id << " AND state <> "
                       << std::to_string(CollectionSchema::TO_DELETE) << ";";
 
-<<<<<<< HEAD
-            ENGINE_LOG_DEBUG << "ShowPartitions: " << statement.str();
-=======
-            LOG_ENGINE_DEBUG_ << "AllCollections: " << statement.str();
->>>>>>> 890fe08e
+            LOG_ENGINE_DEBUG_ << "ShowPartitions: " << statement.str();
 
             res = statement.store();
         }  // Scoped Connection
@@ -1531,11 +1519,7 @@
                       << collection_id << " AND partition_tag = " << mysqlpp::quote << valid_tag << " AND state <> "
                       << std::to_string(CollectionSchema::TO_DELETE) << ";";
 
-<<<<<<< HEAD
-            ENGINE_LOG_DEBUG << "GetPartitionName: " << statement.str();
-=======
-            LOG_ENGINE_DEBUG_ << "AllCollections: " << statement.str();
->>>>>>> 890fe08e
+            LOG_ENGINE_DEBUG_ << "GetPartitionName: " << statement.str();
 
             res = statement.store();
         }  // Scoped Connection
@@ -1829,11 +1813,7 @@
                 << " FROM " << META_TABLEFILES << " WHERE table_id = " << mysqlpp::quote << collection_id
                 << " AND file_type in (" << types << ");";
 
-<<<<<<< HEAD
-            ENGINE_LOG_DEBUG << "FilesByType: " << statement.str();
-=======
-            LOG_ENGINE_DEBUG_ << "FilesByType: " << hasNonIndexFilesQuery.str();
->>>>>>> 890fe08e
+            LOG_ENGINE_DEBUG_ << "FilesByType: " << statement.str();
 
             res = statement.store();
         }  // Scoped Connection
@@ -2207,17 +2187,13 @@
                 // to ensure UpdateCollectionFiles to be a atomic operation
                 std::lock_guard<std::mutex> meta_lock(meta_mutex_);
 
-<<<<<<< HEAD
                 statement << "SELECT id, table_id, segment_id, engine_type, file_id, file_type, date"
                           << " FROM " << META_TABLEFILES << " WHERE file_type IN ("
                           << std::to_string(SegmentSchema::TO_DELETE) << "," << std::to_string(SegmentSchema::BACKUP)
                           << ")"
                           << " AND updated_time < " << std::to_string(now - seconds * US_PS) << ";";
-=======
-            LOG_ENGINE_DEBUG_ << "CleanUpFilesWithTTL: " << statement.str();
->>>>>>> 890fe08e
-
-                ENGINE_LOG_DEBUG << "CleanUpFilesWithTTL: " << statement.str();
+
+                LOG_ENGINE_DEBUG_ << "CleanUpFilesWithTTL: " << statement.str();
 
                 res = statement.store();
             }
