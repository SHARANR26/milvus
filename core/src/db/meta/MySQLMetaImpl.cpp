// Copyright (C) 2019-2020 Zilliz. All rights reserved.
//
// Licensed under the Apache License, Version 2.0 (the "License"); you may not use this file except in compliance
// with the License. You may obtain a copy of the License at
//
// http://www.apache.org/licenses/LICENSE-2.0
//
// Unless required by applicable law or agreed to in writing, software distributed under the License
// is distributed on an "AS IS" BASIS, WITHOUT WARRANTIES OR CONDITIONS OF ANY KIND, either express
// or implied. See the License for the specific language governing permissions and limitations under the License.

#include "db/meta/MySQLMetaImpl.h"

#include <fiu-local.h>
#include <mysql++/mysql++.h>
#include <string.h>
#include <unistd.h>

#include <boost/filesystem.hpp>
#include <chrono>
#include <fstream>
#include <iostream>
#include <map>
#include <mutex>
#include <regex>
#include <set>
#include <sstream>
#include <string>
#include <thread>
#include <utility>

#include "MetaConsts.h"
#include "db/IDGenerator.h"
#include "db/Utils.h"
#include "metrics/Metrics.h"
#include "utils/CommonUtil.h"
#include "utils/Exception.h"
#include "utils/Log.h"
#include "utils/StringHelpFunctions.h"
#include "utils/ValidationUtil.h"

namespace milvus {
namespace engine {
namespace meta {

namespace {

Status
HandleException(const std::string& desc, const char* what = nullptr) {
    if (what == nullptr) {
        LOG_ENGINE_ERROR_ << desc;
        return Status(DB_META_TRANSACTION_FAILED, desc);
    }

    std::string msg = desc + ":" + what;
    LOG_ENGINE_ERROR_ << msg;
    return Status(DB_META_TRANSACTION_FAILED, msg);
}

class MetaField {
 public:
    MetaField(const std::string& name, const std::string& type, const std::string& setting)
        : name_(name), type_(type), setting_(setting) {
    }

    std::string
    name() const {
        return name_;
    }

    std::string
    ToString() const {
        return name_ + " " + type_ + " " + setting_;
    }

    // mysql field type has additional information. for instance, a filed type is defined as 'BIGINT'
    // we get the type from sql is 'bigint(20)', so we need to ignore the '(20)'
    bool
    IsEqual(const MetaField& field) const {
        size_t name_len_min = field.name_.length() > name_.length() ? name_.length() : field.name_.length();
        size_t type_len_min = field.type_.length() > type_.length() ? type_.length() : field.type_.length();

        // only check field type, don't check field width, for example: VARCHAR(255) and VARCHAR(100) is equal
        std::vector<std::string> type_split;
        milvus::server::StringHelpFunctions::SplitStringByDelimeter(type_, "(", type_split);
        if (!type_split.empty()) {
            type_len_min = type_split[0].length() > type_len_min ? type_len_min : type_split[0].length();
        }

        // field name must be equal, ignore type width
        return strncasecmp(field.name_.c_str(), name_.c_str(), name_len_min) == 0 &&
               strncasecmp(field.type_.c_str(), type_.c_str(), type_len_min) == 0;
    }

 private:
    std::string name_;
    std::string type_;
    std::string setting_;
};

using MetaFields = std::vector<MetaField>;

class MetaSchema {
 public:
    MetaSchema(const std::string& name, const MetaFields& fields) : name_(name), fields_(fields) {
    }

    std::string
    name() const {
        return name_;
    }

    std::string
    ToString() const {
        std::string result;
        for (auto& field : fields_) {
            if (!result.empty()) {
                result += ",";
            }
            result += field.ToString();
        }
        return result;
    }

    // if the outer fields contains all this MetaSchema fields, return true
    // otherwise return false
    bool
    IsEqual(const MetaFields& fields) const {
        std::vector<std::string> found_field;
        for (const auto& this_field : fields_) {
            for (const auto& outer_field : fields) {
                if (this_field.IsEqual(outer_field)) {
                    found_field.push_back(this_field.name());
                    break;
                }
            }
        }

        return found_field.size() == fields_.size();
    }

 private:
    std::string name_;
    MetaFields fields_;
};

// Environment schema
static const MetaSchema ENVIRONMENT_SCHEMA(META_ENVIRONMENT, {
                                                                 MetaField("global_lsn", "BIGINT", "NOT NULL"),
                                                             });

// Tables schema
static const MetaSchema TABLES_SCHEMA(META_TABLES, {
                                                       MetaField("id", "BIGINT", "PRIMARY KEY AUTO_INCREMENT"),
                                                       MetaField("table_id", "VARCHAR(255)", "UNIQUE NOT NULL"),
                                                       MetaField("state", "INT", "NOT NULL"),
                                                       MetaField("dimension", "SMALLINT", "NOT NULL"),
                                                       MetaField("created_on", "BIGINT", "NOT NULL"),
                                                       MetaField("flag", "BIGINT", "DEFAULT 0 NOT NULL"),
                                                       MetaField("index_file_size", "BIGINT", "DEFAULT 1024 NOT NULL"),
                                                       MetaField("engine_type", "INT", "DEFAULT 1 NOT NULL"),
                                                       MetaField("index_params", "VARCHAR(512)", "NOT NULL"),
                                                       MetaField("metric_type", "INT", "DEFAULT 1 NOT NULL"),
                                                       MetaField("owner_table", "VARCHAR(255)", "NOT NULL"),
                                                       MetaField("partition_tag", "VARCHAR(255)", "NOT NULL"),
                                                       MetaField("version", "VARCHAR(64)",
                                                                 std::string("DEFAULT '") + CURRENT_VERSION + "'"),
                                                       MetaField("flush_lsn", "BIGINT", "DEFAULT 0 NOT NULL"),
                                                   });

// TableFiles schema
static const MetaSchema TABLEFILES_SCHEMA(META_TABLEFILES, {
                                                               MetaField("id", "BIGINT", "PRIMARY KEY AUTO_INCREMENT"),
                                                               MetaField("table_id", "VARCHAR(255)", "NOT NULL"),
                                                               MetaField("segment_id", "VARCHAR(255)", "NOT NULL"),
                                                               MetaField("engine_type", "INT", "DEFAULT 1 NOT NULL"),
                                                               MetaField("file_id", "VARCHAR(255)", "NOT NULL"),
                                                               MetaField("file_type", "INT", "DEFAULT 0 NOT NULL"),
                                                               MetaField("file_size", "BIGINT", "DEFAULT 0 NOT NULL"),
                                                               MetaField("row_count", "BIGINT", "DEFAULT 0 NOT NULL"),
                                                               MetaField("updated_time", "BIGINT", "NOT NULL"),
                                                               MetaField("created_on", "BIGINT", "NOT NULL"),
                                                               MetaField("date", "INT", "DEFAULT -1 NOT NULL"),
                                                               MetaField("flush_lsn", "BIGINT", "DEFAULT 0 NOT NULL"),
                                                           });

}  // namespace

////////////////////////////////////////////////////////////////////////////////////////////////////////////////////////
MySQLMetaImpl::MySQLMetaImpl(const DBMetaOptions& options, const int& mode) : options_(options), mode_(mode) {
    Initialize();
}

MySQLMetaImpl::~MySQLMetaImpl() {
}

Status
MySQLMetaImpl::NextCollectionId(std::string& collection_id) {
    std::lock_guard<std::mutex> lock(genid_mutex_);  // avoid duplicated id
    std::stringstream ss;
    SafeIDGenerator& id_generator = SafeIDGenerator::GetInstance();
    ss << id_generator.GetNextIDNumber();
    collection_id = ss.str();
    return Status::OK();
}

Status
MySQLMetaImpl::NextFileId(std::string& file_id) {
    std::lock_guard<std::mutex> lock(genid_mutex_);  // avoid duplicated id
    std::stringstream ss;

    SafeIDGenerator& id_generator = SafeIDGenerator::GetInstance();
    ss << id_generator.GetNextIDNumber();
    file_id = ss.str();
    return Status::OK();
}

void
MySQLMetaImpl::ValidateMetaSchema() {
    if (nullptr == mysql_connection_pool_) {
        return;
    }

    mysqlpp::ScopedConnection connectionPtr(*mysql_connection_pool_, safe_grab_);
    if (connectionPtr == nullptr) {
        return;
    }

    auto validate_func = [&](const MetaSchema& schema) {
        fiu_return_on("MySQLMetaImpl.ValidateMetaSchema.fail_validate", false);
        mysqlpp::Query query_statement = connectionPtr->query();
        query_statement << "DESC " << schema.name() << ";";

        MetaFields exist_fields;

        try {
            mysqlpp::StoreQueryResult res = query_statement.store();
            for (size_t i = 0; i < res.num_rows(); ++i) {
                const mysqlpp::Row& row = res[i];
                std::string name, type;
                row["Field"].to_string(name);
                row["Type"].to_string(type);

                exist_fields.push_back(MetaField(name, type, ""));
            }
        } catch (std::exception& e) {
            LOG_ENGINE_DEBUG_ << "Meta collection '" << schema.name() << "' not exist and will be created";
        }

        if (exist_fields.empty()) {
            return true;
        }

        return schema.IsEqual(exist_fields);
    };

    // verify Environment
    if (!validate_func(ENVIRONMENT_SCHEMA)) {
        throw Exception(DB_INCOMPATIB_META, "Meta Environment schema is created by Milvus old version");
    }

    // verify Tables
    if (!validate_func(TABLES_SCHEMA)) {
        throw Exception(DB_INCOMPATIB_META, "Meta Tables schema is created by Milvus old version");
    }

    // verufy TableFiles
    if (!validate_func(TABLEFILES_SCHEMA)) {
        throw Exception(DB_INCOMPATIB_META, "Meta TableFiles schema is created by Milvus old version");
    }
}

Status
MySQLMetaImpl::Initialize() {
    // step 1: create db root path
    if (!boost::filesystem::is_directory(options_.path_)) {
        auto ret = boost::filesystem::create_directory(options_.path_);
        fiu_do_on("MySQLMetaImpl.Initialize.fail_create_directory", ret = false);
        if (!ret) {
            std::string msg = "Failed to create db directory " + options_.path_;
            LOG_ENGINE_ERROR_ << msg;
            throw Exception(DB_META_TRANSACTION_FAILED, msg);
        }
    }

    std::string uri = options_.backend_uri_;

    // step 2: parse and check meta uri
    utils::MetaUriInfo uri_info;
    auto status = utils::ParseMetaUri(uri, uri_info);
    if (!status.ok()) {
        std::string msg = "Wrong URI format: " + uri;
        LOG_ENGINE_ERROR_ << msg;
        throw Exception(DB_INVALID_META_URI, msg);
    }

    if (strcasecmp(uri_info.dialect_.c_str(), "mysql") != 0) {
        std::string msg = "URI's dialect is not MySQL";
        LOG_ENGINE_ERROR_ << msg;
        throw Exception(DB_INVALID_META_URI, msg);
    }

    // step 3: connect mysql
    int thread_hint = std::thread::hardware_concurrency();
    int max_pool_size = (thread_hint == 0) ? 8 : thread_hint;
    unsigned int port = 0;
    if (!uri_info.port_.empty()) {
        port = std::stoi(uri_info.port_);
    }

    mysql_connection_pool_ = std::make_shared<MySQLConnectionPool>(
        uri_info.db_name_, uri_info.username_, uri_info.password_, uri_info.host_, port, max_pool_size);
    LOG_ENGINE_DEBUG_ << "MySQL connection pool: maximum pool size = " << std::to_string(max_pool_size);

    // step 4: validate to avoid open old version schema
    ValidateMetaSchema();

    // step 5: clean shadow files
    if (mode_ != DBOptions::MODE::CLUSTER_READONLY) {
        CleanUpShadowFiles();
    }

    // step 6: try connect mysql server
    mysqlpp::ScopedConnection connectionPtr(*mysql_connection_pool_, safe_grab_);

    if (connectionPtr == nullptr) {
        std::string msg = "Failed to connect MySQL meta server: " + uri;
        LOG_ENGINE_ERROR_ << msg;
        throw Exception(DB_INVALID_META_URI, msg);
    }

    bool is_thread_aware = connectionPtr->thread_aware();
    fiu_do_on("MySQLMetaImpl.Initialize.is_thread_aware", is_thread_aware = false);
    if (!is_thread_aware) {
        std::string msg =
            "Failed to initialize MySQL meta backend: MySQL client component wasn't built with thread awareness";
        LOG_ENGINE_ERROR_ << msg;
        throw Exception(DB_INVALID_META_URI, msg);
    }

    // step 7: create meta collection Tables
    mysqlpp::Query InitializeQuery = connectionPtr->query();

    InitializeQuery << "CREATE TABLE IF NOT EXISTS " << TABLES_SCHEMA.name() << " (" << TABLES_SCHEMA.ToString() + ");";

    LOG_ENGINE_DEBUG_ << "Initialize: " << InitializeQuery.str();

    bool initialize_query_exec = InitializeQuery.exec();
    fiu_do_on("MySQLMetaImpl.Initialize.fail_create_collection_scheme", initialize_query_exec = false);
    if (!initialize_query_exec) {
        std::string msg = "Failed to create meta collection 'Tables' in MySQL";
        LOG_ENGINE_ERROR_ << msg;
        throw Exception(DB_META_TRANSACTION_FAILED, msg);
    }

    // step 8: create meta collection TableFiles
    InitializeQuery << "CREATE TABLE IF NOT EXISTS " << TABLEFILES_SCHEMA.name() << " ("
                    << TABLEFILES_SCHEMA.ToString() + ");";

    LOG_ENGINE_DEBUG_ << "Initialize: " << InitializeQuery.str();

    initialize_query_exec = InitializeQuery.exec();
    fiu_do_on("MySQLMetaImpl.Initialize.fail_create_collection_files", initialize_query_exec = false);
    if (!initialize_query_exec) {
        std::string msg = "Failed to create meta collection 'TableFiles' in MySQL";
        LOG_ENGINE_ERROR_ << msg;
        throw Exception(DB_META_TRANSACTION_FAILED, msg);
    }

    // step 9: create meta table Environment
    InitializeQuery << "CREATE TABLE IF NOT EXISTS " << ENVIRONMENT_SCHEMA.name() << " ("
                    << ENVIRONMENT_SCHEMA.ToString() + ");";

    LOG_ENGINE_DEBUG_ << "Initialize: " << InitializeQuery.str();

    initialize_query_exec = InitializeQuery.exec();
    if (!initialize_query_exec) {
        std::string msg = "Failed to create meta table 'Environment' in MySQL";
        LOG_ENGINE_ERROR_ << msg;
        throw Exception(DB_META_TRANSACTION_FAILED, msg);
    }

    return Status::OK();
}

Status
MySQLMetaImpl::CreateCollection(CollectionSchema& collection_schema) {
    try {
        server::MetricCollector metric;
        {
            mysqlpp::ScopedConnection connectionPtr(*mysql_connection_pool_, safe_grab_);

            bool is_null_connection = (connectionPtr == nullptr);
            fiu_do_on("MySQLMetaImpl.CreateCollection.null_connection", is_null_connection = true);
            fiu_do_on("MySQLMetaImpl.CreateCollection.throw_exception", throw std::exception(););
            if (is_null_connection) {
                return Status(DB_ERROR, "Failed to connect to meta server(mysql)");
            }

            mysqlpp::Query statement = connectionPtr->query();

            if (collection_schema.collection_id_.empty()) {
                NextCollectionId(collection_schema.collection_id_);
            } else {
                statement << "SELECT state FROM " << META_TABLES << " WHERE table_id = " << mysqlpp::quote
                          << collection_schema.collection_id_ << ";";

                LOG_ENGINE_DEBUG_ << "CreateCollection: " << statement.str();

                mysqlpp::StoreQueryResult res = statement.store();

                if (res.num_rows() == 1) {
                    int state = res[0]["state"];
                    fiu_do_on("MySQLMetaImpl.CreateCollection.schema_TO_DELETE", state = CollectionSchema::TO_DELETE);
                    if (CollectionSchema::TO_DELETE == state) {
                        return Status(DB_ERROR,
                                      "Collection already exists and it is in delete state, please wait a second");
                    } else {
                        return Status(DB_ALREADY_EXIST, "Collection already exists");
                    }
                }
            }

            collection_schema.id_ = -1;
            collection_schema.created_on_ = utils::GetMicroSecTimeStamp();

            std::string id = "NULL";  // auto-increment
            std::string& collection_id = collection_schema.collection_id_;
            std::string state = std::to_string(collection_schema.state_);
            std::string dimension = std::to_string(collection_schema.dimension_);
            std::string created_on = std::to_string(collection_schema.created_on_);
            std::string flag = std::to_string(collection_schema.flag_);
            std::string index_file_size = std::to_string(collection_schema.index_file_size_);
            std::string engine_type = std::to_string(collection_schema.engine_type_);
            std::string& index_params = collection_schema.index_params_;
            std::string metric_type = std::to_string(collection_schema.metric_type_);
            std::string& owner_collection = collection_schema.owner_collection_;
            std::string& partition_tag = collection_schema.partition_tag_;
            std::string& version = collection_schema.version_;
            std::string flush_lsn = std::to_string(collection_schema.flush_lsn_);

            statement << "INSERT INTO " << META_TABLES << " VALUES(" << id << ", " << mysqlpp::quote << collection_id
                      << ", " << state << ", " << dimension << ", " << created_on << ", " << flag << ", "
                      << index_file_size << ", " << engine_type << ", " << mysqlpp::quote << index_params << ", "
                      << metric_type << ", " << mysqlpp::quote << owner_collection << ", " << mysqlpp::quote
                      << partition_tag << ", " << mysqlpp::quote << version << ", " << flush_lsn << ");";

            LOG_ENGINE_DEBUG_ << "CreateCollection: " << statement.str();

            if (mysqlpp::SimpleResult res = statement.execute()) {
                collection_schema.id_ = res.insert_id();  // Might need to use SELECT LAST_INSERT_ID()?

                // Consume all results to avoid "Commands out of sync" error
            } else {
                return HandleException("Failed to create collection", statement.error());
            }
        }  // Scoped Connection

        LOG_ENGINE_DEBUG_ << "Successfully create collection: " << collection_schema.collection_id_;
        return utils::CreateCollectionPath(options_, collection_schema.collection_id_);
    } catch (std::exception& e) {
        return HandleException("Failed to create collection", e.what());
    }
}

Status
MySQLMetaImpl::DescribeCollection(CollectionSchema& collection_schema) {
    try {
        server::MetricCollector metric;
        mysqlpp::StoreQueryResult res;
        {
            mysqlpp::ScopedConnection connectionPtr(*mysql_connection_pool_, safe_grab_);

            bool is_null_connection = (connectionPtr == nullptr);
            fiu_do_on("MySQLMetaImpl.DescribeCollection.null_connection", is_null_connection = true);
            fiu_do_on("MySQLMetaImpl.DescribeCollection.throw_exception", throw std::exception(););
            if (is_null_connection) {
                return Status(DB_ERROR, "Failed to connect to meta server(mysql)");
            }

            mysqlpp::Query statement = connectionPtr->query();
            statement << "SELECT id, state, dimension, created_on, flag, index_file_size, engine_type, index_params"
                      << " , metric_type ,owner_table, partition_tag, version, flush_lsn"
                      << " FROM " << META_TABLES << " WHERE table_id = " << mysqlpp::quote
                      << collection_schema.collection_id_ << " AND state <> "
                      << std::to_string(CollectionSchema::TO_DELETE) << ";";

            LOG_ENGINE_DEBUG_ << "DescribeCollection: " << statement.str();

            res = statement.store();
        }  // Scoped Connection

        if (res.num_rows() == 1) {
            const mysqlpp::Row& resRow = res[0];
            collection_schema.id_ = resRow["id"];  // implicit conversion
            collection_schema.state_ = resRow["state"];
            collection_schema.dimension_ = resRow["dimension"];
            collection_schema.created_on_ = resRow["created_on"];
            collection_schema.flag_ = resRow["flag"];
            collection_schema.index_file_size_ = resRow["index_file_size"];
            collection_schema.engine_type_ = resRow["engine_type"];
            resRow["index_params"].to_string(collection_schema.index_params_);
            collection_schema.metric_type_ = resRow["metric_type"];
            resRow["owner_table"].to_string(collection_schema.owner_collection_);
            resRow["partition_tag"].to_string(collection_schema.partition_tag_);
            resRow["version"].to_string(collection_schema.version_);
            collection_schema.flush_lsn_ = resRow["flush_lsn"];
        } else {
            return Status(DB_NOT_FOUND, "Collection " + collection_schema.collection_id_ + " not found");
        }
    } catch (std::exception& e) {
        return HandleException("Failed to describe collection", e.what());
    }

    return Status::OK();
}

Status
MySQLMetaImpl::HasCollection(const std::string& collection_id, bool& has_or_not) {
    try {
        server::MetricCollector metric;
        mysqlpp::StoreQueryResult res;
        {
            mysqlpp::ScopedConnection connectionPtr(*mysql_connection_pool_, safe_grab_);

            bool is_null_connection = (connectionPtr == nullptr);
            fiu_do_on("MySQLMetaImpl.HasCollection.null_connection", is_null_connection = true);
            fiu_do_on("MySQLMetaImpl.HasCollection.throw_exception", throw std::exception(););
            if (is_null_connection) {
                return Status(DB_ERROR, "Failed to connect to meta server(mysql)");
            }

            mysqlpp::Query HasCollectionQuery = connectionPtr->query();
            // since collection_id is a unique column we just need to check whether it exists or not
            HasCollectionQuery << "SELECT EXISTS"
                               << " (SELECT 1 FROM " << META_TABLES << " WHERE table_id = " << mysqlpp::quote
                               << collection_id << " AND state <> " << std::to_string(CollectionSchema::TO_DELETE)
                               << ")"
                               << " AS " << mysqlpp::quote << "check"
                               << ";";

            LOG_ENGINE_DEBUG_ << "HasCollection: " << HasCollectionQuery.str();

            res = HasCollectionQuery.store();
        }  // Scoped Connection

        int check = res[0]["check"];
        has_or_not = (check == 1);
    } catch (std::exception& e) {
        return HandleException("Failed to check collection existence", e.what());
    }

    return Status::OK();
}

Status
MySQLMetaImpl::AllCollections(std::vector<CollectionSchema>& collection_schema_array) {
    try {
        server::MetricCollector metric;
        mysqlpp::StoreQueryResult res;
        {
            mysqlpp::ScopedConnection connectionPtr(*mysql_connection_pool_, safe_grab_);

            bool is_null_connection = (connectionPtr == nullptr);
            fiu_do_on("MySQLMetaImpl.AllCollection.null_connection", is_null_connection = true);
            fiu_do_on("MySQLMetaImpl.AllCollection.throw_exception", throw std::exception(););
            if (is_null_connection) {
                return Status(DB_ERROR, "Failed to connect to meta server(mysql)");
            }

            mysqlpp::Query statement = connectionPtr->query();
            statement << "SELECT id, table_id, dimension, engine_type, index_params, index_file_size, metric_type"
                      << " ,owner_table, partition_tag, version, flush_lsn"
                      << " FROM " << META_TABLES << " WHERE state <> " << std::to_string(CollectionSchema::TO_DELETE)
                      << " AND owner_table = \"\";";

            LOG_ENGINE_DEBUG_ << "AllCollections: " << statement.str();

            res = statement.store();
        }  // Scoped Connection

        for (auto& resRow : res) {
            CollectionSchema collection_schema;
            collection_schema.id_ = resRow["id"];  // implicit conversion
            resRow["table_id"].to_string(collection_schema.collection_id_);
            collection_schema.dimension_ = resRow["dimension"];
            collection_schema.index_file_size_ = resRow["index_file_size"];
            collection_schema.engine_type_ = resRow["engine_type"];
            resRow["index_params"].to_string(collection_schema.index_params_);
            collection_schema.metric_type_ = resRow["metric_type"];
            resRow["owner_table"].to_string(collection_schema.owner_collection_);
            resRow["partition_tag"].to_string(collection_schema.partition_tag_);
            resRow["version"].to_string(collection_schema.version_);
            collection_schema.flush_lsn_ = resRow["flush_lsn"];

            collection_schema_array.emplace_back(collection_schema);
        }
    } catch (std::exception& e) {
        return HandleException("Failed to get all collections", e.what());
    }

    return Status::OK();
}

Status
MySQLMetaImpl::DropCollection(const std::string& collection_id) {
    try {
        server::MetricCollector metric;
        {
            mysqlpp::ScopedConnection connectionPtr(*mysql_connection_pool_, safe_grab_);

            bool is_null_connection = (connectionPtr == nullptr);
            fiu_do_on("MySQLMetaImpl.DropCollection.null_connection", is_null_connection = true);
            fiu_do_on("MySQLMetaImpl.DropCollection.throw_exception", throw std::exception(););

            if (is_null_connection) {
                return Status(DB_ERROR, "Failed to connect to meta server(mysql)");
            }

            // soft delete collection
            mysqlpp::Query statement = connectionPtr->query();
            //
            statement << "UPDATE " << META_TABLES << " SET state = " << std::to_string(CollectionSchema::TO_DELETE)
                      << " WHERE table_id = " << mysqlpp::quote << collection_id << ";";

            LOG_ENGINE_DEBUG_ << "DeleteCollection: " << statement.str();

            if (!statement.exec()) {
                return HandleException("Failed to drop collection", statement.error());
            }
        }  // Scoped Connection

        bool is_writable_mode{mode_ == DBOptions::MODE::CLUSTER_WRITABLE};
        fiu_do_on("MySQLMetaImpl.DropCollection.CLUSTER_WRITABLE_MODE", is_writable_mode = true);
        if (is_writable_mode) {
            DeleteCollectionFiles(collection_id);
        }

        LOG_ENGINE_DEBUG_ << "Successfully delete collection: " << collection_id;
    } catch (std::exception& e) {
        return HandleException("Failed to drop collection", e.what());
    }

    return Status::OK();
}

Status
MySQLMetaImpl::DeleteCollectionFiles(const std::string& collection_id) {
    try {
        server::MetricCollector metric;
        {
            mysqlpp::ScopedConnection connectionPtr(*mysql_connection_pool_, safe_grab_);

            bool is_null_connection = (connectionPtr == nullptr);
            fiu_do_on("MySQLMetaImpl.DeleteCollectionFiles.null_connection", is_null_connection = true);
            fiu_do_on("MySQLMetaImpl.DeleteCollectionFiles.throw_exception", throw std::exception(););

            if (is_null_connection) {
                return Status(DB_ERROR, "Failed to connect to meta server(mysql)");
            }

            // to ensure UpdateCollectionFiles to be a atomic operation
            std::lock_guard<std::mutex> meta_lock(meta_mutex_);

            // soft delete collection files
            mysqlpp::Query statement = connectionPtr->query();
            //
            statement << "UPDATE " << META_TABLEFILES << " SET file_type = " << std::to_string(SegmentSchema::TO_DELETE)
                      << " ,updated_time = " << std::to_string(utils::GetMicroSecTimeStamp())
                      << " WHERE table_id = " << mysqlpp::quote << collection_id << " AND file_type <> "
                      << std::to_string(SegmentSchema::TO_DELETE) << ";";

            LOG_ENGINE_DEBUG_ << "DeleteCollectionFiles: " << statement.str();

            if (!statement.exec()) {
                return HandleException("Failed to delete colletion files", statement.error());
            }
        }  // Scoped Connection

        LOG_ENGINE_DEBUG_ << "Successfully delete collection files from " << collection_id;
    } catch (std::exception& e) {
        return HandleException("Failed to delete colletion files", e.what());
    }

    return Status::OK();
}

Status
MySQLMetaImpl::CreateCollectionFile(SegmentSchema& file_schema) {
    if (file_schema.date_ == EmptyDate) {
        file_schema.date_ = utils::GetDate();
    }
    CollectionSchema collection_schema;
    collection_schema.collection_id_ = file_schema.collection_id_;
    auto status = DescribeCollection(collection_schema);
    if (!status.ok()) {
        return status;
    }

    try {
        server::MetricCollector metric;

        NextFileId(file_schema.file_id_);
        if (file_schema.segment_id_.empty()) {
            file_schema.segment_id_ = file_schema.file_id_;
        }
        file_schema.dimension_ = collection_schema.dimension_;
        file_schema.file_size_ = 0;
        file_schema.row_count_ = 0;
        file_schema.created_on_ = utils::GetMicroSecTimeStamp();
        file_schema.updated_time_ = file_schema.created_on_;
        file_schema.index_file_size_ = collection_schema.index_file_size_;
        file_schema.index_params_ = collection_schema.index_params_;
        file_schema.engine_type_ = collection_schema.engine_type_;
        file_schema.metric_type_ = collection_schema.metric_type_;

        std::string id = "NULL";  // auto-increment
        std::string collection_id = file_schema.collection_id_;
        std::string segment_id = file_schema.segment_id_;
        std::string engine_type = std::to_string(file_schema.engine_type_);
        std::string file_id = file_schema.file_id_;
        std::string file_type = std::to_string(file_schema.file_type_);
        std::string file_size = std::to_string(file_schema.file_size_);
        std::string row_count = std::to_string(file_schema.row_count_);
        std::string updated_time = std::to_string(file_schema.updated_time_);
        std::string created_on = std::to_string(file_schema.created_on_);
        std::string date = std::to_string(file_schema.date_);
        std::string flush_lsn = std::to_string(file_schema.flush_lsn_);

        {
            mysqlpp::ScopedConnection connectionPtr(*mysql_connection_pool_, safe_grab_);

            bool is_null_connection = (connectionPtr == nullptr);
            fiu_do_on("MySQLMetaImpl.CreateCollectionFiles.null_connection", is_null_connection = true);
            fiu_do_on("MySQLMetaImpl.CreateCollectionFiles.throw_exception", throw std::exception(););
            if (is_null_connection) {
                return Status(DB_ERROR, "Failed to connect to meta server(mysql)");
            }

            // to ensure UpdateCollectionFiles to be a atomic operation
            std::lock_guard<std::mutex> meta_lock(meta_mutex_);

            mysqlpp::Query statement = connectionPtr->query();

            statement << "INSERT INTO " << META_TABLEFILES << " VALUES(" << id << ", " << mysqlpp::quote
                      << collection_id << ", " << mysqlpp::quote << segment_id << ", " << engine_type << ", "
                      << mysqlpp::quote << file_id << ", " << file_type << ", " << file_size << ", " << row_count
                      << ", " << updated_time << ", " << created_on << ", " << date << ", " << flush_lsn << ");";

            LOG_ENGINE_DEBUG_ << "CreateCollectionFile: " << statement.str();

            if (mysqlpp::SimpleResult res = statement.execute()) {
                file_schema.id_ = res.insert_id();  // Might need to use SELECT LAST_INSERT_ID()?

                // Consume all results to avoid "Commands out of sync" error
            } else {
                return HandleException("Failed to create collection file", statement.error());
            }
        }  // Scoped Connection

        LOG_ENGINE_DEBUG_ << "Successfully create collection file, file id = " << file_schema.file_id_;
        return utils::CreateCollectionFilePath(options_, file_schema);
    } catch (std::exception& e) {
        return HandleException("Failed to create collection file", e.what());
    }
}

Status
MySQLMetaImpl::GetCollectionFiles(const std::string& collection_id, const std::vector<size_t>& ids,
                                  FilesHolder& files_holder) {
    if (ids.empty()) {
        return Status::OK();
    }

    std::stringstream idSS;
    for (auto& id : ids) {
        idSS << "id = " << std::to_string(id) << " OR ";
    }
    std::string idStr = idSS.str();
    idStr = idStr.substr(0, idStr.size() - 4);  // remove the last " OR "

    try {
        mysqlpp::StoreQueryResult res;
        {
            mysqlpp::ScopedConnection connectionPtr(*mysql_connection_pool_, safe_grab_);

            bool is_null_connection = (connectionPtr == nullptr);
            fiu_do_on("MySQLMetaImpl.GetCollectionFiles.null_connection", is_null_connection = true);
            fiu_do_on("MySQLMetaImpl.GetCollectionFiles.throw_exception", throw std::exception(););
            if (is_null_connection) {
                return Status(DB_ERROR, "Failed to connect to meta server(mysql)");
            }

            // to ensure UpdateCollectionFiles to be a atomic operation
            std::lock_guard<std::mutex> meta_lock(meta_mutex_);

            mysqlpp::Query statement = connectionPtr->query();
            statement
                << "SELECT id, segment_id, engine_type, file_id, file_type, file_size, row_count, date, created_on"
                << " FROM " << META_TABLEFILES << " WHERE table_id = " << mysqlpp::quote << collection_id << " AND ("
                << idStr << ")"
                << " AND file_type <> " << std::to_string(SegmentSchema::TO_DELETE) << ";";

            LOG_ENGINE_DEBUG_ << "GetCollectionFiles: " << statement.str();

            res = statement.store();
        }  // Scoped Connection

        CollectionSchema collection_schema;
        collection_schema.collection_id_ = collection_id;
        DescribeCollection(collection_schema);

        Status ret;
        for (auto& resRow : res) {
            SegmentSchema file_schema;
            file_schema.id_ = resRow["id"];
            file_schema.collection_id_ = collection_id;
            resRow["segment_id"].to_string(file_schema.segment_id_);
            file_schema.index_file_size_ = collection_schema.index_file_size_;
            file_schema.engine_type_ = resRow["engine_type"];
            file_schema.index_params_ = collection_schema.index_params_;
            file_schema.metric_type_ = collection_schema.metric_type_;
            resRow["file_id"].to_string(file_schema.file_id_);
            file_schema.file_type_ = resRow["file_type"];
            file_schema.file_size_ = resRow["file_size"];
            file_schema.row_count_ = resRow["row_count"];
            file_schema.date_ = resRow["date"];
            file_schema.created_on_ = resRow["created_on"];
            file_schema.dimension_ = collection_schema.dimension_;

            utils::GetCollectionFilePath(options_, file_schema);
            files_holder.MarkFile(file_schema);
        }

<<<<<<< HEAD
        LOG_ENGINE_DEBUG_ << "Get " << files_holder.HoldFiles().size() << " files by id from collection "
                          << collection_id;
=======
        LOG_ENGINE_DEBUG_ << "Get " << res.size() << " files by id from collection " << collection_id;
>>>>>>> 2e01698c
        return ret;
    } catch (std::exception& e) {
        return HandleException("Failed to get collection files", e.what());
    }
}

Status
MySQLMetaImpl::GetCollectionFilesBySegmentId(const std::string& segment_id, FilesHolder& files_holder) {
    try {
        mysqlpp::StoreQueryResult res;
        {
            mysqlpp::ScopedConnection connectionPtr(*mysql_connection_pool_, safe_grab_);

            if (connectionPtr == nullptr) {
                return Status(DB_ERROR, "Failed to connect to meta server(mysql)");
            }

            // to ensure UpdateCollectionFiles to be a atomic operation
            std::lock_guard<std::mutex> meta_lock(meta_mutex_);

            mysqlpp::Query statement = connectionPtr->query();
            statement << "SELECT id, table_id, segment_id, engine_type, file_id, file_type, file_size, "
                      << "row_count, date, created_on"
                      << " FROM " << META_TABLEFILES << " WHERE segment_id = " << mysqlpp::quote << segment_id
                      << " AND file_type <> " << std::to_string(SegmentSchema::TO_DELETE) << ";";

            LOG_ENGINE_DEBUG_ << "GetCollectionFilesBySegmentId: " << statement.str();

            res = statement.store();
        }  // Scoped Connection

        if (!res.empty()) {
            CollectionSchema collection_schema;
            res[0]["table_id"].to_string(collection_schema.collection_id_);
            auto status = DescribeCollection(collection_schema);
            if (!status.ok()) {
                return status;
            }

            for (auto& resRow : res) {
                SegmentSchema file_schema;
                file_schema.id_ = resRow["id"];
                file_schema.collection_id_ = collection_schema.collection_id_;
                resRow["segment_id"].to_string(file_schema.segment_id_);
                file_schema.index_file_size_ = collection_schema.index_file_size_;
                file_schema.engine_type_ = resRow["engine_type"];
                file_schema.index_params_ = collection_schema.index_params_;
                file_schema.metric_type_ = collection_schema.metric_type_;
                resRow["file_id"].to_string(file_schema.file_id_);
                file_schema.file_type_ = resRow["file_type"];
                file_schema.file_size_ = resRow["file_size"];
                file_schema.row_count_ = resRow["row_count"];
                file_schema.date_ = resRow["date"];
                file_schema.created_on_ = resRow["created_on"];
                file_schema.dimension_ = collection_schema.dimension_;

                utils::GetCollectionFilePath(options_, file_schema);
                files_holder.MarkFile(file_schema);
            }
        }

<<<<<<< HEAD
        LOG_ENGINE_DEBUG_ << "Get " << files_holder.HoldFiles().size() << " files by segment id";
=======
        LOG_ENGINE_DEBUG_ << "Get " << res.size() << " files by segment id " << segment_id;
>>>>>>> 2e01698c
        return Status::OK();
    } catch (std::exception& e) {
        return HandleException("Failed to get collection files by segment id", e.what());
    }
}

Status
MySQLMetaImpl::UpdateCollectionIndex(const std::string& collection_id, const CollectionIndex& index) {
    try {
        server::MetricCollector metric;

        {
            mysqlpp::ScopedConnection connectionPtr(*mysql_connection_pool_, safe_grab_);

            bool is_null_connection = (connectionPtr == nullptr);
            fiu_do_on("MySQLMetaImpl.UpdateCollectionIndex.null_connection", is_null_connection = true);
            fiu_do_on("MySQLMetaImpl.UpdateCollectionIndex.throw_exception", throw std::exception(););
            if (is_null_connection) {
                return Status(DB_ERROR, "Failed to connect to meta server(mysql)");
            }

            mysqlpp::Query statement = connectionPtr->query();
            statement << "SELECT id, state, dimension, created_on"
                      << " FROM " << META_TABLES << " WHERE table_id = " << mysqlpp::quote << collection_id
                      << " AND state <> " << std::to_string(CollectionSchema::TO_DELETE) << ";";

            LOG_ENGINE_DEBUG_ << "UpdateCollectionIndex: " << statement.str();

            mysqlpp::StoreQueryResult res = statement.store();

            if (res.num_rows() == 1) {
                const mysqlpp::Row& resRow = res[0];

                size_t id = resRow["id"];
                int32_t state = resRow["state"];
                uint16_t dimension = resRow["dimension"];
                int64_t created_on = resRow["created_on"];

                statement << "UPDATE " << META_TABLES << " SET id = " << id << " ,state = " << state
                          << " ,dimension = " << dimension << " ,created_on = " << created_on
                          << " ,engine_type = " << index.engine_type_ << " ,index_params = " << mysqlpp::quote
                          << index.extra_params_.dump() << " ,metric_type = " << index.metric_type_
                          << " WHERE table_id = " << mysqlpp::quote << collection_id << ";";

                LOG_ENGINE_DEBUG_ << "UpdateCollectionIndex: " << statement.str();

                if (!statement.exec()) {
                    return HandleException("Failed to update collection index", statement.error());
                }
            } else {
                return Status(DB_NOT_FOUND, "Collection " + collection_id + " not found");
            }
        }  // Scoped Connection

        LOG_ENGINE_DEBUG_ << "Successfully update collection index for " << collection_id;
    } catch (std::exception& e) {
        return HandleException("Failed to update collection index", e.what());
    }

    return Status::OK();
}

Status
MySQLMetaImpl::UpdateCollectionFlag(const std::string& collection_id, int64_t flag) {
    try {
        server::MetricCollector metric;

        {
            mysqlpp::ScopedConnection connectionPtr(*mysql_connection_pool_, safe_grab_);

            bool is_null_connection = (connectionPtr == nullptr);
            fiu_do_on("MySQLMetaImpl.UpdateCollectionFlag.null_connection", is_null_connection = true);
            fiu_do_on("MySQLMetaImpl.UpdateCollectionFlag.throw_exception", throw std::exception(););
            if (is_null_connection) {
                return Status(DB_ERROR, "Failed to connect to meta server(mysql)");
            }

            mysqlpp::Query statement = connectionPtr->query();
            statement << "UPDATE " << META_TABLES << " SET flag = " << flag << " WHERE table_id = " << mysqlpp::quote
                      << collection_id << ";";

            LOG_ENGINE_DEBUG_ << "UpdateCollectionFlag: " << statement.str();

            if (!statement.exec()) {
                return HandleException("Failed to update collection flag", statement.error());
            }
        }  // Scoped Connection

        LOG_ENGINE_DEBUG_ << "Successfully update collection flag for " << collection_id;
    } catch (std::exception& e) {
        return HandleException("Failed to update collection flag", e.what());
    }

    return Status::OK();
}

Status
MySQLMetaImpl::UpdateCollectionFlushLSN(const std::string& collection_id, uint64_t flush_lsn) {
    try {
        server::MetricCollector metric;

        {
            mysqlpp::ScopedConnection connectionPtr(*mysql_connection_pool_, safe_grab_);

            if (connectionPtr == nullptr) {
                return Status(DB_ERROR, "Failed to connect to meta server(mysql)");
            }

            mysqlpp::Query statement = connectionPtr->query();
            statement << "UPDATE " << META_TABLES << " SET flush_lsn = " << flush_lsn
                      << " WHERE table_id = " << mysqlpp::quote << collection_id << ";";

            LOG_ENGINE_DEBUG_ << "UpdateCollectionFlushLSN: " << statement.str();

            if (!statement.exec()) {
                return HandleException("Failed to update collection lsn", statement.error());
            }
        }  // Scoped Connection

        LOG_ENGINE_DEBUG_ << "Successfully update collection flush_lsn for " << collection_id;
    } catch (std::exception& e) {
        return HandleException("Failed to update collection lsn", e.what());
    }

    return Status::OK();
}

Status
MySQLMetaImpl::GetCollectionFlushLSN(const std::string& collection_id, uint64_t& flush_lsn) {
    try {
        server::MetricCollector metric;

        mysqlpp::StoreQueryResult res;
        {
            mysqlpp::ScopedConnection connectionPtr(*mysql_connection_pool_, safe_grab_);
            if (connectionPtr == nullptr) {
                return Status(DB_ERROR, "Failed to connect to meta server(mysql)");
            }

            mysqlpp::Query statement = connectionPtr->query();
            statement << "SELECT flush_lsn FROM " << META_TABLES << " WHERE table_id = " << mysqlpp::quote
                      << collection_id << ";";

            LOG_ENGINE_DEBUG_ << "GetCollectionFlushLSN: " << statement.str();

            res = statement.store();
        }  // Scoped Connection

        if (!res.empty()) {
            flush_lsn = res[0]["flush_lsn"];
        }
    } catch (std::exception& e) {
        return HandleException("Failed to get collection lsn", e.what());
    }

    return Status::OK();
}

// ZR: this function assumes all fields in file_schema have value
Status
MySQLMetaImpl::UpdateCollectionFile(SegmentSchema& file_schema) {
    file_schema.updated_time_ = utils::GetMicroSecTimeStamp();

    try {
        server::MetricCollector metric;
        {
            mysqlpp::ScopedConnection connectionPtr(*mysql_connection_pool_, safe_grab_);

            bool is_null_connection = (connectionPtr == nullptr);
            fiu_do_on("MySQLMetaImpl.UpdateCollectionFile.null_connection", is_null_connection = true);
            fiu_do_on("MySQLMetaImpl.UpdateCollectionFile.throw_exception", throw std::exception(););
            if (is_null_connection) {
                return Status(DB_ERROR, "Failed to connect to meta server(mysql)");
            }

            // to ensure UpdateCollectionFiles to be a atomic operation
            std::lock_guard<std::mutex> meta_lock(meta_mutex_);

            mysqlpp::Query statement = connectionPtr->query();

            // if the collection has been deleted, just mark the collection file as TO_DELETE
            // clean thread will delete the file later
            statement << "SELECT state FROM " << META_TABLES << " WHERE table_id = " << mysqlpp::quote
                      << file_schema.collection_id_ << ";";

            LOG_ENGINE_DEBUG_ << "UpdateCollectionFile: " << statement.str();

            mysqlpp::StoreQueryResult res = statement.store();

            if (res.num_rows() == 1) {
                int state = res[0]["state"];
                if (state == CollectionSchema::TO_DELETE) {
                    file_schema.file_type_ = SegmentSchema::TO_DELETE;
                }
            } else {
                file_schema.file_type_ = SegmentSchema::TO_DELETE;
            }

            std::string id = std::to_string(file_schema.id_);
            std::string collection_id = file_schema.collection_id_;
            std::string engine_type = std::to_string(file_schema.engine_type_);
            std::string file_id = file_schema.file_id_;
            std::string file_type = std::to_string(file_schema.file_type_);
            std::string file_size = std::to_string(file_schema.file_size_);
            std::string row_count = std::to_string(file_schema.row_count_);
            std::string updated_time = std::to_string(file_schema.updated_time_);
            std::string created_on = std::to_string(file_schema.created_on_);
            std::string date = std::to_string(file_schema.date_);

            statement << "UPDATE " << META_TABLEFILES << " SET table_id = " << mysqlpp::quote << collection_id
                      << " ,engine_type = " << engine_type << " ,file_id = " << mysqlpp::quote << file_id
                      << " ,file_type = " << file_type << " ,file_size = " << file_size << " ,row_count = " << row_count
                      << " ,updated_time = " << updated_time << " ,created_on = " << created_on << " ,date = " << date
                      << " WHERE id = " << id << ";";

            LOG_ENGINE_DEBUG_ << "UpdateCollectionFile: " << statement.str();

            if (!statement.exec()) {
                LOG_ENGINE_DEBUG_ << "collection_id= " << file_schema.collection_id_
                                  << " file_id=" << file_schema.file_id_;
                return HandleException("Failed to update collection file", statement.error());
            }
        }  // Scoped Connection

        LOG_ENGINE_DEBUG_ << "Update single collection file, file id: " << file_schema.file_id_;
    } catch (std::exception& e) {
        return HandleException("Failed to update collection file", e.what());
    }

    return Status::OK();
}

Status
MySQLMetaImpl::UpdateCollectionFilesToIndex(const std::string& collection_id) {
    try {
        mysqlpp::ScopedConnection connectionPtr(*mysql_connection_pool_, safe_grab_);

        bool is_null_connection = (connectionPtr == nullptr);
        fiu_do_on("MySQLMetaImpl.UpdateCollectionFilesToIndex.null_connection", is_null_connection = true);
        fiu_do_on("MySQLMetaImpl.UpdateCollectionFilesToIndex.throw_exception", throw std::exception(););
        if (is_null_connection) {
            return Status(DB_ERROR, "Failed to connect to meta server(mysql)");
        }

        // to ensure UpdateCollectionFiles to be a atomic operation
        std::lock_guard<std::mutex> meta_lock(meta_mutex_);

        mysqlpp::Query statement = connectionPtr->query();

        statement << "UPDATE " << META_TABLEFILES << " SET file_type = " << std::to_string(SegmentSchema::TO_INDEX)
                  << " WHERE table_id = " << mysqlpp::quote << collection_id
                  << " AND row_count >= " << std::to_string(meta::BUILD_INDEX_THRESHOLD)
                  << " AND file_type = " << std::to_string(SegmentSchema::RAW) << ";";

        LOG_ENGINE_DEBUG_ << "UpdateCollectionFilesToIndex: " << statement.str();

        if (!statement.exec()) {
            return HandleException("Failed to update collection files to index", statement.error());
        }

        LOG_ENGINE_DEBUG_ << "Update files to to_index for " << collection_id;
    } catch (std::exception& e) {
        return HandleException("Failed to update collection files to index", e.what());
    }

    return Status::OK();
}

Status
MySQLMetaImpl::UpdateCollectionFiles(SegmentsSchema& files) {
    try {
        server::MetricCollector metric;
        {
            mysqlpp::ScopedConnection connectionPtr(*mysql_connection_pool_, safe_grab_);

            bool is_null_connection = (connectionPtr == nullptr);
            fiu_do_on("MySQLMetaImpl.UpdateCollectionFiles.null_connection", is_null_connection = true);
            fiu_do_on("MySQLMetaImpl.UpdateCollectionFiles.throw_exception", throw std::exception(););
            if (is_null_connection) {
                return Status(DB_ERROR, "Failed to connect to meta server(mysql)");
            }

            // to ensure UpdateCollectionFiles to be a atomic operation
            std::lock_guard<std::mutex> meta_lock(meta_mutex_);

            mysqlpp::Query statement = connectionPtr->query();

            std::map<std::string, bool> has_collections;
            for (auto& file_schema : files) {
                if (has_collections.find(file_schema.collection_id_) != has_collections.end()) {
                    continue;
                }

                statement << "SELECT EXISTS"
                          << " (SELECT 1 FROM " << META_TABLES << " WHERE table_id = " << mysqlpp::quote
                          << file_schema.collection_id_ << " AND state <> "
                          << std::to_string(CollectionSchema::TO_DELETE) << ")"
                          << " AS " << mysqlpp::quote << "check"
                          << ";";

                LOG_ENGINE_DEBUG_ << "UpdateCollectionFiles: " << statement.str();

                mysqlpp::StoreQueryResult res = statement.store();

                int check = res[0]["check"];
                has_collections[file_schema.collection_id_] = (check == 1);
            }

            for (auto& file_schema : files) {
                if (!has_collections[file_schema.collection_id_]) {
                    file_schema.file_type_ = SegmentSchema::TO_DELETE;
                }
                file_schema.updated_time_ = utils::GetMicroSecTimeStamp();

                std::string id = std::to_string(file_schema.id_);
                std::string& collection_id = file_schema.collection_id_;
                std::string engine_type = std::to_string(file_schema.engine_type_);
                std::string& file_id = file_schema.file_id_;
                std::string file_type = std::to_string(file_schema.file_type_);
                std::string file_size = std::to_string(file_schema.file_size_);
                std::string row_count = std::to_string(file_schema.row_count_);
                std::string updated_time = std::to_string(file_schema.updated_time_);
                std::string created_on = std::to_string(file_schema.created_on_);
                std::string date = std::to_string(file_schema.date_);

                statement << "UPDATE " << META_TABLEFILES << " SET table_id = " << mysqlpp::quote << collection_id
                          << " ,engine_type = " << engine_type << " ,file_id = " << mysqlpp::quote << file_id
                          << " ,file_type = " << file_type << " ,file_size = " << file_size
                          << " ,row_count = " << row_count << " ,updated_time = " << updated_time
                          << " ,created_on = " << created_on << " ,date = " << date << " WHERE id = " << id << ";";

                LOG_ENGINE_DEBUG_ << "UpdateCollectionFiles: " << statement.str();

                if (!statement.exec()) {
                    return HandleException("Failed to update collection files", statement.error());
                }
            }
        }  // Scoped Connection

        LOG_ENGINE_DEBUG_ << "Update " << files.size() << " collection files";
    } catch (std::exception& e) {
        return HandleException("Failed to update collection files", e.what());
    }

    return Status::OK();
}

Status
MySQLMetaImpl::UpdateCollectionFilesRowCount(SegmentsSchema& files) {
    try {
        server::MetricCollector metric;
        {
            mysqlpp::ScopedConnection connectionPtr(*mysql_connection_pool_, safe_grab_);

            bool is_null_connection = (connectionPtr == nullptr);
            if (is_null_connection) {
                return Status(DB_ERROR, "Failed to connect to meta server(mysql)");
            }

            // to ensure UpdateCollectionFiles to be a atomic operation
            std::lock_guard<std::mutex> meta_lock(meta_mutex_);

            mysqlpp::Query statement = connectionPtr->query();

            for (auto& file : files) {
                std::string row_count = std::to_string(file.row_count_);
                std::string updated_time = std::to_string(utils::GetMicroSecTimeStamp());

                statement << "UPDATE " << META_TABLEFILES << " SET row_count = " << row_count
                          << " , updated_time = " << updated_time << " WHERE file_id = " << file.file_id_ << ";";

                LOG_ENGINE_DEBUG_ << "UpdateCollectionFilesRowCount: " << statement.str();

                if (!statement.exec()) {
                    return HandleException("Failed to update collection files row count", statement.error());
                }

                LOG_ENGINE_DEBUG_ << "Update file " << file.file_id_ << " row count to " << file.row_count_;
            }
        }  // Scoped Connection

        LOG_ENGINE_DEBUG_ << "Update " << files.size() << " collection files";
    } catch (std::exception& e) {
        return HandleException("Failed to update collection files row count", e.what());
    }

    return Status::OK();
}

Status
MySQLMetaImpl::DescribeCollectionIndex(const std::string& collection_id, CollectionIndex& index) {
    try {
        server::MetricCollector metric;

        {
            mysqlpp::ScopedConnection connectionPtr(*mysql_connection_pool_, safe_grab_);

            bool is_null_connection = (connectionPtr == nullptr);
            fiu_do_on("MySQLMetaImpl.DescribeCollectionIndex.null_connection", is_null_connection = true);
            fiu_do_on("MySQLMetaImpl.DescribeCollectionIndex.throw_exception", throw std::exception(););
            if (is_null_connection) {
                return Status(DB_ERROR, "Failed to connect to meta server(mysql)");
            }

            mysqlpp::Query statement = connectionPtr->query();
            statement << "SELECT engine_type, index_params, index_file_size, metric_type"
                      << " FROM " << META_TABLES << " WHERE table_id = " << mysqlpp::quote << collection_id
                      << " AND state <> " << std::to_string(CollectionSchema::TO_DELETE) << ";";

            LOG_ENGINE_DEBUG_ << "DescribeCollectionIndex: " << statement.str();

            mysqlpp::StoreQueryResult res = statement.store();

            if (res.num_rows() == 1) {
                const mysqlpp::Row& resRow = res[0];

                index.engine_type_ = resRow["engine_type"];
                std::string str_index_params;
                resRow["index_params"].to_string(str_index_params);
                index.extra_params_ = milvus::json::parse(str_index_params);
                index.metric_type_ = resRow["metric_type"];
            } else {
                return Status(DB_NOT_FOUND, "Collection " + collection_id + " not found");
            }
        }  // Scoped Connection
    } catch (std::exception& e) {
        return HandleException("Failed to describe collection index", e.what());
    }

    return Status::OK();
}

Status
MySQLMetaImpl::DropCollectionIndex(const std::string& collection_id) {
    try {
        server::MetricCollector metric;

        {
            mysqlpp::ScopedConnection connectionPtr(*mysql_connection_pool_, safe_grab_);

            bool is_null_connection = (connectionPtr == nullptr);
            fiu_do_on("MySQLMetaImpl.DropCollectionIndex.null_connection", is_null_connection = true);
            fiu_do_on("MySQLMetaImpl.DropCollectionIndex.throw_exception", throw std::exception(););
            if (is_null_connection) {
                return Status(DB_ERROR, "Failed to connect to meta server(mysql)");
            }

            mysqlpp::Query statement = connectionPtr->query();

            // soft delete index files
            statement << "UPDATE " << META_TABLEFILES << " SET file_type = " << std::to_string(SegmentSchema::TO_DELETE)
                      << " ,updated_time = " << utils::GetMicroSecTimeStamp() << " WHERE table_id = " << mysqlpp::quote
                      << collection_id << " AND file_type = " << std::to_string(SegmentSchema::INDEX) << ";";

            LOG_ENGINE_DEBUG_ << "DropCollectionIndex: " << statement.str();

            if (!statement.exec()) {
                return HandleException("Failed to drop collection index", statement.error());
            }

            // set all backup file to raw
            statement << "UPDATE " << META_TABLEFILES << " SET file_type = " << std::to_string(SegmentSchema::RAW)
                      << " ,updated_time = " << utils::GetMicroSecTimeStamp() << " WHERE table_id = " << mysqlpp::quote
                      << collection_id << " AND file_type = " << std::to_string(SegmentSchema::BACKUP) << ";";

            LOG_ENGINE_DEBUG_ << "DropCollectionIndex: " << statement.str();

            if (!statement.exec()) {
                return HandleException("Failed to drop collection index", statement.error());
            }

            // set collection index type to raw
            statement << "UPDATE " << META_TABLES << " SET engine_type = "
                      << " (CASE"
                      << " WHEN metric_type in (" << (int32_t)MetricType::HAMMING << " ,"
                      << (int32_t)MetricType::JACCARD << " ," << (int32_t)MetricType::TANIMOTO << ")"
                      << " THEN " << (int32_t)EngineType::FAISS_BIN_IDMAP << " ELSE "
                      << (int32_t)EngineType::FAISS_IDMAP << " END)"
                      << " , index_params = '{}'"
                      << " WHERE table_id = " << mysqlpp::quote << collection_id << ";";

            LOG_ENGINE_DEBUG_ << "DropCollectionIndex: " << statement.str();

            if (!statement.exec()) {
                return HandleException("Failed to drop collection index", statement.error());
            }
        }  // Scoped Connection

        LOG_ENGINE_DEBUG_ << "Successfully drop collection index for " << collection_id;
    } catch (std::exception& e) {
        return HandleException("Failed to drop collection index", e.what());
    }

    return Status::OK();
}

Status
MySQLMetaImpl::CreatePartition(const std::string& collection_id, const std::string& partition_name,
                               const std::string& tag, uint64_t lsn) {
    server::MetricCollector metric;

    CollectionSchema collection_schema;
    collection_schema.collection_id_ = collection_id;
    auto status = DescribeCollection(collection_schema);
    if (!status.ok()) {
        return status;
    }

    // not allow create partition under partition
    if (!collection_schema.owner_collection_.empty()) {
        return Status(DB_ERROR, "Nested partition is not allowed");
    }

    // trim side-blank of tag, only compare valid characters
    // for example: " ab cd " is treated as "ab cd"
    std::string valid_tag = tag;
    server::StringHelpFunctions::TrimStringBlank(valid_tag);

    // not allow duplicated partition
    std::string exist_partition;
    GetPartitionName(collection_id, valid_tag, exist_partition);
    if (!exist_partition.empty()) {
        return Status(DB_ERROR, "Duplicate partition is not allowed");
    }

    if (partition_name == "") {
        // generate unique partition name
        NextCollectionId(collection_schema.collection_id_);
    } else {
        collection_schema.collection_id_ = partition_name;
    }

    collection_schema.id_ = -1;
    collection_schema.flag_ = 0;
    collection_schema.created_on_ = utils::GetMicroSecTimeStamp();
    collection_schema.owner_collection_ = collection_id;
    collection_schema.partition_tag_ = valid_tag;
    collection_schema.flush_lsn_ = lsn;

    status = CreateCollection(collection_schema);
    fiu_do_on("MySQLMetaImpl.CreatePartition.aleady_exist", status = Status(DB_ALREADY_EXIST, ""));
    if (status.code() == DB_ALREADY_EXIST) {
        return Status(DB_ALREADY_EXIST, "Partition already exists");
    }

    return status;
}

Status
MySQLMetaImpl::DropPartition(const std::string& partition_name) {
    return DropCollection(partition_name);
}

Status
MySQLMetaImpl::ShowPartitions(const std::string& collection_id,
                              std::vector<meta::CollectionSchema>& partition_schema_array) {
    try {
        server::MetricCollector metric;
        mysqlpp::StoreQueryResult res;
        {
            mysqlpp::ScopedConnection connectionPtr(*mysql_connection_pool_, safe_grab_);

            bool is_null_connection = (connectionPtr == nullptr);
            fiu_do_on("MySQLMetaImpl.ShowPartitions.null_connection", is_null_connection = true);
            fiu_do_on("MySQLMetaImpl.ShowPartitions.throw_exception", throw std::exception(););
            if (is_null_connection) {
                return Status(DB_ERROR, "Failed to connect to meta server(mysql)");
            }

            mysqlpp::Query statement = connectionPtr->query();
            statement << "SELECT table_id, id, state, dimension, created_on, flag, index_file_size,"
                      << " engine_type, index_params, metric_type, partition_tag, version FROM " << META_TABLES
                      << " WHERE owner_table = " << mysqlpp::quote << collection_id << " AND state <> "
                      << std::to_string(CollectionSchema::TO_DELETE) << ";";

            LOG_ENGINE_DEBUG_ << "ShowPartitions: " << statement.str();

            res = statement.store();
        }  // Scoped Connection

        for (auto& resRow : res) {
            meta::CollectionSchema partition_schema;
            resRow["table_id"].to_string(partition_schema.collection_id_);
            partition_schema.id_ = resRow["id"];  // implicit conversion
            partition_schema.state_ = resRow["state"];
            partition_schema.dimension_ = resRow["dimension"];
            partition_schema.created_on_ = resRow["created_on"];
            partition_schema.flag_ = resRow["flag"];
            partition_schema.index_file_size_ = resRow["index_file_size"];
            partition_schema.engine_type_ = resRow["engine_type"];
            resRow["index_params"].to_string(partition_schema.index_params_);
            partition_schema.metric_type_ = resRow["metric_type"];
            partition_schema.owner_collection_ = collection_id;
            resRow["partition_tag"].to_string(partition_schema.partition_tag_);
            resRow["version"].to_string(partition_schema.version_);

            partition_schema_array.emplace_back(partition_schema);
        }
    } catch (std::exception& e) {
        return HandleException("Failed to show partitions", e.what());
    }

    return Status::OK();
}

Status
MySQLMetaImpl::GetPartitionName(const std::string& collection_id, const std::string& tag, std::string& partition_name) {
    try {
        server::MetricCollector metric;
        mysqlpp::StoreQueryResult res;

        // trim side-blank of tag, only compare valid characters
        // for example: " ab cd " is treated as "ab cd"
        std::string valid_tag = tag;
        server::StringHelpFunctions::TrimStringBlank(valid_tag);

        {
            mysqlpp::ScopedConnection connectionPtr(*mysql_connection_pool_, safe_grab_);

            bool is_null_connection = (connectionPtr == nullptr);
            fiu_do_on("MySQLMetaImpl.GetPartitionName.null_connection", is_null_connection = true);
            fiu_do_on("MySQLMetaImpl.GetPartitionName.throw_exception", throw std::exception(););
            if (is_null_connection) {
                return Status(DB_ERROR, "Failed to connect to meta server(mysql)");
            }

            mysqlpp::Query statement = connectionPtr->query();
            statement << "SELECT table_id FROM " << META_TABLES << " WHERE owner_table = " << mysqlpp::quote
                      << collection_id << " AND partition_tag = " << mysqlpp::quote << valid_tag << " AND state <> "
                      << std::to_string(CollectionSchema::TO_DELETE) << ";";

            LOG_ENGINE_DEBUG_ << "GetPartitionName: " << statement.str();

            res = statement.store();
        }  // Scoped Connection

        if (res.num_rows() > 0) {
            const mysqlpp::Row& resRow = res[0];
            resRow["table_id"].to_string(partition_name);
        } else {
            return Status(DB_NOT_FOUND, "Partition " + valid_tag + " of collection " + collection_id + " not found");
        }
    } catch (std::exception& e) {
        return HandleException("Failed to get partition name", e.what());
    }

    return Status::OK();
}

Status
MySQLMetaImpl::FilesToSearch(const std::string& collection_id, FilesHolder& files_holder) {
    try {
        server::MetricCollector metric;
        mysqlpp::StoreQueryResult res;
        {
            mysqlpp::ScopedConnection connectionPtr(*mysql_connection_pool_, safe_grab_);

            bool is_null_connection = (connectionPtr == nullptr);
            fiu_do_on("MySQLMetaImpl.FilesToSearch.null_connection", is_null_connection = true);
            fiu_do_on("MySQLMetaImpl.FilesToSearch.throw_exception", throw std::exception(););
            if (is_null_connection) {
                return Status(DB_ERROR, "Failed to connect to meta server(mysql)");
            }

            // to ensure UpdateCollectionFiles to be a atomic operation
            std::lock_guard<std::mutex> meta_lock(meta_mutex_);

            mysqlpp::Query statement = connectionPtr->query();
            statement << "SELECT id, table_id, segment_id, engine_type, file_id, file_type, file_size, row_count, date"
                      << " FROM " << META_TABLEFILES << " WHERE table_id = " << mysqlpp::quote << collection_id;

            // End
            statement << " AND"
                      << " (file_type = " << std::to_string(SegmentSchema::RAW)
                      << " OR file_type = " << std::to_string(SegmentSchema::TO_INDEX)
                      << " OR file_type = " << std::to_string(SegmentSchema::INDEX) << ");";

            LOG_ENGINE_DEBUG_ << "FilesToSearch: " << statement.str();

            res = statement.store();
        }  // Scoped Connection

        CollectionSchema collection_schema;
        collection_schema.collection_id_ = collection_id;
        auto status = DescribeCollection(collection_schema);
        if (!status.ok()) {
            return status;
        }

        Status ret;
        int64_t files_count = 0;
        for (auto& resRow : res) {
            SegmentSchema collection_file;
            collection_file.id_ = resRow["id"];  // implicit conversion
            resRow["table_id"].to_string(collection_file.collection_id_);
            resRow["segment_id"].to_string(collection_file.segment_id_);
            collection_file.index_file_size_ = collection_schema.index_file_size_;
            collection_file.engine_type_ = resRow["engine_type"];
            collection_file.index_params_ = collection_schema.index_params_;
            collection_file.metric_type_ = collection_schema.metric_type_;
            resRow["file_id"].to_string(collection_file.file_id_);
            collection_file.file_type_ = resRow["file_type"];
            collection_file.file_size_ = resRow["file_size"];
            collection_file.row_count_ = resRow["row_count"];
            collection_file.date_ = resRow["date"];
            collection_file.dimension_ = collection_schema.dimension_;

            auto status = utils::GetCollectionFilePath(options_, collection_file);
            if (!status.ok()) {
                ret = status;
                continue;
            }

            files_holder.MarkFile(collection_file);
<<<<<<< HEAD
        }

        if (files_holder.HoldFiles().size() > 0) {
            LOG_ENGINE_DEBUG_ << "Collect " << files_holder.HoldFiles().size() << " to-search files";
=======
            files_count++;
        }

        if (files_count == 0) {
            LOG_ENGINE_DEBUG_ << "No file to search for collection: " << collection_id;
        } else {
            LOG_ENGINE_DEBUG_ << "Collect " << files_count << " to-search files in collection " << collection_id;
>>>>>>> 2e01698c
        }
        return ret;
    } catch (std::exception& e) {
        return HandleException("Failed to get files to search", e.what());
    }
}

Status
MySQLMetaImpl::FilesToMerge(const std::string& collection_id, FilesHolder& files_holder) {
    try {
        server::MetricCollector metric;

        // check collection existence
        CollectionSchema collection_schema;
        collection_schema.collection_id_ = collection_id;
        auto status = DescribeCollection(collection_schema);
        if (!status.ok()) {
            return status;
        }

        mysqlpp::StoreQueryResult res;
        {
            mysqlpp::ScopedConnection connectionPtr(*mysql_connection_pool_, safe_grab_);

            bool is_null_connection = (connectionPtr == nullptr);
            fiu_do_on("MySQLMetaImpl.FilesToMerge.null_connection", is_null_connection = true);
            fiu_do_on("MySQLMetaImpl.FilesToMerge.throw_exception", throw std::exception(););
            if (is_null_connection) {
                return Status(DB_ERROR, "Failed to connect to meta server(mysql)");
            }

            // to ensure UpdateCollectionFiles to be a atomic operation
            std::lock_guard<std::mutex> meta_lock(meta_mutex_);

            mysqlpp::Query statement = connectionPtr->query();
            statement << "SELECT id, table_id, segment_id, file_id, file_type, file_size, row_count, date, "
                         "engine_type, created_on"
                      << " FROM " << META_TABLEFILES << " WHERE table_id = " << mysqlpp::quote << collection_id
                      << " AND file_type = " << std::to_string(SegmentSchema::RAW) << " ORDER BY row_count DESC;";

            LOG_ENGINE_DEBUG_ << "FilesToMerge: " << statement.str();

            res = statement.store();
        }  // Scoped Connection

        Status ret;
<<<<<<< HEAD
=======
        int64_t files_count = 0;
>>>>>>> 2e01698c
        for (auto& resRow : res) {
            SegmentSchema collection_file;
            collection_file.file_size_ = resRow["file_size"];
            if (collection_file.file_size_ >= collection_schema.index_file_size_) {
                continue;  // skip large file
            }

            collection_file.id_ = resRow["id"];  // implicit conversion
            resRow["table_id"].to_string(collection_file.collection_id_);
            resRow["segment_id"].to_string(collection_file.segment_id_);
            resRow["file_id"].to_string(collection_file.file_id_);
            collection_file.file_type_ = resRow["file_type"];
            collection_file.row_count_ = resRow["row_count"];
            collection_file.date_ = resRow["date"];
            collection_file.index_file_size_ = collection_schema.index_file_size_;
            collection_file.engine_type_ = resRow["engine_type"];
            collection_file.index_params_ = collection_schema.index_params_;
            collection_file.metric_type_ = collection_schema.metric_type_;
            collection_file.created_on_ = resRow["created_on"];
            collection_file.dimension_ = collection_schema.dimension_;

            auto status = utils::GetCollectionFilePath(options_, collection_file);
            if (!status.ok()) {
                ret = status;
                continue;
            }

            files_holder.MarkFile(collection_file);
<<<<<<< HEAD
        }

        if (files_holder.HoldFiles().size() > 0) {
            LOG_ENGINE_TRACE_ << "Collect " << files_holder.HoldFiles().size() << " to-merge files";
=======
            files_count++;
        }

        if (files_count > 0) {
            LOG_ENGINE_DEBUG_ << "Collect " << files_count << " to-merge files in collection " << collection_id;
>>>>>>> 2e01698c
        }
        return ret;
    } catch (std::exception& e) {
        return HandleException("Failed to get files to merge", e.what());
    }
}

Status
MySQLMetaImpl::FilesToIndex(FilesHolder& files_holder) {
    try {
        server::MetricCollector metric;
        mysqlpp::StoreQueryResult res;
        {
            mysqlpp::ScopedConnection connectionPtr(*mysql_connection_pool_, safe_grab_);

            bool is_null_connection = (connectionPtr == nullptr);
            fiu_do_on("MySQLMetaImpl.FilesToIndex.null_connection", is_null_connection = true);
            fiu_do_on("MySQLMetaImpl.FilesToIndex.throw_exception", throw std::exception(););
            if (is_null_connection) {
                return Status(DB_ERROR, "Failed to connect to meta server(mysql)");
            }

            // to ensure UpdateCollectionFiles to be a atomic operation
            std::lock_guard<std::mutex> meta_lock(meta_mutex_);

            mysqlpp::Query statement = connectionPtr->query();
            statement << "SELECT id, table_id, segment_id, engine_type, file_id, file_type, file_size, "
                         "row_count, date, created_on"
                      << " FROM " << META_TABLEFILES << " WHERE file_type = " << std::to_string(SegmentSchema::TO_INDEX)
                      << ";";

            LOG_ENGINE_DEBUG_ << "FilesToIndex: " << statement.str();

            res = statement.store();
        }  // Scoped Connection

        Status ret;
        int64_t files_count = 0;
        std::map<std::string, CollectionSchema> groups;
        for (auto& resRow : res) {
            SegmentSchema collection_file;
            collection_file.id_ = resRow["id"];  // implicit conversion
            resRow["table_id"].to_string(collection_file.collection_id_);
            resRow["segment_id"].to_string(collection_file.segment_id_);
            collection_file.engine_type_ = resRow["engine_type"];
            resRow["file_id"].to_string(collection_file.file_id_);
            collection_file.file_type_ = resRow["file_type"];
            collection_file.file_size_ = resRow["file_size"];
            collection_file.row_count_ = resRow["row_count"];
            collection_file.date_ = resRow["date"];
            collection_file.created_on_ = resRow["created_on"];

            auto groupItr = groups.find(collection_file.collection_id_);
            if (groupItr == groups.end()) {
                CollectionSchema collection_schema;
                collection_schema.collection_id_ = collection_file.collection_id_;
                auto status = DescribeCollection(collection_schema);
                if (!status.ok()) {
                    return status;
                }
                groups[collection_file.collection_id_] = collection_schema;
            }
            collection_file.dimension_ = groups[collection_file.collection_id_].dimension_;
            collection_file.index_file_size_ = groups[collection_file.collection_id_].index_file_size_;
            collection_file.index_params_ = groups[collection_file.collection_id_].index_params_;
            collection_file.metric_type_ = groups[collection_file.collection_id_].metric_type_;

            auto status = utils::GetCollectionFilePath(options_, collection_file);
            if (!status.ok()) {
                ret = status;
            }

            files_holder.MarkFile(collection_file);
<<<<<<< HEAD
        }

        if (files_holder.HoldFiles().size() > 0) {
            LOG_ENGINE_DEBUG_ << "Collect " << files_holder.HoldFiles().size() << " to-index files";
=======
            files_count++;
        }

        if (files_count > 0) {
            LOG_ENGINE_DEBUG_ << "Collect " << files_count << " to-index files";
>>>>>>> 2e01698c
        }
        return ret;
    } catch (std::exception& e) {
        return HandleException("Failed to get files to index", e.what());
    }
}

Status
MySQLMetaImpl::FilesByType(const std::string& collection_id, const std::vector<int>& file_types,
                           FilesHolder& files_holder) {
    if (file_types.empty()) {
        return Status(DB_ERROR, "file types array is empty");
    }

    Status ret = Status::OK();
    try {
        mysqlpp::StoreQueryResult res;
        {
            mysqlpp::ScopedConnection connectionPtr(*mysql_connection_pool_, safe_grab_);

            bool is_null_connection = (connectionPtr == nullptr);
            fiu_do_on("MySQLMetaImpl.FilesByType.null_connection", is_null_connection = true);
            fiu_do_on("MySQLMetaImpl.FilesByType.throw_exception", throw std::exception(););
            if (is_null_connection) {
                return Status(DB_ERROR, "Failed to connect to meta server(mysql)");
            }

            std::string types;
            for (auto type : file_types) {
                if (!types.empty()) {
                    types += ",";
                }
                types += std::to_string(type);
            }

            // to ensure UpdateCollectionFiles to be a atomic operation
            std::lock_guard<std::mutex> meta_lock(meta_mutex_);

            mysqlpp::Query statement = connectionPtr->query();
            // since collection_id is a unique column we just need to check whether it exists or not
            statement
                << "SELECT id, segment_id, engine_type, file_id, file_type, file_size, row_count, date, created_on"
                << " FROM " << META_TABLEFILES << " WHERE table_id = " << mysqlpp::quote << collection_id
                << " AND file_type in (" << types << ");";

            LOG_ENGINE_DEBUG_ << "FilesByType: " << statement.str();

            res = statement.store();
        }  // Scoped Connection

        CollectionSchema collection_schema;
        collection_schema.collection_id_ = collection_id;
        auto status = DescribeCollection(collection_schema);
        if (!status.ok()) {
            return status;
        }

        if (res.num_rows() > 0) {
            int raw_count = 0, new_count = 0, new_merge_count = 0, new_index_count = 0;
            int to_index_count = 0, index_count = 0, backup_count = 0;
            for (auto& resRow : res) {
                SegmentSchema file_schema;
                file_schema.id_ = resRow["id"];
                file_schema.collection_id_ = collection_id;
                resRow["segment_id"].to_string(file_schema.segment_id_);
                file_schema.engine_type_ = resRow["engine_type"];
                resRow["file_id"].to_string(file_schema.file_id_);
                file_schema.file_type_ = resRow["file_type"];
                file_schema.file_size_ = resRow["file_size"];
                file_schema.row_count_ = resRow["row_count"];
                file_schema.date_ = resRow["date"];
                file_schema.created_on_ = resRow["created_on"];

                file_schema.index_file_size_ = collection_schema.index_file_size_;
                file_schema.index_params_ = collection_schema.index_params_;
                file_schema.metric_type_ = collection_schema.metric_type_;
                file_schema.dimension_ = collection_schema.dimension_;

                auto status = utils::GetCollectionFilePath(options_, file_schema);
                if (!status.ok()) {
                    ret = status;
                }

                files_holder.MarkFile(file_schema);

                int32_t file_type = resRow["file_type"];
                switch (file_type) {
                    case (int)SegmentSchema::RAW:
                        ++raw_count;
                        break;
                    case (int)SegmentSchema::NEW:
                        ++new_count;
                        break;
                    case (int)SegmentSchema::NEW_MERGE:
                        ++new_merge_count;
                        break;
                    case (int)SegmentSchema::NEW_INDEX:
                        ++new_index_count;
                        break;
                    case (int)SegmentSchema::TO_INDEX:
                        ++to_index_count;
                        break;
                    case (int)SegmentSchema::INDEX:
                        ++index_count;
                        break;
                    case (int)SegmentSchema::BACKUP:
                        ++backup_count;
                        break;
                    default:
                        break;
                }
            }

            std::string msg = "Get collection files by type.";
            for (int file_type : file_types) {
                switch (file_type) {
                    case (int)SegmentSchema::RAW:
                        msg = msg + " raw files:" + std::to_string(raw_count);
                        break;
                    case (int)SegmentSchema::NEW:
                        msg = msg + " new files:" + std::to_string(new_count);
                        break;
                    case (int)SegmentSchema::NEW_MERGE:
                        msg = msg + " new_merge files:" + std::to_string(new_merge_count);
                        break;
                    case (int)SegmentSchema::NEW_INDEX:
                        msg = msg + " new_index files:" + std::to_string(new_index_count);
                        break;
                    case (int)SegmentSchema::TO_INDEX:
                        msg = msg + " to_index files:" + std::to_string(to_index_count);
                        break;
                    case (int)SegmentSchema::INDEX:
                        msg = msg + " index files:" + std::to_string(index_count);
                        break;
                    case (int)SegmentSchema::BACKUP:
                        msg = msg + " backup files:" + std::to_string(backup_count);
                        break;
                    default:
                        break;
                }
            }
            LOG_ENGINE_DEBUG_ << msg;
        }
    } catch (std::exception& e) {
        return HandleException("Failed to get files by type", e.what());
    }

    return ret;
}

Status
MySQLMetaImpl::FilesByID(const std::vector<size_t>& ids, FilesHolder& files_holder) {
    if (ids.empty()) {
        return Status::OK();
    }

    try {
        server::MetricCollector metric;
        mysqlpp::StoreQueryResult res;
        {
            mysqlpp::ScopedConnection connectionPtr(*mysql_connection_pool_, safe_grab_);

            bool is_null_connection = (connectionPtr == nullptr);
            fiu_do_on("MySQLMetaImpl.FilesByID.null_connection", is_null_connection = true);
            fiu_do_on("MySQLMetaImpl.FilesByID.throw_exception", throw std::exception(););
            if (is_null_connection) {
                return Status(DB_ERROR, "Failed to connect to meta server(mysql)");
            }

            // to ensure UpdateCollectionFiles to be a atomic operation
            std::lock_guard<std::mutex> meta_lock(meta_mutex_);

            mysqlpp::Query statement = connectionPtr->query();
            statement << "SELECT id, table_id, segment_id, engine_type, file_id, file_type, file_size, row_count, date"
                      << " FROM " << META_TABLEFILES;

            std::stringstream idSS;
            for (auto& id : ids) {
                idSS << "id = " << std::to_string(id) << " OR ";
            }
            std::string idStr = idSS.str();
            idStr = idStr.substr(0, idStr.size() - 4);  // remove the last " OR "

            statement << " WHERE (" << idStr << ")";

            // End
            statement << " AND"
                      << " (file_type = " << std::to_string(SegmentSchema::RAW)
                      << " OR file_type = " << std::to_string(SegmentSchema::TO_INDEX)
                      << " OR file_type = " << std::to_string(SegmentSchema::INDEX) << ");";

            LOG_ENGINE_DEBUG_ << "FilesToSearch: " << statement.str();

            res = statement.store();
        }  // Scoped Connection

        std::map<std::string, meta::CollectionSchema> collections;
        Status ret;
        int64_t files_count = 0;
        for (auto& resRow : res) {
            SegmentSchema collection_file;
            collection_file.id_ = resRow["id"];  // implicit conversion
            resRow["table_id"].to_string(collection_file.collection_id_);
            resRow["segment_id"].to_string(collection_file.segment_id_);
            collection_file.engine_type_ = resRow["engine_type"];
            resRow["file_id"].to_string(collection_file.file_id_);
            collection_file.file_type_ = resRow["file_type"];
            collection_file.file_size_ = resRow["file_size"];
            collection_file.row_count_ = resRow["row_count"];
            collection_file.date_ = resRow["date"];

            if (collections.find(collection_file.collection_id_) == collections.end()) {
                CollectionSchema collection_schema;
                collection_schema.collection_id_ = collection_file.collection_id_;
                auto status = DescribeCollection(collection_schema);
                if (!status.ok()) {
                    return status;
                }
                collections.insert(std::make_pair(collection_file.collection_id_, collection_schema));
            }

            auto status = utils::GetCollectionFilePath(options_, collection_file);
            if (!status.ok()) {
                ret = status;
                continue;
            }

            files_holder.MarkFile(collection_file);
<<<<<<< HEAD
=======
            files_count++;
>>>>>>> 2e01698c
        }

        milvus::engine::meta::SegmentsSchema& files = files_holder.HoldFiles();
        for (auto& collection_file : files) {
            CollectionSchema& collection_schema = collections[collection_file.collection_id_];
            collection_file.dimension_ = collection_schema.dimension_;
            collection_file.index_file_size_ = collection_schema.index_file_size_;
            collection_file.index_params_ = collection_schema.index_params_;
            collection_file.metric_type_ = collection_schema.metric_type_;
        }

        if (files_count == 0) {
            LOG_ENGINE_ERROR_ << "No file to search in file id list";
        } else {
            LOG_ENGINE_DEBUG_ << "Collect " << files_count << " files by id";
        }

        return ret;
    } catch (std::exception& e) {
        return HandleException("Failed to get files by id", e.what());
    }
}

// TODO(myh): Support swap to cloud storage
Status
MySQLMetaImpl::Archive() {
    auto& criterias = options_.archive_conf_.GetCriterias();
    if (criterias.empty()) {
        return Status::OK();
    }

    for (auto& kv : criterias) {
        auto& criteria = kv.first;
        auto& limit = kv.second;
        if (criteria == engine::ARCHIVE_CONF_DAYS) {
            size_t usecs = limit * DAY * US_PS;
            int64_t now = utils::GetMicroSecTimeStamp();

            try {
                mysqlpp::ScopedConnection connectionPtr(*mysql_connection_pool_, safe_grab_);

                bool is_null_connection = (connectionPtr == nullptr);
                fiu_do_on("MySQLMetaImpl.Archive.null_connection", is_null_connection = true);
                fiu_do_on("MySQLMetaImpl.Archive.throw_exception", throw std::exception(););
                if (is_null_connection) {
                    return Status(DB_ERROR, "Failed to connect to meta server(mysql)");
                }

                mysqlpp::Query statement = connectionPtr->query();
                statement << "UPDATE " << META_TABLEFILES
                          << " SET file_type = " << std::to_string(SegmentSchema::TO_DELETE) << " WHERE created_on < "
                          << std::to_string(now - usecs) << " AND file_type <> "
                          << std::to_string(SegmentSchema::TO_DELETE) << ";";

                LOG_ENGINE_DEBUG_ << "Archive: " << statement.str();

                if (!statement.exec()) {
                    return HandleException("Failed to archive", statement.error());
                }

                LOG_ENGINE_DEBUG_ << "Archive old files";
            } catch (std::exception& e) {
                return HandleException("Failed to archive", e.what());
            }
        }
        if (criteria == engine::ARCHIVE_CONF_DISK) {
            uint64_t sum = 0;
            Size(sum);

            auto to_delete = (sum - limit * GB);
            DiscardFiles(to_delete);

            LOG_ENGINE_DEBUG_ << "Archive files to free disk";
        }
    }

    return Status::OK();
}

Status
MySQLMetaImpl::Size(uint64_t& result) {
    result = 0;

    try {
        mysqlpp::StoreQueryResult res;
        {
            mysqlpp::ScopedConnection connectionPtr(*mysql_connection_pool_, safe_grab_);

            bool is_null_connection = (connectionPtr == nullptr);
            fiu_do_on("MySQLMetaImpl.Size.null_connection", is_null_connection = true);
            fiu_do_on("MySQLMetaImpl.Size.throw_exception", throw std::exception(););
            if (is_null_connection) {
                return Status(DB_ERROR, "Failed to connect to meta server(mysql)");
            }

            // to ensure UpdateCollectionFiles to be a atomic operation
            std::lock_guard<std::mutex> meta_lock(meta_mutex_);

            mysqlpp::Query statement = connectionPtr->query();
            statement << "SELECT IFNULL(SUM(file_size),0) AS sum"
                      << " FROM " << META_TABLEFILES << " WHERE file_type <> "
                      << std::to_string(SegmentSchema::TO_DELETE) << ";";

            LOG_ENGINE_DEBUG_ << "Size: " << statement.str();

            res = statement.store();
        }  // Scoped Connection

        if (res.empty()) {
            result = 0;
        } else {
            result = res[0]["sum"];
        }
    } catch (std::exception& e) {
        return HandleException("Failed to get total files size", e.what());
    }

    return Status::OK();
}

Status
MySQLMetaImpl::CleanUpShadowFiles() {
    try {
        mysqlpp::ScopedConnection connectionPtr(*mysql_connection_pool_, safe_grab_);

        bool is_null_connection = (connectionPtr == nullptr);
        fiu_do_on("MySQLMetaImpl.CleanUpShadowFiles.null_connection", is_null_connection = true);
        fiu_do_on("MySQLMetaImpl.CleanUpShadowFiles.throw_exception", throw std::exception(););
        if (is_null_connection) {
            return Status(DB_ERROR, "Failed to connect to meta server(mysql)");
        }

        mysqlpp::Query statement = connectionPtr->query();
        statement << "SELECT table_name"
                  << " FROM information_schema.tables"
                  << " WHERE table_schema = " << mysqlpp::quote << mysql_connection_pool_->db_name()
                  << " AND table_name = " << mysqlpp::quote << META_TABLEFILES << ";";

        LOG_ENGINE_DEBUG_ << "CleanUp: " << statement.str();

        mysqlpp::StoreQueryResult res = statement.store();

        if (!res.empty()) {
            LOG_ENGINE_DEBUG_ << "Remove collection file type as NEW";
            statement << "DELETE FROM " << META_TABLEFILES << " WHERE file_type IN ("
                      << std::to_string(SegmentSchema::NEW) << "," << std::to_string(SegmentSchema::NEW_MERGE) << ","
                      << std::to_string(SegmentSchema::NEW_INDEX) << ");";

            LOG_ENGINE_DEBUG_ << "CleanUp: " << statement.str();

            if (!statement.exec()) {
                return HandleException("Failed to clean shadow files", statement.error());
            }
        }

        if (res.size() > 0) {
            LOG_ENGINE_DEBUG_ << "Clean " << res.size() << " files";
        }
    } catch (std::exception& e) {
        return HandleException("Failed to clean shadow files", e.what());
    }

    return Status::OK();
}

Status
MySQLMetaImpl::CleanUpFilesWithTTL(uint64_t seconds /*, CleanUpFilter* filter*/) {
    auto now = utils::GetMicroSecTimeStamp();
    std::set<std::string> collection_ids;
    std::map<std::string, SegmentSchema> segment_ids;

    // remove to_delete files
    try {
        server::MetricCollector metric;

        {
            mysqlpp::ScopedConnection connectionPtr(*mysql_connection_pool_, safe_grab_);

            bool is_null_connection = (connectionPtr == nullptr);
            fiu_do_on("MySQLMetaImpl.CleanUpFilesWithTTL.RomoveToDeleteFiles_NullConnection",
                      is_null_connection = true);
            fiu_do_on("MySQLMetaImpl.CleanUpFilesWithTTL.RomoveToDeleteFiles_ThrowException", throw std::exception(););
            if (is_null_connection) {
                return Status(DB_ERROR, "Failed to connect to meta server(mysql)");
            }

            mysqlpp::Query statement = connectionPtr->query();
            mysqlpp::StoreQueryResult res;
            {
                // to ensure UpdateCollectionFiles to be a atomic operation
                std::lock_guard<std::mutex> meta_lock(meta_mutex_);

                statement << "SELECT id, table_id, segment_id, engine_type, file_id, file_type, date"
                          << " FROM " << META_TABLEFILES << " WHERE file_type IN ("
                          << std::to_string(SegmentSchema::TO_DELETE) << "," << std::to_string(SegmentSchema::BACKUP)
                          << ")"
                          << " AND updated_time < " << std::to_string(now - seconds * US_PS) << ";";

                LOG_ENGINE_DEBUG_ << "CleanUpFilesWithTTL: " << statement.str();

                res = statement.store();
            }

            SegmentSchema collection_file;
            std::vector<std::string> delete_ids;

            int64_t clean_files = 0;
            for (auto& resRow : res) {
                collection_file.id_ = resRow["id"];  // implicit conversion
                resRow["table_id"].to_string(collection_file.collection_id_);
                resRow["segment_id"].to_string(collection_file.segment_id_);
                collection_file.engine_type_ = resRow["engine_type"];
                resRow["file_id"].to_string(collection_file.file_id_);
                collection_file.date_ = resRow["date"];
                collection_file.file_type_ = resRow["file_type"];

                // check if the file can be deleted
                if (!FilesHolder::CanBeDeleted(collection_file)) {
                    LOG_ENGINE_DEBUG_ << "File:" << collection_file.file_id_
                                      << " currently is in use, not able to delete now";
                    continue;  // ignore this file, don't delete it
                }

                // erase file data from cache
                // because GetCollectionFilePath won't able to generate file path after the file is deleted
                utils::GetCollectionFilePath(options_, collection_file);
                server::CommonUtil::EraseFromCache(collection_file.location_);

                if (collection_file.file_type_ == (int)SegmentSchema::TO_DELETE) {
                    // delete file from disk storage
                    utils::DeleteCollectionFilePath(options_, collection_file);
                    LOG_ENGINE_DEBUG_ << "Remove file id:" << collection_file.id_
                                      << " location:" << collection_file.location_;

                    delete_ids.emplace_back(std::to_string(collection_file.id_));
                    collection_ids.insert(collection_file.collection_id_);
                    segment_ids.insert(std::make_pair(collection_file.segment_id_, collection_file));

                    clean_files++;
                }
            }

            // delete file from meta
            if (!delete_ids.empty()) {
                std::stringstream idsToDeleteSS;
                for (auto& id : delete_ids) {
                    idsToDeleteSS << "id = " << id << " OR ";
                }

                std::string idsToDeleteStr = idsToDeleteSS.str();
                idsToDeleteStr = idsToDeleteStr.substr(0, idsToDeleteStr.size() - 4);  // remove the last " OR "
                statement << "DELETE FROM " << META_TABLEFILES << " WHERE " << idsToDeleteStr << ";";

                LOG_ENGINE_DEBUG_ << "CleanUpFilesWithTTL: " << statement.str();

                if (!statement.exec()) {
                    return HandleException("Failed to clean up with ttl", statement.error());
                }
            }

            if (clean_files > 0) {
                LOG_ENGINE_DEBUG_ << "Clean " << clean_files << " files expired in " << seconds << " seconds";
            }
        }  // Scoped Connection
    } catch (std::exception& e) {
        return HandleException("Failed to clean up with ttl", e.what());
    }

    // remove to_delete collections
    try {
        server::MetricCollector metric;

        {
            mysqlpp::ScopedConnection connectionPtr(*mysql_connection_pool_, safe_grab_);

            bool is_null_connection = (connectionPtr == nullptr);
            fiu_do_on("MySQLMetaImpl.CleanUpFilesWithTTL.RemoveToDeleteCollections_NUllConnection",
                      is_null_connection = true);
            fiu_do_on("MySQLMetaImpl.CleanUpFilesWithTTL.RemoveToDeleteCollections_ThrowException",
                      throw std::exception(););
            if (is_null_connection) {
                return Status(DB_ERROR, "Failed to connect to meta server(mysql)");
            }

            mysqlpp::Query statement = connectionPtr->query();
            statement << "SELECT id, table_id"
                      << " FROM " << META_TABLES << " WHERE state = " << std::to_string(CollectionSchema::TO_DELETE)
                      << ";";

            LOG_ENGINE_DEBUG_ << "CleanUpFilesWithTTL: " << statement.str();

            mysqlpp::StoreQueryResult res = statement.store();

            int64_t remove_collections = 0;
            if (!res.empty()) {
                std::stringstream idsToDeleteSS;
                for (auto& resRow : res) {
                    size_t id = resRow["id"];
                    std::string collection_id;
                    resRow["table_id"].to_string(collection_id);

                    utils::DeleteCollectionPath(options_, collection_id, false);  // only delete empty folder
                    ++remove_collections;
                    idsToDeleteSS << "id = " << std::to_string(id) << " OR ";
                }
                std::string idsToDeleteStr = idsToDeleteSS.str();
                idsToDeleteStr = idsToDeleteStr.substr(0, idsToDeleteStr.size() - 4);  // remove the last " OR "
                statement << "DELETE FROM " << META_TABLES << " WHERE " << idsToDeleteStr << ";";

                LOG_ENGINE_DEBUG_ << "CleanUpFilesWithTTL: " << statement.str();

                if (!statement.exec()) {
                    return HandleException("Failed to clean up with ttl", statement.error());
                }
            }

            if (remove_collections > 0) {
                LOG_ENGINE_DEBUG_ << "Remove " << remove_collections << " collections from meta";
            }
        }  // Scoped Connection
    } catch (std::exception& e) {
        return HandleException("Failed to clean up with ttl", e.what());
    }

    // remove deleted collection folder
    // don't remove collection folder until all its files has been deleted
    try {
        server::MetricCollector metric;

        {
            mysqlpp::ScopedConnection connectionPtr(*mysql_connection_pool_, safe_grab_);

            bool is_null_connection = (connectionPtr == nullptr);
            fiu_do_on("MySQLMetaImpl.CleanUpFilesWithTTL.RemoveDeletedCollectionFolder_NUllConnection",
                      is_null_connection = true);
            fiu_do_on("MySQLMetaImpl.CleanUpFilesWithTTL.RemoveDeletedCollectionFolder_ThrowException",
                      throw std::exception(););
            if (is_null_connection) {
                return Status(DB_ERROR, "Failed to connect to meta server(mysql)");
            }

            for (auto& collection_id : collection_ids) {
                mysqlpp::Query statement = connectionPtr->query();
                statement << "SELECT file_id"
                          << " FROM " << META_TABLEFILES << " WHERE table_id = " << mysqlpp::quote << collection_id
                          << ";";

                LOG_ENGINE_DEBUG_ << "CleanUpFilesWithTTL: " << statement.str();

                mysqlpp::StoreQueryResult res = statement.store();

                if (res.empty()) {
                    utils::DeleteCollectionPath(options_, collection_id);
                }
            }

            if (collection_ids.size() > 0) {
                LOG_ENGINE_DEBUG_ << "Remove " << collection_ids.size() << " collections folder";
            }
        }
    } catch (std::exception& e) {
        return HandleException("Failed to clean up with ttl", e.what());
    }

    // remove deleted segment folder
    // don't remove segment folder until all its files has been deleted
    try {
        server::MetricCollector metric;

        {
            mysqlpp::ScopedConnection connectionPtr(*mysql_connection_pool_, safe_grab_);

            bool is_null_connection = (connectionPtr == nullptr);
            fiu_do_on("MySQLMetaImpl.CleanUpFilesWithTTL.RemoveDeletedSegmentFolder_NUllConnection",
                      is_null_connection = true);
            fiu_do_on("MySQLMetaImpl.CleanUpFilesWithTTL.RemoveDeletedSegmentFolder_ThrowException",
                      throw std::exception(););
            if (is_null_connection) {
                return Status(DB_ERROR, "Failed to connect to meta server(mysql)");
            }

            int64_t remove_segments = 0;
            for (auto& segment_id : segment_ids) {
                mysqlpp::Query statement = connectionPtr->query();
                statement << "SELECT id"
                          << " FROM " << META_TABLEFILES << " WHERE segment_id = " << mysqlpp::quote << segment_id.first
                          << ";";

                LOG_ENGINE_DEBUG_ << "CleanUpFilesWithTTL: " << statement.str();

                mysqlpp::StoreQueryResult res = statement.store();

                if (res.empty()) {
                    utils::DeleteSegment(options_, segment_id.second);
                    std::string segment_dir;
                    utils::GetParentPath(segment_id.second.location_, segment_dir);
                    LOG_ENGINE_DEBUG_ << "Remove segment directory: " << segment_dir;
                    ++remove_segments;
                }
            }

            if (remove_segments > 0) {
                LOG_ENGINE_DEBUG_ << "Remove " << remove_segments << " segments folder";
            }
        }
    } catch (std::exception& e) {
        return HandleException("Failed to clean up with ttl", e.what());
    }

    return Status::OK();
}

Status
MySQLMetaImpl::Count(const std::string& collection_id, uint64_t& result) {
    try {
        server::MetricCollector metric;

        CollectionSchema collection_schema;
        collection_schema.collection_id_ = collection_id;
        auto status = DescribeCollection(collection_schema);

        if (!status.ok()) {
            return status;
        }

        mysqlpp::StoreQueryResult res;
        {
            mysqlpp::ScopedConnection connectionPtr(*mysql_connection_pool_, safe_grab_);

            bool is_null_connection = (connectionPtr == nullptr);
            fiu_do_on("MySQLMetaImpl.Count.null_connection", is_null_connection = true);
            fiu_do_on("MySQLMetaImpl.Count.throw_exception", throw std::exception(););
            if (is_null_connection) {
                return Status(DB_ERROR, "Failed to connect to meta server(mysql)");
            }

            // to ensure UpdateCollectionFiles to be a atomic operation
            std::lock_guard<std::mutex> meta_lock(meta_mutex_);

            mysqlpp::Query statement = connectionPtr->query();
            statement << "SELECT row_count"
                      << " FROM " << META_TABLEFILES << " WHERE table_id = " << mysqlpp::quote << collection_id
                      << " AND (file_type = " << std::to_string(SegmentSchema::RAW)
                      << " OR file_type = " << std::to_string(SegmentSchema::TO_INDEX)
                      << " OR file_type = " << std::to_string(SegmentSchema::INDEX) << ");";

            LOG_ENGINE_DEBUG_ << "Count: " << statement.str();

            res = statement.store();
        }  // Scoped Connection

        result = 0;
        for (auto& resRow : res) {
            size_t size = resRow["row_count"];
            result += size;
        }
    } catch (std::exception& e) {
        return HandleException("Failed to clean up with ttl", e.what());
    }

    return Status::OK();
}

Status
MySQLMetaImpl::DropAll() {
    try {
        LOG_ENGINE_DEBUG_ << "Drop all mysql meta";
        mysqlpp::ScopedConnection connectionPtr(*mysql_connection_pool_, safe_grab_);

        bool is_null_connection = (connectionPtr == nullptr);
        fiu_do_on("MySQLMetaImpl.DropAll.null_connection", is_null_connection = true);
        fiu_do_on("MySQLMetaImpl.DropAll.throw_exception", throw std::exception(););
        if (is_null_connection) {
            return Status(DB_ERROR, "Failed to connect to meta server(mysql)");
        }

        mysqlpp::Query statement = connectionPtr->query();
        statement << "DROP TABLE IF EXISTS " << TABLES_SCHEMA.name() << ", " << TABLEFILES_SCHEMA.name() << ";";

        LOG_ENGINE_DEBUG_ << "DropAll: " << statement.str();

        if (statement.exec()) {
            return Status::OK();
        }
        return HandleException("Failed to drop all", statement.error());
    } catch (std::exception& e) {
        return HandleException("Failed to drop all", e.what());
    }
}

Status
MySQLMetaImpl::DiscardFiles(int64_t to_discard_size) {
    if (to_discard_size <= 0) {
        return Status::OK();
    }
    LOG_ENGINE_DEBUG_ << "About to discard size=" << to_discard_size;

    try {
        server::MetricCollector metric;
        bool status;
        {
            mysqlpp::ScopedConnection connectionPtr(*mysql_connection_pool_, safe_grab_);

            bool is_null_connection = (connectionPtr == nullptr);
            fiu_do_on("MySQLMetaImpl.DiscardFiles.null_connection", is_null_connection = true);
            fiu_do_on("MySQLMetaImpl.DiscardFiles.throw_exception", throw std::exception(););
            if (is_null_connection) {
                return Status(DB_ERROR, "Failed to connect to meta server(mysql)");
            }

            mysqlpp::Query statement = connectionPtr->query();
            statement << "SELECT id, file_size"
                      << " FROM " << META_TABLEFILES << " WHERE file_type <> "
                      << std::to_string(SegmentSchema::TO_DELETE) << " ORDER BY id ASC "
                      << " LIMIT 10;";

            LOG_ENGINE_DEBUG_ << "DiscardFiles: " << statement.str();

            mysqlpp::StoreQueryResult res = statement.store();
            if (res.num_rows() == 0) {
                return Status::OK();
            }

            SegmentSchema collection_file;
            std::stringstream idsToDiscardSS;
            for (auto& resRow : res) {
                if (to_discard_size <= 0) {
                    break;
                }
                collection_file.id_ = resRow["id"];
                collection_file.file_size_ = resRow["file_size"];
                idsToDiscardSS << "id = " << std::to_string(collection_file.id_) << " OR ";
                LOG_ENGINE_DEBUG_ << "Discard file id=" << collection_file.file_id_
                                  << " file size=" << collection_file.file_size_;
                to_discard_size -= collection_file.file_size_;
            }

            std::string idsToDiscardStr = idsToDiscardSS.str();
            idsToDiscardStr = idsToDiscardStr.substr(0, idsToDiscardStr.size() - 4);  // remove the last " OR "

            statement << "UPDATE " << META_TABLEFILES << " SET file_type = " << std::to_string(SegmentSchema::TO_DELETE)
                      << " ,updated_time = " << std::to_string(utils::GetMicroSecTimeStamp()) << " WHERE "
                      << idsToDiscardStr << ";";

            LOG_ENGINE_DEBUG_ << "DiscardFiles: " << statement.str();

            status = statement.exec();
            if (!status) {
                return HandleException("Failed to discard files", statement.error());
            }
        }  // Scoped Connection

        return DiscardFiles(to_discard_size);
    } catch (std::exception& e) {
        return HandleException("Failed to discard files", e.what());
    }
}

Status
MySQLMetaImpl::SetGlobalLastLSN(uint64_t lsn) {
    try {
        server::MetricCollector metric;
        {
            mysqlpp::ScopedConnection connectionPtr(*mysql_connection_pool_, safe_grab_);
            if (connectionPtr == nullptr) {
                return Status(DB_ERROR, "Failed to connect to meta server(mysql)");
            }

            bool first_create = false;
            {
                mysqlpp::StoreQueryResult res;
                mysqlpp::Query statement = connectionPtr->query();
                statement << "SELECT global_lsn FROM " << META_ENVIRONMENT << ";";
                res = statement.store();
                if (res.num_rows() == 0) {
                    first_create = true;
                }
            }

            if (first_create) {  // first time to get global lsn
                mysqlpp::Query statement = connectionPtr->query();
                statement << "INSERT INTO " << META_ENVIRONMENT << " VALUES(" << lsn << ");";
                LOG_ENGINE_DEBUG_ << "SetGlobalLastLSN: " << statement.str();

                if (!statement.exec()) {
                    return HandleException("QUERY ERROR WHEN SET GLOBAL LSN", statement.error());
                }
            } else {
                mysqlpp::Query statement = connectionPtr->query();
                statement << "UPDATE " << META_ENVIRONMENT << " SET global_lsn = " << lsn << ";";
                LOG_ENGINE_DEBUG_ << "SetGlobalLastLSN: " << statement.str();

                if (!statement.exec()) {
                    return HandleException("Failed to set global lsn", statement.error());
                }
            }
        }  // Scoped Connection

        LOG_ENGINE_DEBUG_ << "Successfully update global_lsn: " << lsn;
    } catch (std::exception& e) {
        return HandleException("Failed to set global lsn", e.what());
    }

    return Status::OK();
}

Status
MySQLMetaImpl::GetGlobalLastLSN(uint64_t& lsn) {
    try {
        server::MetricCollector metric;

        mysqlpp::StoreQueryResult res;
        {
            mysqlpp::ScopedConnection connectionPtr(*mysql_connection_pool_, safe_grab_);
            if (connectionPtr == nullptr) {
                return Status(DB_ERROR, "Failed to connect to meta server(mysql)");
            }

            mysqlpp::Query statement = connectionPtr->query();
            statement << "SELECT global_lsn FROM " << META_ENVIRONMENT << ";";

            LOG_ENGINE_DEBUG_ << "GetGlobalLastLSN: " << statement.str();

            res = statement.store();
        }  // Scoped Connection

        if (!res.empty()) {
            lsn = res[0]["global_lsn"];
        }
    } catch (std::exception& e) {
        return HandleException("Failed to update global lsn", e.what());
    }

    return Status::OK();
}

Status
MySQLMetaImpl::CreateHybridCollection(CollectionSchema& collection_schema, hybrid::FieldsSchema& fields_schema) {
}

Status
MySQLMetaImpl::DescribeHybridCollection(CollectionSchema& collection_schema, hybrid::FieldsSchema& fields_schema) {
}

Status
MySQLMetaImpl::CreateHybridCollectionFile(milvus::engine::meta::SegmentSchema& file_schema) {
}

}  // namespace meta
}  // namespace engine
}  // namespace milvus<|MERGE_RESOLUTION|>--- conflicted
+++ resolved
@@ -832,12 +832,7 @@
             files_holder.MarkFile(file_schema);
         }
 
-<<<<<<< HEAD
-        LOG_ENGINE_DEBUG_ << "Get " << files_holder.HoldFiles().size() << " files by id from collection "
-                          << collection_id;
-=======
         LOG_ENGINE_DEBUG_ << "Get " << res.size() << " files by id from collection " << collection_id;
->>>>>>> 2e01698c
         return ret;
     } catch (std::exception& e) {
         return HandleException("Failed to get collection files", e.what());
@@ -899,11 +894,7 @@
             }
         }
 
-<<<<<<< HEAD
-        LOG_ENGINE_DEBUG_ << "Get " << files_holder.HoldFiles().size() << " files by segment id";
-=======
         LOG_ENGINE_DEBUG_ << "Get " << res.size() << " files by segment id " << segment_id;
->>>>>>> 2e01698c
         return Status::OK();
     } catch (std::exception& e) {
         return HandleException("Failed to get collection files by segment id", e.what());
@@ -1618,12 +1609,6 @@
             }
 
             files_holder.MarkFile(collection_file);
-<<<<<<< HEAD
-        }
-
-        if (files_holder.HoldFiles().size() > 0) {
-            LOG_ENGINE_DEBUG_ << "Collect " << files_holder.HoldFiles().size() << " to-search files";
-=======
             files_count++;
         }
 
@@ -1631,7 +1616,6 @@
             LOG_ENGINE_DEBUG_ << "No file to search for collection: " << collection_id;
         } else {
             LOG_ENGINE_DEBUG_ << "Collect " << files_count << " to-search files in collection " << collection_id;
->>>>>>> 2e01698c
         }
         return ret;
     } catch (std::exception& e) {
@@ -1678,10 +1662,7 @@
         }  // Scoped Connection
 
         Status ret;
-<<<<<<< HEAD
-=======
         int64_t files_count = 0;
->>>>>>> 2e01698c
         for (auto& resRow : res) {
             SegmentSchema collection_file;
             collection_file.file_size_ = resRow["file_size"];
@@ -1710,18 +1691,11 @@
             }
 
             files_holder.MarkFile(collection_file);
-<<<<<<< HEAD
-        }
-
-        if (files_holder.HoldFiles().size() > 0) {
-            LOG_ENGINE_TRACE_ << "Collect " << files_holder.HoldFiles().size() << " to-merge files";
-=======
             files_count++;
         }
 
         if (files_count > 0) {
             LOG_ENGINE_DEBUG_ << "Collect " << files_count << " to-merge files in collection " << collection_id;
->>>>>>> 2e01698c
         }
         return ret;
     } catch (std::exception& e) {
@@ -1795,18 +1769,11 @@
             }
 
             files_holder.MarkFile(collection_file);
-<<<<<<< HEAD
-        }
-
-        if (files_holder.HoldFiles().size() > 0) {
-            LOG_ENGINE_DEBUG_ << "Collect " << files_holder.HoldFiles().size() << " to-index files";
-=======
             files_count++;
         }
 
         if (files_count > 0) {
             LOG_ENGINE_DEBUG_ << "Collect " << files_count << " to-index files";
->>>>>>> 2e01698c
         }
         return ret;
     } catch (std::exception& e) {
@@ -2035,10 +2002,7 @@
             }
 
             files_holder.MarkFile(collection_file);
-<<<<<<< HEAD
-=======
             files_count++;
->>>>>>> 2e01698c
         }
 
         milvus::engine::meta::SegmentsSchema& files = files_holder.HoldFiles();
