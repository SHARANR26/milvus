// Copyright (C) 2019-2020 Zilliz. All rights reserved.
//
// Licensed under the Apache License, Version 2.0 (the "License"); you may not use this file except in compliance
// with the License. You may obtain a copy of the License at
//
// http://www.apache.org/licenses/LICENSE-2.0
//
// Unless required by applicable law or agreed to in writing, software distributed under the License
// is distributed on an "AS IS" BASIS, WITHOUT WARRANTIES OR CONDITIONS OF ANY KIND, either express
// or implied. See the License for the specific language governing permissions and limitations under the License.

#include "db/wal/WalOperationCodec.h"
#include "utils/Log.h"

#include <memory>
#include <utility>

namespace milvus {
namespace engine {

Status
WalOperationCodec::WriteInsertOperation(const WalFilePtr& file, const std::string& partition_name,
                                        const DataChunkPtr& chunk, idx_t op_id) {
    if (file == nullptr || !file->IsOpened() || chunk == nullptr) {
        return Status(DB_ERROR, "Invalid input for write insert operation");
    }

    try {
        // calculate total bytes, it must equal to total_bytes
        int64_t calculate_total_bytes = 0;
        calculate_total_bytes += sizeof(int32_t);        // operation type
        calculate_total_bytes += sizeof(idx_t);          // operation id
        calculate_total_bytes += sizeof(int64_t);        // calculated total bytes
        calculate_total_bytes += sizeof(int32_t);        // partition name length
        calculate_total_bytes += partition_name.size();  // partition name
        calculate_total_bytes += sizeof(int32_t);        // fixed field count
        for (auto& pair : chunk->fixed_fields_) {
            calculate_total_bytes += sizeof(int32_t);    // field name length
            calculate_total_bytes += pair.first.size();  // field name

            calculate_total_bytes += sizeof(int64_t);            // data size
            calculate_total_bytes += pair.second->data_.size();  // data
        }
        calculate_total_bytes += sizeof(idx_t);  // operation id again

        int64_t total_bytes = 0;
        // write operation type
        int32_t type = WalOperationType::INSERT_ENTITY;
        total_bytes += file->Write<int32_t>(&type);

        // write operation id
        total_bytes += file->Write<idx_t>(&op_id);

        // write calculated total bytes
        total_bytes += file->Write<int64_t>(&calculate_total_bytes);

        // write partition name
        int32_t part_name_length = partition_name.size();
        total_bytes += file->Write<int32_t>(&part_name_length);
        if (part_name_length > 0) {
<<<<<<< HEAD
            total_bytes += file->Write(const_cast<char*>(partition_name.data()), part_name_length);
=======
            total_bytes += file->Write(partition_name.data(), part_name_length);
>>>>>>> 830ff413
        }

        // write fixed data
        int32_t field_count = chunk->fixed_fields_.size();
        total_bytes += file->Write<int32_t>(&field_count);
        for (auto& pair : chunk->fixed_fields_) {
            if (pair.second == nullptr) {
                continue;
            }

            int32_t field_name_length = pair.first.size();
            total_bytes += file->Write<int32_t>(&field_name_length);
<<<<<<< HEAD
            total_bytes += file->Write(const_cast<char*>(pair.first.data()), field_name_length);
=======
            total_bytes += file->Write(pair.first.data(), field_name_length);
>>>>>>> 830ff413

            int64_t data_size = pair.second->data_.size();
            total_bytes += file->Write<int64_t>(&data_size);
            total_bytes += file->Write(pair.second->data_.data(), data_size);
        }

        // TODO: write variable data

        // write operation id again
        // Note: makesure operation id is written at end, so that wal cleanup thread know which file can be deleted
        total_bytes += file->Write<idx_t>(&op_id);

        // flush to system buffer
        file->Flush();

        if (total_bytes != calculate_total_bytes) {
            LOG_ENGINE_ERROR_ << "wal serialize(insert) bytes " << total_bytes << " not equal "
                              << calculate_total_bytes;
        } else {
            LOG_ENGINE_DEBUG_ << "Wal serialize(insert) " << total_bytes << " bytes";
        }
    } catch (std::exception& ex) {
        std::string msg = "Failed to write insert operation, reason: " + std::string(ex.what());
        return Status(DB_ERROR, msg);
    }

    return Status::OK();
}

Status
WalOperationCodec::WriteDeleteOperation(const WalFilePtr& file, const IDNumbers& entity_ids, idx_t op_id) {
    if (file == nullptr || !file->IsOpened() || entity_ids.empty()) {
        return Status(DB_ERROR, "Invalid input for write delete operation");
    }

    try {
        // calculate total bytes, it must equal to total_bytes
        int64_t calculate_total_bytes = 0;
        calculate_total_bytes += sizeof(int32_t);                    // operation type
        calculate_total_bytes += sizeof(idx_t);                      // operation id
        calculate_total_bytes += sizeof(int64_t);                    // calculated total bytes
        calculate_total_bytes += sizeof(int64_t);                    // id count
        calculate_total_bytes += entity_ids.size() * sizeof(idx_t);  // ids
        calculate_total_bytes += sizeof(idx_t);                      // operation id again

        int64_t total_bytes = 0;
        // write operation type
        int32_t type = WalOperationType::DELETE_ENTITY;
        total_bytes += file->Write<int32_t>(&type);

        // write operation id
        total_bytes += file->Write<idx_t>(&op_id);

        // write calculated total bytes
        total_bytes += file->Write<int64_t>(&calculate_total_bytes);

        // write entity ids
        int64_t id_count = entity_ids.size();
        total_bytes += file->Write<int64_t>(&id_count);

<<<<<<< HEAD
        total_bytes += file->Write(const_cast<idx_t*>(entity_ids.data()), id_count * sizeof(idx_t));
=======
        total_bytes += file->Write(entity_ids.data(), id_count * sizeof(idx_t));
>>>>>>> 830ff413

        // write operation id again
        // Note: makesure operation id is written at end, so that wal cleanup thread know which file can be deleted
        total_bytes += file->Write<idx_t>(&op_id);

        // flush to system buffer
        file->Flush();

        if (total_bytes != calculate_total_bytes) {
            LOG_ENGINE_ERROR_ << "wal serialize(delete) bytes " << total_bytes << " not equal "
                              << calculate_total_bytes;
        } else {
            LOG_ENGINE_DEBUG_ << "Wal serialize(delete) " << total_bytes << " bytes";
        }
    } catch (std::exception& ex) {
        std::string msg = "Failed to write insert operation, reason: " + std::string(ex.what());
        return Status(DB_ERROR, msg);
    }

    return Status::OK();
}

Status
WalOperationCodec::IterateOperation(const WalFilePtr& file, WalOperationPtr& operation, idx_t from_op_id) {
    if (file == nullptr || !file->IsOpened()) {
        return Status(DB_ERROR, "Invalid input iterate wal operation");
    }

    // read operation type
    int32_t type = WalOperationType::INVALID;
    int64_t read_bytes = file->Read<int32_t>(&type);
    if (read_bytes <= 0) {
        return Status(DB_ERROR, "End of file");
    }

    // read operation id
    idx_t op_id = 0;
    read_bytes = file->Read<idx_t>(&op_id);
    if (read_bytes <= 0) {
        return Status(DB_ERROR, "End of file");
    }

    // read total bytes
    int64_t total_bytes = 0;
    read_bytes = file->Read<int64_t>(&total_bytes);
    if (read_bytes <= 0) {
        return Status(DB_ERROR, "End of file");
    }

    // if the operation id is less/equal than from_op_id, skip this operation
    if (op_id <= from_op_id) {
        int64_t offset = total_bytes - sizeof(int32_t) - sizeof(idx_t) - sizeof(int64_t);
        file->SeekForward(offset);
        return Status::OK();
    }

    if (type == WalOperationType::INSERT_ENTITY) {
        // read partition name
        int32_t part_name_length = 0;
        read_bytes = file->Read<int32_t>(&part_name_length);
        if (read_bytes <= 0) {
            return Status(DB_ERROR, "End of file");
        }

        std::string partition_name;
        read_bytes = file->ReadStr(partition_name, part_name_length);
        if (read_bytes <= 0) {
            return Status(DB_ERROR, "End of file");
        }

        // read fixed data
        int32_t field_count = 0;
        read_bytes = file->Read<int32_t>(&field_count);
        if (read_bytes <= 0) {
            return Status(DB_ERROR, "End of file");
        }

        DataChunkPtr chunk = std::make_shared<DataChunk>();
        for (int32_t i = 0; i < field_count; i++) {
            int32_t field_name_length = 0;
            read_bytes = file->Read<int32_t>(&field_name_length);
            if (read_bytes <= 0) {
                return Status(DB_ERROR, "End of file");
            }

            // field name
            std::string field_name;
            read_bytes = file->ReadStr(field_name, field_name_length);
            if (read_bytes <= 0) {
                return Status(DB_ERROR, "End of file");
            }

            // binary data
            int64_t data_size = 0;
            read_bytes = file->Read<int64_t>(&data_size);
            if (read_bytes <= 0) {
                return Status(DB_ERROR, "End of file");
            }

            BinaryDataPtr data = std::make_shared<BinaryData>();
            data->data_.resize(data_size);
            read_bytes = file->Read(data->data_.data(), data_size);
            if (read_bytes <= 0) {
                return Status(DB_ERROR, "End of file");
            }

            chunk->fixed_fields_.insert(std::make_pair(field_name, data));
        }

        InsertEntityOperationPtr insert_op = std::make_shared<InsertEntityOperation>();
        insert_op->partition_name = partition_name;
        insert_op->data_chunk_ = chunk;
        operation = insert_op;
    } else if (type == WalOperationType::DELETE_ENTITY) {
        // read entity ids
        int64_t id_count = 0;
        read_bytes = file->Read<int64_t>(&id_count);
        if (read_bytes <= 0) {
            return Status(DB_ERROR, "End of file");
        }

        IDNumbers ids;
        ids.resize(id_count);
        read_bytes = file->Read(ids.data(), id_count * sizeof(idx_t));
        if (read_bytes <= 0) {
            return Status(DB_ERROR, "End of file");
        }

        DeleteEntityOperationPtr delete_op = std::make_shared<DeleteEntityOperation>();
        delete_op->entity_ids_.swap(ids);
        operation = delete_op;
    }

    read_bytes = file->Read<idx_t>(&op_id);
    if (read_bytes <= 0) {
        return Status(DB_ERROR, "End of file");
    }

    operation->SetID(op_id);

    return Status::OK();
}

}  // namespace engine
}  // namespace milvus<|MERGE_RESOLUTION|>--- conflicted
+++ resolved
@@ -58,11 +58,7 @@
         int32_t part_name_length = partition_name.size();
         total_bytes += file->Write<int32_t>(&part_name_length);
         if (part_name_length > 0) {
-<<<<<<< HEAD
-            total_bytes += file->Write(const_cast<char*>(partition_name.data()), part_name_length);
-=======
             total_bytes += file->Write(partition_name.data(), part_name_length);
->>>>>>> 830ff413
         }
 
         // write fixed data
@@ -75,11 +71,7 @@
 
             int32_t field_name_length = pair.first.size();
             total_bytes += file->Write<int32_t>(&field_name_length);
-<<<<<<< HEAD
-            total_bytes += file->Write(const_cast<char*>(pair.first.data()), field_name_length);
-=======
             total_bytes += file->Write(pair.first.data(), field_name_length);
->>>>>>> 830ff413
 
             int64_t data_size = pair.second->data_.size();
             total_bytes += file->Write<int64_t>(&data_size);
@@ -139,12 +131,7 @@
         // write entity ids
         int64_t id_count = entity_ids.size();
         total_bytes += file->Write<int64_t>(&id_count);
-
-<<<<<<< HEAD
-        total_bytes += file->Write(const_cast<idx_t*>(entity_ids.data()), id_count * sizeof(idx_t));
-=======
         total_bytes += file->Write(entity_ids.data(), id_count * sizeof(idx_t));
->>>>>>> 830ff413
 
         // write operation id again
         // Note: makesure operation id is written at end, so that wal cleanup thread know which file can be deleted
