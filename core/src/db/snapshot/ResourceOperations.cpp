--- conflicted
+++ resolved
@@ -53,12 +53,8 @@
         resource_->SetSchemaId(context_.new_schema_commit->GetID());
     }
     resource_->SetID(0);
-<<<<<<< HEAD
     resource_->SetRowCount(row_cnt);
-    AddStep(*BaseT::resource_, false);
-=======
     AddStep(*BaseT::resource_, nullptr, false);
->>>>>>> a8033a59
     return Status::OK();
 }
 
@@ -156,12 +152,8 @@
             row_cnt += sc->GetRowCount();
         }
     }
-<<<<<<< HEAD
     resource_->SetRowCount(row_cnt);
-    AddStep(*resource_, false);
-=======
-    AddStep(*resource_, nullptr, false);
->>>>>>> a8033a59
+    AddStep(*resource_, nullptr, false);
     return Status::OK();
 }
 
