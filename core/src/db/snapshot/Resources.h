--- conflicted
+++ resolved
@@ -30,18 +30,11 @@
 
 class MappingsField {
  public:
-    explicit MappingsField(MappingT mappings = {})
-<<<<<<< HEAD
-        : mappings_(std::move(mappings)) {}
-
-        const MappingT
-=======
-        : mappings_(std::move(mappings)){}
-
-              [[nodiscard]] const MappingT
->>>>>>> f08b9dea
-          &
-          GetMappings() const {
+    explicit MappingsField(MappingT mappings = {}) : mappings_(std::move(mappings)) {
+    }
+
+    const MappingT&
+    GetMappings() const {
         return mappings_;
     }
     MappingT&
@@ -55,27 +48,18 @@
 
 class StatusField {
  public:
-    explicit StatusField(State status = PENDING)
-<<<<<<< HEAD
-        : status_(status) {}
-
-        State GetStatus() const {
-=======
-        : status_(status){}
-
-              [[nodiscard]] State GetStatus() const {
->>>>>>> f08b9dea
+    explicit StatusField(State status = PENDING) : status_(status) {
+    }
+
+    State
+    GetStatus() const {
         return status_;
     }
 
     [[nodiscard]] bool
     IsActive() const { return status_ == ACTIVE; }
 
-<<<<<<< HEAD
-  bool IsDeactive() const {
-=======
-        [[nodiscard]] bool IsDeactive() const {
->>>>>>> f08b9dea
+    bool IsDeactive() const {
         return status_ == DEACTIVE;
     }
 
@@ -103,18 +87,11 @@
 
 class LsnField {
  public:
-    explicit LsnField(LSN_TYPE lsn = 0)
-<<<<<<< HEAD
-        : lsn_(lsn) {}
-
-        const LSN_TYPE
-=======
-        : lsn_(lsn){}
-
-              [[nodiscard]] const LSN_TYPE
->>>>>>> f08b9dea
-          &
-          GetLsn() const {
+    explicit LsnField(LSN_TYPE lsn = 0) : lsn_(lsn) {
+    }
+
+    const LSN_TYPE&
+    GetLsn() const {
         return lsn_;
     }
 
@@ -129,16 +106,11 @@
 
 class CreatedOnField {
  public:
-    explicit CreatedOnField(TS_TYPE created_on = GetMicroSecTimeStamp())
-<<<<<<< HEAD
-        : created_on_(created_on) {}
-
-        TS_TYPE GetCreatedTime() const {
-=======
-        : created_on_(created_on){}
-
-              [[nodiscard]] TS_TYPE GetCreatedTime() const {
->>>>>>> f08b9dea
+    explicit CreatedOnField(TS_TYPE created_on = GetMicroSecTimeStamp()) : created_on_(created_on) {
+    }
+
+    TS_TYPE
+    GetCreatedTime() const {
         return created_on_;
     }
 
@@ -148,16 +120,11 @@
 
 class UpdatedOnField {
  public:
-    explicit UpdatedOnField(TS_TYPE updated_on = GetMicroSecTimeStamp())
-<<<<<<< HEAD
-        : updated_on_(updated_on) {}
-
-        TS_TYPE GetUpdatedTime() const {
-=======
-        : updated_on_(updated_on){}
-
-              [[nodiscard]] TS_TYPE GetUpdatedTime() const {
->>>>>>> f08b9dea
+    explicit UpdatedOnField(TS_TYPE updated_on = GetMicroSecTimeStamp()) : updated_on_(updated_on) {
+    }
+
+    TS_TYPE
+    GetUpdatedTime() const {
         return updated_on_;
     }
 
@@ -167,16 +134,11 @@
 
 class IdField {
  public:
-    explicit IdField(ID_TYPE id)
-<<<<<<< HEAD
-        : id_(id) {}
-
-        ID_TYPE GetID() const {
-=======
-        : id_(id){}
-
-              [[nodiscard]] ID_TYPE GetID() const {
->>>>>>> f08b9dea
+    explicit IdField(ID_TYPE id) : id_(id) {
+    }
+
+    ID_TYPE
+    GetID() const {
         return id_;
     }
     void
@@ -194,16 +156,11 @@
 
 class CollectionIdField {
  public:
-    explicit CollectionIdField(ID_TYPE id)
-<<<<<<< HEAD
-        : collection_id_(id) {}
-
-        ID_TYPE GetCollectionId() const {
-=======
-        : collection_id_(id){}
-
-              [[nodiscard]] ID_TYPE GetCollectionId() const {
->>>>>>> f08b9dea
+    explicit CollectionIdField(ID_TYPE id) : collection_id_(id) {
+    }
+
+    ID_TYPE
+    GetCollectionId() const {
         return collection_id_;
     }
 
@@ -213,16 +170,11 @@
 
 class SchemaIdField {
  public:
-    explicit SchemaIdField(ID_TYPE id)
-<<<<<<< HEAD
-        : schema_id_(id) {}
-
-        ID_TYPE GetSchemaId() const {
-=======
-        : schema_id_(id){}
-
-              [[nodiscard]] ID_TYPE GetSchemaId() const {
->>>>>>> f08b9dea
+    explicit SchemaIdField(ID_TYPE id) : schema_id_(id) {
+    }
+
+    ID_TYPE
+    GetSchemaId() const {
         return schema_id_;
     }
     void
@@ -236,16 +188,11 @@
 
 class NumField {
  public:
-    explicit NumField(NUM_TYPE num)
-<<<<<<< HEAD
-        : num_(num) {}
-
-        NUM_TYPE GetNum() const {
-=======
-        : num_(num){}
-
-              [[nodiscard]] NUM_TYPE GetNum() const {
->>>>>>> f08b9dea
+    explicit NumField(NUM_TYPE num) : num_(num) {
+    }
+
+    NUM_TYPE
+    GetNum() const {
         return num_;
     }
     void
@@ -259,16 +206,11 @@
 
 class FtypeField {
  public:
-    explicit FtypeField(FTYPE_TYPE type)
-<<<<<<< HEAD
-        : ftype_(type) {}
-
-        FTYPE_TYPE GetFtype() const {
-=======
-        : ftype_(type){}
-
-              [[nodiscard]] FTYPE_TYPE GetFtype() const {
->>>>>>> f08b9dea
+    explicit FtypeField(FTYPE_TYPE type) : ftype_(type) {
+    }
+
+    FTYPE_TYPE
+    GetFtype() const {
         return ftype_;
     }
 
@@ -278,16 +220,11 @@
 
 class FieldIdField {
  public:
-    explicit FieldIdField(ID_TYPE id)
-<<<<<<< HEAD
-        : field_id_(id) {}
-
-        ID_TYPE GetFieldId() const {
-=======
-        : field_id_(id){}
-
-              [[nodiscard]] ID_TYPE GetFieldId() const {
->>>>>>> f08b9dea
+    explicit FieldIdField(ID_TYPE id) : field_id_(id) {
+    }
+
+    ID_TYPE
+    GetFieldId() const {
         return field_id_;
     }
 
@@ -297,16 +234,11 @@
 
 class FieldElementIdField {
  public:
-    explicit FieldElementIdField(ID_TYPE id)
-<<<<<<< HEAD
-        : field_element_id_(id) {}
-
-        ID_TYPE GetFieldElementId() const {
-=======
-        : field_element_id_(id){}
-
-              [[nodiscard]] ID_TYPE GetFieldElementId() const {
->>>>>>> f08b9dea
+    explicit FieldElementIdField(ID_TYPE id) : field_element_id_(id) {
+    }
+
+    ID_TYPE
+    GetFieldElementId() const {
         return field_element_id_;
     }
 
@@ -316,16 +248,11 @@
 
 class PartitionIdField {
  public:
-    explicit PartitionIdField(ID_TYPE id)
-<<<<<<< HEAD
-        : partition_id_(id) {}
-
-        ID_TYPE GetPartitionId() const {
-=======
-        : partition_id_(id){}
-
-              [[nodiscard]] ID_TYPE GetPartitionId() const {
->>>>>>> f08b9dea
+    explicit PartitionIdField(ID_TYPE id) : partition_id_(id) {
+    }
+
+    ID_TYPE
+    GetPartitionId() const {
         return partition_id_;
     }
 
@@ -335,16 +262,11 @@
 
 class SegmentIdField {
  public:
-    explicit SegmentIdField(ID_TYPE id)
-<<<<<<< HEAD
-        : segment_id_(id) {}
-
-        ID_TYPE GetSegmentId() const {
-=======
-        : segment_id_(id){}
-
-              [[nodiscard]] ID_TYPE GetSegmentId() const {
->>>>>>> f08b9dea
+    explicit SegmentIdField(ID_TYPE id) : segment_id_(id) {
+    }
+
+    ID_TYPE
+    GetSegmentId() const {
         return segment_id_;
     }
 
@@ -354,18 +276,11 @@
 
 class NameField {
  public:
-    explicit NameField(std::string name)
-<<<<<<< HEAD
-        : name_(std::move(name)) {}
-
-        const std::string
-=======
-        : name_(std::move(name)){}
-
-              [[nodiscard]] const std::string
->>>>>>> f08b9dea
-          &
-          GetName() const {
+    explicit NameField(std::string name) : name_(std::move(name)) {
+    }
+
+    const std::string&
+    GetName() const {
         return name_;
     }
 
@@ -625,8 +540,4 @@
 
 using SegmentFilePtr = SegmentFile::Ptr;
 
-<<<<<<< HEAD
-}  // namespace milvus::engine::snapshot
-=======
-};  // namespace milvus::engine::snapshot
->>>>>>> f08b9dea
+}  // namespace milvus::engine::snapshot