--- conflicted
+++ resolved
@@ -756,11 +756,7 @@
 
 void
 DBImpl::BackgroundCompaction(std::set<std::string> table_ids) {
-<<<<<<< HEAD
-    ENGINE_LOG_TRACE << "Background compaction thread start";
-=======
     // ENGINE_LOG_TRACE << " Background compaction thread start";
->>>>>>> f1930a56
 
     Status status;
     for (auto& table_id : table_ids) {
@@ -783,11 +779,7 @@
     }
     meta_ptr_->CleanUpFilesWithTTL(ttl);
 
-<<<<<<< HEAD
-    ENGINE_LOG_TRACE << "Background compaction thread exit";
-=======
     // ENGINE_LOG_TRACE << " Background compaction thread exit";
->>>>>>> f1930a56
 }
 
 void
