--- conflicted
+++ resolved
@@ -33,80 +33,6 @@
 
 namespace engine {
 
-<<<<<<< HEAD
-// TODO(linxj): replace with VecIndex::IndexType
-enum class EngineType {
-    INVALID = 0,
-    FAISS_IDMAP = 1,
-    FAISS_IVFFLAT,
-    FAISS_IVFSQ8,
-    NSG_MIX,
-    FAISS_IVFSQ8H,
-    FAISS_PQ,
-    SPTAG_KDT,
-    SPTAG_BKT,
-    FAISS_BIN_IDMAP,
-    FAISS_BIN_IVFFLAT,
-    HNSW,
-    ANNOY,
-    MAX_VALUE = ANNOY,
-};
-
-static std::map<std::string, EngineType> s_map_engine_type = {
-    {"FLAT", EngineType::FAISS_IDMAP},
-    {"IVF_FLAT", EngineType::FAISS_IVFFLAT},
-    {"IVF_SQ8", EngineType::FAISS_IVFSQ8},
-    {"NSG", EngineType::NSG_MIX},
-    {"IVF_SQ8_HYBRID", EngineType::FAISS_IVFSQ8H},
-    {"IVF_PQ", EngineType::FAISS_PQ},
-    {"SPTAG_KDT_RNT", EngineType::SPTAG_KDT},
-    {"SPTAG_BKT_RNT", EngineType::SPTAG_BKT},
-    {"BIN_FLAT", EngineType::FAISS_BIN_IDMAP},
-    {"BIN_IVF_FLAT", EngineType::FAISS_BIN_IVFFLAT},
-    {"HNSW", EngineType::HNSW},
-    {"ANNOY", EngineType::ANNOY},
-};
-
-enum class MetricType {
-    L2 = 1,              // Euclidean Distance
-    IP = 2,              // Cosine Similarity
-    HAMMING = 3,         // Hamming Distance
-    JACCARD = 4,         // Jaccard Distance
-    TANIMOTO = 5,        // Tanimoto Distance
-    SUBSTRUCTURE = 6,    // Substructure Distance
-    SUPERSTRUCTURE = 7,  // Superstructure Distance
-    MAX_VALUE = SUPERSTRUCTURE
-};
-
-static std::map<std::string, MetricType> s_map_metric_type = {
-    {"L2", MetricType::L2},
-    {"IP", MetricType::IP},
-    {"HAMMING", MetricType::HAMMING},
-    {"JACCARD", MetricType::JACCARD},
-    {"TANIMOTO", MetricType::TANIMOTO},
-    {"SUBSTRUCTURE", MetricType::SUBSTRUCTURE},
-    {"SUPERSTRUCTURE", MetricType::SUPERSTRUCTURE},
-};
-
-enum class DataType {
-    INT8 = 1,
-    INT16 = 2,
-    INT32 = 3,
-    INT64 = 4,
-
-    STRING = 20,
-
-    BOOL = 30,
-
-    FLOAT = 40,
-    DOUBLE = 41,
-
-    VECTOR = 100,
-    UNKNOWN = 9999,
-};
-
-=======
->>>>>>> 0e0a731d
 class ExecutionEngine {
  public:
     virtual Status
