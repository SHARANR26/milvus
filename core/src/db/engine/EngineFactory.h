--- conflicted
+++ resolved
@@ -24,17 +24,7 @@
 class EngineFactory {
  public:
     static ExecutionEnginePtr
-<<<<<<< HEAD
-    Build(const std::string& dir_root, const std::string& collection_name, int64_t segment_id, int64_t ss_id);
-
-    // this method distribute fields to multiple groups:
-    // put structured fields into one group
-    // each vector field as a group
-    static void
-    GroupFieldsForIndex(const std::string& collection_name, TargetFieldGroups& field_groups);
-=======
     Build(const engine::snapshot::ScopedSnapshotT& snapshot, const std::string& dir_root, int64_t segment_id);
->>>>>>> 824ff3e1
 };
 
 }  // namespace engine
