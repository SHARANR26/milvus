// Licensed to the Apache Software Foundation (ASF) under one
// or more contributor license agreements.  See the NOTICE file
// distributed with this work for additional information
// regarding copyright ownership.  The ASF licenses this file
// to you under the Apache License, Version 2.0 (the
// "License"); you may not use this file except in compliance
// with the License.  You may obtain a copy of the License at
//
//   http://www.apache.org/licenses/LICENSE-2.0
//
// Unless required by applicable law or agreed to in writing,
// software distributed under the License is distributed on an
// "AS IS" BASIS, WITHOUT WARRANTIES OR CONDITIONS OF ANY
// KIND, either express or implied.  See the License for the
// specific language governing permissions and limitations
// under the License.

#include "db/engine/ExecutionEngineImpl.h"

#include <faiss/utils/ConcurrentBitset.h>

#include <stdexcept>
#include <utility>
#include <vector>

#include "cache/CpuCacheMgr.h"
#include "cache/GpuCacheMgr.h"
#include "db/Utils.h"
#include "knowhere/common/Config.h"
#include "metrics/Metrics.h"
#include "scheduler/Utils.h"
#include "server/Config.h"
#include "utils/CommonUtil.h"
#include "utils/Exception.h"
#include "utils/Log.h"
#include "utils/ValidationUtil.h"
#include "wrapper/BinVecImpl.h"
#include "wrapper/ConfAdapter.h"
#include "wrapper/ConfAdapterMgr.h"
#include "wrapper/VecImpl.h"
#include "wrapper/VecIndex.h"

//#define ON_SEARCH
namespace milvus {
namespace engine {

namespace {

Status
MappingMetricType(MetricType metric_type, knowhere::METRICTYPE& kw_type) {
    switch (metric_type) {
        case MetricType::IP:
            kw_type = knowhere::METRICTYPE::IP;
            break;
        case MetricType::L2:
            kw_type = knowhere::METRICTYPE::L2;
            break;
        case MetricType::HAMMING:
            kw_type = knowhere::METRICTYPE::HAMMING;
            break;
        case MetricType::JACCARD:
            kw_type = knowhere::METRICTYPE::JACCARD;
            break;
        case MetricType::TANIMOTO:
            kw_type = knowhere::METRICTYPE::TANIMOTO;
            break;
        default:
            return Status(DB_ERROR, "Unsupported metric type");
    }

    return Status::OK();
}

bool
IsBinaryIndexType(IndexType type) {
    return type == IndexType::FAISS_BIN_IDMAP || type == IndexType::FAISS_BIN_IVFLAT_CPU;
}

}  // namespace

class CachedQuantizer : public cache::DataObj {
 public:
    explicit CachedQuantizer(knowhere::QuantizerPtr data) : data_(std::move(data)) {
    }

    knowhere::QuantizerPtr
    Data() {
        return data_;
    }

    int64_t
    Size() override {
        return data_->size;
    }

 private:
    knowhere::QuantizerPtr data_;
};

ExecutionEngineImpl::ExecutionEngineImpl(uint16_t dimension, const std::string& location, EngineType index_type,
                                         MetricType metric_type, int32_t nlist)
    : location_(location), dim_(dimension), index_type_(index_type), metric_type_(metric_type), nlist_(nlist) {
    EngineType tmp_index_type = server::ValidationUtil::IsBinaryMetricType((int32_t)metric_type)
                                    ? EngineType::FAISS_BIN_IDMAP
                                    : EngineType::FAISS_IDMAP;
    index_ = CreatetVecIndex(tmp_index_type);
    if (!index_) {
        throw Exception(DB_ERROR, "Unsupported index type");
    }

    TempMetaConf temp_conf;
    temp_conf.gpu_id = gpu_num_;
    temp_conf.dim = dimension;
    auto status = MappingMetricType(metric_type, temp_conf.metric_type);
    if (!status.ok()) {
        throw Exception(DB_ERROR, status.message());
    }

    auto adapter = AdapterMgr::GetInstance().GetAdapter(index_->GetType());
    auto conf = adapter->Match(temp_conf);

    ErrorCode ec = KNOWHERE_UNEXPECTED_ERROR;
    if (auto bf_index = std::dynamic_pointer_cast<BFIndex>(index_)) {
        ec = bf_index->Build(conf);
    } else if (auto bf_bin_index = std::dynamic_pointer_cast<BinBFIndex>(index_)) {
        ec = bf_bin_index->Build(conf);
    }
    if (ec != KNOWHERE_SUCCESS) {
        throw Exception(DB_ERROR, "Build index error");
    }
}

ExecutionEngineImpl::ExecutionEngineImpl(VecIndexPtr index, const std::string& location, EngineType index_type,
                                         MetricType metric_type, int32_t nlist)
    : index_(std::move(index)), location_(location), index_type_(index_type), metric_type_(metric_type), nlist_(nlist) {
}

VecIndexPtr
ExecutionEngineImpl::CreatetVecIndex(EngineType type) {
#ifdef MILVUS_GPU_VERSION
    server::Config& config = server::Config::GetInstance();
    bool gpu_resource_enable = true;
    config.GetGpuResourceConfigEnable(gpu_resource_enable);
#endif
    std::shared_ptr<VecIndex> index;
    switch (type) {
        case EngineType::FAISS_IDMAP: {
            index = GetVecIndexFactory(IndexType::FAISS_IDMAP);
            break;
        }
        case EngineType::FAISS_IVFFLAT: {
#ifdef MILVUS_GPU_VERSION
            if (gpu_resource_enable)
                index = GetVecIndexFactory(IndexType::FAISS_IVFFLAT_MIX);
            else
#endif
                index = GetVecIndexFactory(IndexType::FAISS_IVFFLAT_CPU);
            break;
        }
        case EngineType::FAISS_IVFSQ8: {
#ifdef MILVUS_GPU_VERSION
            if (gpu_resource_enable)
                index = GetVecIndexFactory(IndexType::FAISS_IVFSQ8_MIX);
            else
#endif
                index = GetVecIndexFactory(IndexType::FAISS_IVFSQ8_CPU);
            break;
        }
        case EngineType::NSG_MIX: {
            index = GetVecIndexFactory(IndexType::NSG_MIX);
            break;
        }
#ifdef CUSTOMIZATION
#ifdef MILVUS_GPU_VERSION
        case EngineType::FAISS_IVFSQ8H: {
            if (gpu_resource_enable) {
                index = GetVecIndexFactory(IndexType::FAISS_IVFSQ8_HYBRID);
            } else {
                throw Exception(DB_ERROR, "No GPU resources for IVFSQ8H");
            }
            break;
        }
#endif
#endif
        case EngineType::FAISS_PQ: {
#ifdef MILVUS_GPU_VERSION
            if (gpu_resource_enable)
                index = GetVecIndexFactory(IndexType::FAISS_IVFPQ_MIX);
            else
#endif
                index = GetVecIndexFactory(IndexType::FAISS_IVFPQ_CPU);
            break;
        }
        case EngineType::SPTAG_KDT: {
            index = GetVecIndexFactory(IndexType::SPTAG_KDT_RNT_CPU);
            break;
        }
        case EngineType::SPTAG_BKT: {
            index = GetVecIndexFactory(IndexType::SPTAG_BKT_RNT_CPU);
            break;
        }
        case EngineType::FAISS_BIN_IDMAP: {
            index = GetVecIndexFactory(IndexType::FAISS_BIN_IDMAP);
            break;
        }
        case EngineType::FAISS_BIN_IVFFLAT: {
            index = GetVecIndexFactory(IndexType::FAISS_BIN_IVFLAT_CPU);
            break;
        }
        default: {
            ENGINE_LOG_ERROR << "Unsupported index type";
            return nullptr;
        }
    }
    return index;
}

void
ExecutionEngineImpl::HybridLoad() const {
    if (index_type_ != EngineType::FAISS_IVFSQ8H) {
        return;
    }

    if (index_->GetType() == IndexType::FAISS_IDMAP) {
        ENGINE_LOG_WARNING << "HybridLoad with type FAISS_IDMAP, ignore";
        return;
    }

#ifdef MILVUS_GPU_VERSION
    const std::string key = location_ + ".quantizer";

    server::Config& config = server::Config::GetInstance();
    std::vector<int64_t> gpus;
    Status s = config.GetGpuResourceConfigSearchResources(gpus);
    if (!s.ok()) {
        ENGINE_LOG_ERROR << s.message();
        return;
    }

    // cache hit
    {
        const int64_t NOT_FOUND = -1;
        int64_t device_id = NOT_FOUND;
        knowhere::QuantizerPtr quantizer = nullptr;

        for (auto& gpu : gpus) {
            auto cache = cache::GpuCacheMgr::GetInstance(gpu);
            if (auto cached_quantizer = cache->GetIndex(key)) {
                device_id = gpu;
                quantizer = std::static_pointer_cast<CachedQuantizer>(cached_quantizer)->Data();
            }
        }

        if (device_id != NOT_FOUND) {
            index_->SetQuantizer(quantizer);
            return;
        }
    }

    // cache miss
    {
        std::vector<int64_t> all_free_mem;
        for (auto& gpu : gpus) {
            auto cache = cache::GpuCacheMgr::GetInstance(gpu);
            auto free_mem = cache->CacheCapacity() - cache->CacheUsage();
            all_free_mem.push_back(free_mem);
        }

        auto max_e = std::max_element(all_free_mem.begin(), all_free_mem.end());
        auto best_index = std::distance(all_free_mem.begin(), max_e);
        auto best_device_id = gpus[best_index];

        auto quantizer_conf = std::make_shared<knowhere::QuantizerCfg>();
        quantizer_conf->mode = 1;
        quantizer_conf->gpu_id = best_device_id;
        auto quantizer = index_->LoadQuantizer(quantizer_conf);
        if (quantizer == nullptr) {
            ENGINE_LOG_ERROR << "quantizer is nullptr";
        }
        index_->SetQuantizer(quantizer);
        auto cache_quantizer = std::make_shared<CachedQuantizer>(quantizer);
        cache::GpuCacheMgr::GetInstance(best_device_id)->InsertItem(key, cache_quantizer);
    }
#endif
}

void
ExecutionEngineImpl::HybridUnset() const {
    if (index_type_ != EngineType::FAISS_IVFSQ8H) {
        return;
    }
    if (index_->GetType() == IndexType::FAISS_IDMAP) {
        return;
    }
    index_->UnsetQuantizer();
}

Status
ExecutionEngineImpl::AddWithIds(int64_t n, const float* xdata, const int64_t* xids) {
    auto status = index_->Add(n, xdata, xids);
    return status;
}

Status
ExecutionEngineImpl::AddWithIds(int64_t n, const uint8_t* xdata, const int64_t* xids) {
    auto status = index_->Add(n, xdata, xids);
    return status;
}

size_t
ExecutionEngineImpl::Count() const {
    if (index_ == nullptr) {
        ENGINE_LOG_ERROR << "ExecutionEngineImpl: index is null, return count 0";
        return 0;
    }
    return index_->Count();
}

size_t
ExecutionEngineImpl::Size() const {
    if (IsBinaryIndexType(index_->GetType())) {
        return (size_t)(Count() * Dimension() / 8);
    } else {
        return (size_t)(Count() * Dimension()) * sizeof(float);
    }
}

size_t
ExecutionEngineImpl::Dimension() const {
    if (index_ == nullptr) {
        ENGINE_LOG_ERROR << "ExecutionEngineImpl: index is null, return dimension " << dim_;
        return dim_;
    }
    return index_->Dimension();
}

size_t
ExecutionEngineImpl::PhysicalSize() const {
    return server::CommonUtil::GetFileSize(location_);
}

Status
ExecutionEngineImpl::Serialize() {
    auto status = write_index(index_, location_);

    // here we reset index size by file size,
    // since some index type(such as SQ8) data size become smaller after serialized
    index_->set_size(PhysicalSize());
    ENGINE_LOG_DEBUG << "Finish serialize index file: " << location_ << " size: " << index_->Size();

    if (index_->Size() == 0) {
        std::string msg = "Failed to serialize file: " + location_ + " reason: out of disk space or memory";
        status = Status(DB_ERROR, msg);
    }

    return status;
}

/*
Status
ExecutionEngineImpl::Load(bool to_cache) {
    index_ = std::static_pointer_cast<VecIndex>(cache::CpuCacheMgr::GetInstance()->GetIndex(location_));
    bool already_in_cache = (index_ != nullptr);
    if (!already_in_cache) {
        try {
            double physical_size = PhysicalSize();
            server::CollectExecutionEngineMetrics metrics(physical_size);
            index_ = read_index(location_);
            if (index_ == nullptr) {
                std::string msg = "Failed to load index from " + location_;
                ENGINE_LOG_ERROR << msg;
                return Status(DB_ERROR, msg);
            } else {
                ENGINE_LOG_DEBUG << "Disk io from: " << location_;
            }
        } catch (std::exception& e) {
            ENGINE_LOG_ERROR << e.what();
            return Status(DB_ERROR, e.what());
        }
    }

    if (!already_in_cache && to_cache) {
        Cache();
    }
    return Status::OK();
}
*/

Status
ExecutionEngineImpl::Load(bool to_cache) {
    // TODO(zhiru): refactor

    index_ = std::static_pointer_cast<VecIndex>(cache::CpuCacheMgr::GetInstance()->GetIndex(location_));
    bool already_in_cache = (index_ != nullptr);
    if (!already_in_cache) {
        std::string segment_dir;
        utils::GetParentPath(location_, segment_dir);
        auto segment_reader_ptr = std::make_shared<segment::SegmentReader>(segment_dir);

        if (index_type_ == EngineType::FAISS_IDMAP || index_type_ == EngineType::FAISS_BIN_IDMAP) {
            index_ = index_type_ == EngineType::FAISS_IDMAP ? GetVecIndexFactory(IndexType::FAISS_IDMAP)
                                                            : GetVecIndexFactory(IndexType::FAISS_BIN_IDMAP);

<<<<<<< HEAD
            auto status = segment_reader_ptr->Load();
=======
            TempMetaConf temp_conf;
            temp_conf.gpu_id = gpu_num_;
            temp_conf.dim = dim_;
            auto status = MappingMetricType(metric_type_, temp_conf.metric_type);
            if (!status.ok()) {
                return status;
            }

            auto adapter = AdapterMgr::GetInstance().GetAdapter(index_->GetType());
            auto conf = adapter->Match(temp_conf);

            status = segment_reader_ptr->Load();
>>>>>>> 68bbfb01
            if (!status.ok()) {
                std::string msg = "Failed to load segment from " + location_;
                ENGINE_LOG_ERROR << msg;
                return Status(DB_ERROR, msg);
            }

            segment::SegmentPtr segment_ptr;
            segment_reader_ptr->GetSegment(segment_ptr);
            auto& vectors = segment_ptr->vectors_ptr_;
            auto& deleted_docs = segment_ptr->deleted_docs_ptr_->GetDeletedDocs();

            auto vectors_data = vectors->GetData();

            faiss::ConcurrentBitsetPtr concurrent_bitset_ptr =
                std::make_shared<faiss::ConcurrentBitset>(vectors->GetCount());
            for (auto& offset : deleted_docs) {
                if (!concurrent_bitset_ptr->test(offset)) {
                    concurrent_bitset_ptr->set(offset);
                }
            }

            ErrorCode ec = KNOWHERE_UNEXPECTED_ERROR;
            if (index_type_ == EngineType::FAISS_IDMAP) {
                std::vector<float> float_vectors;
                float_vectors.resize(vectors_data.size() / sizeof(float));
                memcpy(float_vectors.data(), vectors_data.data(), vectors_data.size());
<<<<<<< HEAD
=======
                ec = std::static_pointer_cast<BFIndex>(index_)->Build(conf);
                if (ec != KNOWHERE_SUCCESS) {
                    return status;
                }
>>>>>>> 68bbfb01
                status = std::static_pointer_cast<BFIndex>(index_)->AddWithoutIds(vectors->GetCount(),
                                                                                  float_vectors.data(), Config());
                status = std::static_pointer_cast<BFIndex>(index_)->SetBlacklist(concurrent_bitset_ptr);
            } else if (index_type_ == EngineType::FAISS_BIN_IDMAP) {
<<<<<<< HEAD
=======
                ec = std::static_pointer_cast<BFIndex>(index_)->Build(conf);
                if (ec != KNOWHERE_SUCCESS) {
                    return status;
                }
>>>>>>> 68bbfb01
                status = std::static_pointer_cast<BinBFIndex>(index_)->AddWithoutIds(vectors->GetCount(),
                                                                                     vectors_data.data(), Config());
                status = std::static_pointer_cast<BinBFIndex>(index_)->SetBlacklist(concurrent_bitset_ptr);
            }
            if (!status.ok()) {
                return status;
            }

        } else {
            try {
                double physical_size = PhysicalSize();
                server::CollectExecutionEngineMetrics metrics(physical_size);
                index_ = read_index(location_);

                segment::DeletedDocsPtr deleted_docs_ptr;
                auto status = segment_reader_ptr->LoadDeletedDocs(deleted_docs_ptr);
                if (!status.ok()) {
                    std::string msg = "Failed to load deleted docs from " + location_;
                    ENGINE_LOG_ERROR << msg;
                    return Status(DB_ERROR, msg);
                }
                auto& deleted_docs = deleted_docs_ptr->GetDeletedDocs();

                faiss::ConcurrentBitsetPtr concurrent_bitset_ptr =
                    std::make_shared<faiss::ConcurrentBitset>(index_->Count());
                for (auto& offset : deleted_docs) {
                    if (!concurrent_bitset_ptr->test(offset)) {
                        concurrent_bitset_ptr->set(offset);
                    }
                }

                if (index_ == nullptr) {
                    std::string msg = "Failed to load index from " + location_;
                    ENGINE_LOG_ERROR << msg;
                    return Status(DB_ERROR, msg);
                } else {
                    ENGINE_LOG_DEBUG << "Disk io from: " << location_;
                }
            } catch (std::exception& e) {
                ENGINE_LOG_ERROR << e.what();
                return Status(DB_ERROR, e.what());
            }
        }
    }

    if (!already_in_cache && to_cache) {
        Cache();
    }
    return Status::OK();
}  // namespace engine

Status
ExecutionEngineImpl::CopyToGpu(uint64_t device_id, bool hybrid) {
#if 0
    if (hybrid) {
        const std::string key = location_ + ".quantizer";
        std::vector<uint64_t> gpus{device_id};

        const int64_t NOT_FOUND = -1;
        int64_t device_id = NOT_FOUND;

        // cache hit
        {
            knowhere::QuantizerPtr quantizer = nullptr;

            for (auto& gpu : gpus) {
                auto cache = cache::GpuCacheMgr::GetInstance(gpu);
                if (auto cached_quantizer = cache->GetIndex(key)) {
                    device_id = gpu;
                    quantizer = std::static_pointer_cast<CachedQuantizer>(cached_quantizer)->Data();
                }
            }

            if (device_id != NOT_FOUND) {
                // cache hit
                auto config = std::make_shared<knowhere::QuantizerCfg>();
                config->gpu_id = device_id;
                config->mode = 2;
                auto new_index = index_->LoadData(quantizer, config);
                index_ = new_index;
            }
        }

        if (device_id == NOT_FOUND) {
            // cache miss
            std::vector<int64_t> all_free_mem;
            for (auto& gpu : gpus) {
                auto cache = cache::GpuCacheMgr::GetInstance(gpu);
                auto free_mem = cache->CacheCapacity() - cache->CacheUsage();
                all_free_mem.push_back(free_mem);
            }

            auto max_e = std::max_element(all_free_mem.begin(), all_free_mem.end());
            auto best_index = std::distance(all_free_mem.begin(), max_e);
            device_id = gpus[best_index];

            auto pair = index_->CopyToGpuWithQuantizer(device_id);
            index_ = pair.first;

            // cache
            auto cached_quantizer = std::make_shared<CachedQuantizer>(pair.second);
            cache::GpuCacheMgr::GetInstance(device_id)->InsertItem(key, cached_quantizer);
        }
        return Status::OK();
    }
#endif

#ifdef MILVUS_GPU_VERSION
    auto index = std::static_pointer_cast<VecIndex>(cache::GpuCacheMgr::GetInstance(device_id)->GetIndex(location_));
    bool already_in_cache = (index != nullptr);
    if (already_in_cache) {
        index_ = index;
    } else {
        if (index_ == nullptr) {
            ENGINE_LOG_ERROR << "ExecutionEngineImpl: index is null, failed to copy to gpu";
            return Status(DB_ERROR, "index is null");
        }

        try {
            index_ = index_->CopyToGpu(device_id);
            ENGINE_LOG_DEBUG << "CPU to GPU" << device_id;
        } catch (std::exception& e) {
            ENGINE_LOG_ERROR << e.what();
            return Status(DB_ERROR, e.what());
        }
    }

    if (!already_in_cache) {
        GpuCache(device_id);
    }
#endif

    return Status::OK();
}

Status
ExecutionEngineImpl::CopyToIndexFileToGpu(uint64_t device_id) {
#ifdef MILVUS_GPU_VERSION
    // the ToIndexData is only a placeholder, cpu-copy-to-gpu action is performed in
    gpu_num_ = device_id;
    auto to_index_data = std::make_shared<ToIndexData>(PhysicalSize());
    cache::DataObjPtr obj = std::static_pointer_cast<cache::DataObj>(to_index_data);
    milvus::cache::GpuCacheMgr::GetInstance(device_id)->InsertItem(location_ + "_placeholder", obj);
#endif
    return Status::OK();
}

Status
ExecutionEngineImpl::CopyToCpu() {
    auto index = std::static_pointer_cast<VecIndex>(cache::CpuCacheMgr::GetInstance()->GetIndex(location_));
    bool already_in_cache = (index != nullptr);
    if (already_in_cache) {
        index_ = index;
    } else {
        if (index_ == nullptr) {
            ENGINE_LOG_ERROR << "ExecutionEngineImpl: index is null, failed to copy to cpu";
            return Status(DB_ERROR, "index is null");
        }

        try {
            index_ = index_->CopyToCpu();
            ENGINE_LOG_DEBUG << "GPU to CPU";
        } catch (std::exception& e) {
            ENGINE_LOG_ERROR << e.what();
            return Status(DB_ERROR, e.what());
        }
    }

    if (!already_in_cache) {
        Cache();
    }
    return Status::OK();
}

// ExecutionEnginePtr
// ExecutionEngineImpl::Clone() {
//    if (index_ == nullptr) {
//        ENGINE_LOG_ERROR << "ExecutionEngineImpl: index is null, failed to clone";
//        return nullptr;
//    }
//
//    auto ret = std::make_shared<ExecutionEngineImpl>(dim_, location_, index_type_, metric_type_, nlist_);
//    ret->Init();
//    ret->index_ = index_->Clone();
//    return ret;
//}

/*
Status
ExecutionEngineImpl::Merge(const std::string& location) {
    if (location == location_) {
        return Status(DB_ERROR, "Cannot Merge Self");
    }
    ENGINE_LOG_DEBUG << "Merge index file: " << location << " to: " << location_;

    auto to_merge = cache::CpuCacheMgr::GetInstance()->GetIndex(location);
    if (!to_merge) {
        try {
            double physical_size = server::CommonUtil::GetFileSize(location);
            server::CollectExecutionEngineMetrics metrics(physical_size);
            to_merge = read_index(location);
        } catch (std::exception& e) {
            ENGINE_LOG_ERROR << e.what();
            return Status(DB_ERROR, e.what());
        }
    }

    if (index_ == nullptr) {
        ENGINE_LOG_ERROR << "ExecutionEngineImpl: index is null, failed to merge";
        return Status(DB_ERROR, "index is null");
    }

    if (auto file_index = std::dynamic_pointer_cast<BFIndex>(to_merge)) {
        auto status = index_->Add(file_index->Count(), file_index->GetRawVectors(), file_index->GetRawIds());
        if (!status.ok()) {
            ENGINE_LOG_ERROR << "Failed to merge: " << location << " to: " << location_;
        } else {
            ENGINE_LOG_DEBUG << "Finish merge index file: " << location;
        }
        return status;
    } else if (auto bin_index = std::dynamic_pointer_cast<BinBFIndex>(to_merge)) {
        auto status = index_->Add(bin_index->Count(), bin_index->GetRawVectors(), bin_index->GetRawIds());
        if (!status.ok()) {
            ENGINE_LOG_ERROR << "Failed to merge: " << location << " to: " << location_;
        } else {
            ENGINE_LOG_DEBUG << "Finish merge index file: " << location;
        }
        return status;
    } else {
        return Status(DB_ERROR, "file index type is not idmap");
    }
}
*/

ExecutionEnginePtr
ExecutionEngineImpl::BuildIndex(const std::string& location, EngineType engine_type) {
    ENGINE_LOG_DEBUG << "Build index file: " << location << " from: " << location_;

    auto from_index = std::dynamic_pointer_cast<BFIndex>(index_);
    auto bin_from_index = std::dynamic_pointer_cast<BinBFIndex>(index_);
    if (from_index == nullptr && bin_from_index == nullptr) {
        ENGINE_LOG_ERROR << "ExecutionEngineImpl: from_index is null, failed to build index";
        return nullptr;
    }

    auto to_index = CreatetVecIndex(engine_type);
    if (!to_index) {
        throw Exception(DB_ERROR, "Unsupported index type");
    }

    TempMetaConf temp_conf;
    temp_conf.gpu_id = gpu_num_;
    temp_conf.dim = Dimension();
    temp_conf.nlist = nlist_;
    temp_conf.size = Count();
    auto status = MappingMetricType(metric_type_, temp_conf.metric_type);
    if (!status.ok()) {
        throw Exception(DB_ERROR, status.message());
    }

    auto adapter = AdapterMgr::GetInstance().GetAdapter(to_index->GetType());
    auto conf = adapter->Match(temp_conf);

    if (from_index) {
        status = to_index->BuildAll(Count(), from_index->GetRawVectors(), from_index->GetRawIds(), conf);
    } else if (bin_from_index) {
        status = to_index->BuildAll(Count(), bin_from_index->GetRawVectors(), bin_from_index->GetRawIds(), conf);
    }
    if (!status.ok()) {
        throw Exception(DB_ERROR, status.message());
    }

    ENGINE_LOG_DEBUG << "Finish build index file: " << location << " size: " << to_index->Size();
    return std::make_shared<ExecutionEngineImpl>(to_index, location, engine_type, metric_type_, nlist_);
}

Status
ExecutionEngineImpl::Search(int64_t n, const float* data, int64_t k, int64_t nprobe, float* distances, int64_t* labels,
                            bool hybrid) {
#if 0
    if (index_type_ == EngineType::FAISS_IVFSQ8H) {
        if (!hybrid) {
            const std::string key = location_ + ".quantizer";
            std::vector<uint64_t> gpus = scheduler::get_gpu_pool();

            const int64_t NOT_FOUND = -1;
            int64_t device_id = NOT_FOUND;

            // cache hit
            {
                knowhere::QuantizerPtr quantizer = nullptr;

                for (auto& gpu : gpus) {
                    auto cache = cache::GpuCacheMgr::GetInstance(gpu);
                    if (auto cached_quantizer = cache->GetIndex(key)) {
                        device_id = gpu;
                        quantizer = std::static_pointer_cast<CachedQuantizer>(cached_quantizer)->Data();
                    }
                }

                if (device_id != NOT_FOUND) {
                    // cache hit
                    auto config = std::make_shared<knowhere::QuantizerCfg>();
                    config->gpu_id = device_id;
                    config->mode = 2;
                    auto new_index = index_->LoadData(quantizer, config);
                    index_ = new_index;
                }
            }

            if (device_id == NOT_FOUND) {
                // cache miss
                std::vector<int64_t> all_free_mem;
                for (auto& gpu : gpus) {
                    auto cache = cache::GpuCacheMgr::GetInstance(gpu);
                    auto free_mem = cache->CacheCapacity() - cache->CacheUsage();
                    all_free_mem.push_back(free_mem);
                }

                auto max_e = std::max_element(all_free_mem.begin(), all_free_mem.end());
                auto best_index = std::distance(all_free_mem.begin(), max_e);
                device_id = gpus[best_index];

                auto pair = index_->CopyToGpuWithQuantizer(device_id);
                index_ = pair.first;

                // cache
                auto cached_quantizer = std::make_shared<CachedQuantizer>(pair.second);
                cache::GpuCacheMgr::GetInstance(device_id)->InsertItem(key, cached_quantizer);
            }
        }
    }
#endif

    if (index_ == nullptr) {
        ENGINE_LOG_ERROR << "ExecutionEngineImpl: index is null, failed to search";
        return Status(DB_ERROR, "index is null");
    }

    ENGINE_LOG_DEBUG << "Search Params: [k]  " << k << " [nprobe] " << nprobe;

    // TODO(linxj): remove here. Get conf from function
    TempMetaConf temp_conf;
    temp_conf.k = k;
    temp_conf.nprobe = nprobe;

    auto adapter = AdapterMgr::GetInstance().GetAdapter(index_->GetType());
    auto conf = adapter->MatchSearch(temp_conf, index_->GetType());

    if (hybrid) {
        HybridLoad();
    }

    auto status = index_->Search(n, data, distances, labels, conf);

    if (hybrid) {
        HybridUnset();
    }

    if (!status.ok()) {
        ENGINE_LOG_ERROR << "Search error:" << status.message();
    }
    return status;
}

Status
ExecutionEngineImpl::Search(int64_t n, const uint8_t* data, int64_t k, int64_t nprobe, float* distances,
                            int64_t* labels, bool hybrid) {
    if (index_ == nullptr) {
        ENGINE_LOG_ERROR << "ExecutionEngineImpl: index is null, failed to search";
        return Status(DB_ERROR, "index is null");
    }

    ENGINE_LOG_DEBUG << "Search Params: [k]  " << k << " [nprobe] " << nprobe;

    // TODO(linxj): remove here. Get conf from function
    TempMetaConf temp_conf;
    temp_conf.k = k;
    temp_conf.nprobe = nprobe;

    auto adapter = AdapterMgr::GetInstance().GetAdapter(index_->GetType());
    auto conf = adapter->MatchSearch(temp_conf, index_->GetType());

    if (hybrid) {
        HybridLoad();
    }

    auto status = index_->Search(n, data, distances, labels, conf);

    if (hybrid) {
        HybridUnset();
    }

    if (!status.ok()) {
        ENGINE_LOG_ERROR << "Search error:" << status.message();
    }
    return status;
}

Status
ExecutionEngineImpl::Cache() {
    cache::DataObjPtr obj = std::static_pointer_cast<cache::DataObj>(index_);
    milvus::cache::CpuCacheMgr::GetInstance()->InsertItem(location_, obj);

    return Status::OK();
}

Status
ExecutionEngineImpl::GpuCache(uint64_t gpu_id) {
#ifdef MILVUS_GPU_VERSION
    cache::DataObjPtr obj = std::static_pointer_cast<cache::DataObj>(index_);
    milvus::cache::GpuCacheMgr::GetInstance(gpu_id)->InsertItem(location_, obj);
#endif
    return Status::OK();
}

// TODO(linxj): remove.
Status
ExecutionEngineImpl::Init() {
#ifdef MILVUS_GPU_VERSION
    server::Config& config = server::Config::GetInstance();
    std::vector<int64_t> gpu_ids;
    Status s = config.GetGpuResourceConfigBuildIndexResources(gpu_ids);
    if (!s.ok()) {
        gpu_num_ = knowhere::INVALID_VALUE;
        return s;
    }
    for (auto id : gpu_ids) {
        if (gpu_num_ == id) {
            return Status::OK();
        }
    }

    std::string msg = "Invalid gpu_num";
    return Status(SERVER_INVALID_ARGUMENT, msg);
#else
    return Status::OK();
#endif
}

}  // namespace engine
}  // namespace milvus<|MERGE_RESOLUTION|>--- conflicted
+++ resolved
@@ -401,9 +401,6 @@
             index_ = index_type_ == EngineType::FAISS_IDMAP ? GetVecIndexFactory(IndexType::FAISS_IDMAP)
                                                             : GetVecIndexFactory(IndexType::FAISS_BIN_IDMAP);
 
-<<<<<<< HEAD
-            auto status = segment_reader_ptr->Load();
-=======
             TempMetaConf temp_conf;
             temp_conf.gpu_id = gpu_num_;
             temp_conf.dim = dim_;
@@ -416,7 +413,6 @@
             auto conf = adapter->Match(temp_conf);
 
             status = segment_reader_ptr->Load();
->>>>>>> 68bbfb01
             if (!status.ok()) {
                 std::string msg = "Failed to load segment from " + location_;
                 ENGINE_LOG_ERROR << msg;
@@ -443,24 +439,18 @@
                 std::vector<float> float_vectors;
                 float_vectors.resize(vectors_data.size() / sizeof(float));
                 memcpy(float_vectors.data(), vectors_data.data(), vectors_data.size());
-<<<<<<< HEAD
-=======
                 ec = std::static_pointer_cast<BFIndex>(index_)->Build(conf);
                 if (ec != KNOWHERE_SUCCESS) {
                     return status;
                 }
->>>>>>> 68bbfb01
                 status = std::static_pointer_cast<BFIndex>(index_)->AddWithoutIds(vectors->GetCount(),
                                                                                   float_vectors.data(), Config());
                 status = std::static_pointer_cast<BFIndex>(index_)->SetBlacklist(concurrent_bitset_ptr);
             } else if (index_type_ == EngineType::FAISS_BIN_IDMAP) {
-<<<<<<< HEAD
-=======
                 ec = std::static_pointer_cast<BFIndex>(index_)->Build(conf);
                 if (ec != KNOWHERE_SUCCESS) {
                     return status;
                 }
->>>>>>> 68bbfb01
                 status = std::static_pointer_cast<BinBFIndex>(index_)->AddWithoutIds(vectors->GetCount(),
                                                                                      vectors_data.data(), Config());
                 status = std::static_pointer_cast<BinBFIndex>(index_)->SetBlacklist(concurrent_bitset_ptr);
