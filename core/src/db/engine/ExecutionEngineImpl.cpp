--- conflicted
+++ resolved
@@ -101,37 +101,11 @@
                                            knowhere::IndexPtr& index_ptr) {
     switch (field_type) {
         case engine::DataType::INT32: {
-<<<<<<< HEAD
-            auto size = raw_data.size() / sizeof(int32_t);
-            std::vector<int32_t> int32_data(size, 0);
-            memcpy(int32_data.data(), raw_data.data(), size);
-            auto int32_index_ptr = std::make_shared<knowhere::StructuredIndexSort<int32_t>>(
-                raw_data.size(), reinterpret_cast<const int32_t*>(raw_data.data()));
-            index_ptr = std::static_pointer_cast<knowhere::Index>(int32_index_ptr);
-=======
             index_ptr = CreateSortedIndex<int32_t>(raw_data);
->>>>>>> d0543d21
             break;
         }
         case engine::DataType::UID:
         case engine::DataType::INT64: {
-<<<<<<< HEAD
-            auto int64_index_ptr = std::make_shared<knowhere::StructuredIndexSort<int64_t>>(
-                raw_data.size(), reinterpret_cast<const int64_t*>(raw_data.data()));
-            index_ptr = std::static_pointer_cast<knowhere::Index>(int64_index_ptr);
-            break;
-        }
-        case engine::DataType::FLOAT: {
-            auto float_index_ptr = std::make_shared<knowhere::StructuredIndexSort<float>>(
-                raw_data.size(), reinterpret_cast<const float*>(raw_data.data()));
-            index_ptr = std::static_pointer_cast<knowhere::Index>(float_index_ptr);
-            break;
-        }
-        case engine::DataType::DOUBLE: {
-            auto double_index_ptr = std::make_shared<knowhere::StructuredIndexSort<double>>(
-                raw_data.size(), reinterpret_cast<const double*>(raw_data.data()));
-            index_ptr = std::static_pointer_cast<knowhere::Index>(double_index_ptr);
-=======
             index_ptr = CreateSortedIndex<int64_t>(raw_data);
             break;
         }
@@ -141,7 +115,6 @@
         }
         case engine::DataType::DOUBLE: {
             index_ptr = CreateSortedIndex<double>(raw_data);
->>>>>>> d0543d21
             break;
         }
         default: { return Status(DB_ERROR, "Field is not structured type"); }
