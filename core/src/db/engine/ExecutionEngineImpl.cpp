// Copyright (C) 2019-2020 Zilliz. All rights reserved.
//
// Licensed under the Apache License, Version 2.0 (the "License"); you may not use this file except in compliance
// with the License. You may obtain a copy of the License at
//
// http://www.apache.org/licenses/LICENSE-2.0
//
// Unless required by applicable law or agreed to in writing, software distributed under the License
// is distributed on an "AS IS" BASIS, WITHOUT WARRANTIES OR CONDITIONS OF ANY KIND, either express
// or implied. See the License for the specific language governing permissions and limitations under the License.

#include "db/engine/ExecutionEngineImpl.h"

#include <faiss/utils/ConcurrentBitset.h>
#include <fiu-local.h>

#include <stdexcept>
#include <utility>
#include <vector>

#include "cache/CpuCacheMgr.h"
#include "cache/GpuCacheMgr.h"
#include "config/Config.h"
#include "db/Utils.h"
#include "knowhere/common/Config.h"
#include "knowhere/index/vector_index/ConfAdapter.h"
#include "knowhere/index/vector_index/ConfAdapterMgr.h"
#include "knowhere/index/vector_index/IndexBinaryIDMAP.h"
#include "knowhere/index/vector_index/IndexIDMAP.h"
#include "knowhere/index/vector_index/VecIndex.h"
#include "knowhere/index/vector_index/VecIndexFactory.h"
#include "knowhere/index/vector_index/adapter/VectorAdapter.h"
#ifdef MILVUS_GPU_VERSION
#include "knowhere/index/vector_index/gpu/GPUIndex.h"
#include "knowhere/index/vector_index/gpu/IndexIVFSQHybrid.h"
#include "knowhere/index/vector_index/gpu/Quantizer.h"
#include "knowhere/index/vector_index/helpers/Cloner.h"
#endif
#include "knowhere/index/vector_index/helpers/IndexParameter.h"
#include "metrics/Metrics.h"
#include "scheduler/Utils.h"
#include "segment/SegmentReader.h"
#include "segment/SegmentWriter.h"
#include "utils/CommonUtil.h"
#include "utils/Error.h"
#include "utils/Exception.h"
#include "utils/Log.h"
#include "utils/Status.h"
#include "utils/TimeRecorder.h"
#include "utils/ValidationUtil.h"

namespace milvus {
namespace engine {

namespace {

Status
MappingMetricType(MetricType metric_type, milvus::json& conf) {
    switch (metric_type) {
        case MetricType::IP:
            conf[knowhere::Metric::TYPE] = knowhere::Metric::IP;
            break;
        case MetricType::L2:
            conf[knowhere::Metric::TYPE] = knowhere::Metric::L2;
            break;
        case MetricType::HAMMING:
            conf[knowhere::Metric::TYPE] = knowhere::Metric::HAMMING;
            break;
        case MetricType::JACCARD:
            conf[knowhere::Metric::TYPE] = knowhere::Metric::JACCARD;
            break;
        case MetricType::TANIMOTO:
            conf[knowhere::Metric::TYPE] = knowhere::Metric::TANIMOTO;
            break;
        case MetricType::SUBSTRUCTURE:
            conf[knowhere::Metric::TYPE] = knowhere::Metric::SUBSTRUCTURE;
            break;
        case MetricType::SUPERSTRUCTURE:
            conf[knowhere::Metric::TYPE] = knowhere::Metric::SUPERSTRUCTURE;
            break;
        default:
            return Status(DB_ERROR, "Unsupported metric type");
    }

    return Status::OK();
}

bool
IsBinaryIndexType(knowhere::IndexType type) {
    return type == knowhere::IndexEnum::INDEX_FAISS_BIN_IDMAP || type == knowhere::IndexEnum::INDEX_FAISS_BIN_IVFFLAT;
}

}  // namespace

#ifdef MILVUS_GPU_VERSION
class CachedQuantizer : public cache::DataObj {
 public:
    explicit CachedQuantizer(knowhere::QuantizerPtr data) : data_(std::move(data)) {
    }

    knowhere::QuantizerPtr
    Data() {
        return data_;
    }

    int64_t
    Size() override {
        return data_->size;
    }

 private:
    knowhere::QuantizerPtr data_;
};
#endif

ExecutionEngineImpl::ExecutionEngineImpl(uint16_t dimension, const std::string& location, EngineType index_type,
                                         MetricType metric_type, const milvus::json& index_params)
    : location_(location),
      dim_(dimension),
      index_type_(index_type),
      metric_type_(metric_type),
      index_params_(index_params) {
    EngineType tmp_index_type =
        utils::IsBinaryMetricType((int32_t)metric_type) ? EngineType::FAISS_BIN_IDMAP : EngineType::FAISS_IDMAP;
    index_ = CreatetVecIndex(tmp_index_type);
    if (!index_) {
        throw Exception(DB_ERROR, "Unsupported index type");
    }

    milvus::json conf = index_params;
    conf[knowhere::meta::DEVICEID] = gpu_num_;
    conf[knowhere::meta::DIM] = dimension;
    MappingMetricType(metric_type, conf);
    ENGINE_LOG_DEBUG << "Index params: " << conf.dump();
    auto adapter = knowhere::AdapterMgr::GetInstance().GetAdapter(index_->index_type());
    if (!adapter->CheckTrain(conf, index_->index_mode())) {
        throw Exception(DB_ERROR, "Illegal index params");
    }

    fiu_do_on("ExecutionEngineImpl.throw_exception", throw Exception(DB_ERROR, ""));
    if (auto bf_index = std::dynamic_pointer_cast<knowhere::IDMAP>(index_)) {
        bf_index->Train(knowhere::DatasetPtr(), conf);
    } else if (auto bf_bin_index = std::dynamic_pointer_cast<knowhere::BinaryIDMAP>(index_)) {
        bf_bin_index->Train(knowhere::DatasetPtr(), conf);
    }
}

ExecutionEngineImpl::ExecutionEngineImpl(knowhere::VecIndexPtr index, const std::string& location,
                                         EngineType index_type, MetricType metric_type,
                                         const milvus::json& index_params)
    : index_(std::move(index)),
      location_(location),
      index_type_(index_type),
      metric_type_(metric_type),
      index_params_(index_params) {
}

<<<<<<< HEAD
ExecutionEngineImpl::ExecutionEngineImpl(uint64_t dimension,
                                         const std::string& location,
                                         milvus::engine::EngineType index_type,
                                         milvus::engine::MetricType metric_type,
                                         std::unordered_map<std::string, DataType> attr_types,
                                         const milvus::json& index_params)
    : location_(location),
      dim_(dimension),
      index_type_(index_type),
      metric_type_(metric_type),
      attr_types_(attr_types),
      index_params_(index_params) {

}

VecIndexPtr
=======
knowhere::VecIndexPtr
>>>>>>> d0a01c4e
ExecutionEngineImpl::CreatetVecIndex(EngineType type) {
    knowhere::VecIndexFactory& vec_index_factory = knowhere::VecIndexFactory::GetInstance();
    knowhere::IndexMode mode = knowhere::IndexMode::MODE_CPU;
#ifdef MILVUS_GPU_VERSION
    server::Config& config = server::Config::GetInstance();
    bool gpu_resource_enable = true;
    config.GetGpuResourceConfigEnable(gpu_resource_enable);
    fiu_do_on("ExecutionEngineImpl.CreatetVecIndex.gpu_res_disabled", gpu_resource_enable = false);
    if (gpu_resource_enable) {
        mode = knowhere::IndexMode::MODE_GPU;
    }
#endif

    fiu_do_on("ExecutionEngineImpl.CreateVecIndex.invalid_type", type = EngineType::INVALID);
    knowhere::VecIndexPtr index = nullptr;
    switch (type) {
        case EngineType::FAISS_IDMAP: {
            index = vec_index_factory.CreateVecIndex(knowhere::IndexEnum::INDEX_FAISS_IDMAP, mode);
            break;
        }
        case EngineType::FAISS_IVFFLAT: {
            index = vec_index_factory.CreateVecIndex(knowhere::IndexEnum::INDEX_FAISS_IVFFLAT, mode);
            break;
        }
        case EngineType::FAISS_PQ: {
            index = vec_index_factory.CreateVecIndex(knowhere::IndexEnum::INDEX_FAISS_IVFPQ, mode);
            break;
        }
        case EngineType::FAISS_IVFSQ8: {
            index = vec_index_factory.CreateVecIndex(knowhere::IndexEnum::INDEX_FAISS_IVFSQ8, mode);
            break;
        }
#ifdef MILVUS_GPU_VERSION
        case EngineType::FAISS_IVFSQ8H: {
            index = vec_index_factory.CreateVecIndex(knowhere::IndexEnum::INDEX_FAISS_IVFSQ8H, mode);
            break;
        }
#endif
        case EngineType::FAISS_BIN_IDMAP: {
            index = vec_index_factory.CreateVecIndex(knowhere::IndexEnum::INDEX_FAISS_BIN_IDMAP, mode);
            break;
        }
        case EngineType::FAISS_BIN_IVFFLAT: {
            index = vec_index_factory.CreateVecIndex(knowhere::IndexEnum::INDEX_FAISS_BIN_IVFFLAT, mode);
            break;
        }
        case EngineType::NSG_MIX: {
            index = vec_index_factory.CreateVecIndex(knowhere::IndexEnum::INDEX_NSG, mode);
            break;
        }
        case EngineType::SPTAG_KDT: {
            index = vec_index_factory.CreateVecIndex(knowhere::IndexEnum::INDEX_SPTAG_KDT_RNT, mode);
            break;
        }
        case EngineType::SPTAG_BKT: {
            index = vec_index_factory.CreateVecIndex(knowhere::IndexEnum::INDEX_SPTAG_BKT_RNT, mode);
            break;
        }
        case EngineType::HNSW: {
            index = vec_index_factory.CreateVecIndex(knowhere::IndexEnum::INDEX_HNSW, mode);
            break;
        }
        case EngineType::ANNOY: {
            index = vec_index_factory.CreateVecIndex(knowhere::IndexEnum::INDEX_ANNOY, mode);
            break;
        }
        default: {
            ENGINE_LOG_ERROR << "Unsupported index type " << (int)type;
            return nullptr;
        }
    }
    if (index == nullptr) {
        std::string err_msg = "Invalid index type " + std::to_string((int)type) + " mod " + std::to_string((int)mode);
        ENGINE_LOG_ERROR << err_msg;
        throw Exception(DB_ERROR, err_msg);
    }
    return index;
}

void
ExecutionEngineImpl::HybridLoad() const {
#ifdef MILVUS_GPU_VERSION
    auto hybrid_index = std::dynamic_pointer_cast<knowhere::IVFSQHybrid>(index_);
    if (hybrid_index == nullptr) {
        ENGINE_LOG_WARNING << "HybridLoad only support with IVFSQHybrid";
        return;
    }

    const std::string key = location_ + ".quantizer";

    server::Config& config = server::Config::GetInstance();
    std::vector<int64_t> gpus;
    Status s = config.GetGpuResourceConfigSearchResources(gpus);
    if (!s.ok()) {
        ENGINE_LOG_ERROR << s.message();
        return;
    }

    // cache hit
    {
        const int64_t NOT_FOUND = -1;
        int64_t device_id = NOT_FOUND;
        knowhere::QuantizerPtr quantizer = nullptr;

        for (auto& gpu : gpus) {
            auto cache = cache::GpuCacheMgr::GetInstance(gpu);
            if (auto cached_quantizer = cache->GetIndex(key)) {
                device_id = gpu;
                quantizer = std::static_pointer_cast<CachedQuantizer>(cached_quantizer)->Data();
            }
        }

        if (device_id != NOT_FOUND) {
            hybrid_index->SetQuantizer(quantizer);
            return;
        }
    }

    // cache miss
    {
        std::vector<int64_t> all_free_mem;
        for (auto& gpu : gpus) {
            auto cache = cache::GpuCacheMgr::GetInstance(gpu);
            auto free_mem = cache->CacheCapacity() - cache->CacheUsage();
            all_free_mem.push_back(free_mem);
        }

        auto max_e = std::max_element(all_free_mem.begin(), all_free_mem.end());
        auto best_index = std::distance(all_free_mem.begin(), max_e);
        auto best_device_id = gpus[best_index];

        milvus::json quantizer_conf{{knowhere::meta::DEVICEID, best_device_id}, {"mode", 1}};
        auto quantizer = hybrid_index->LoadQuantizer(quantizer_conf);
        ENGINE_LOG_DEBUG << "Quantizer params: " << quantizer_conf.dump();
        if (quantizer == nullptr) {
            ENGINE_LOG_ERROR << "quantizer is nullptr";
        }
        hybrid_index->SetQuantizer(quantizer);
        auto cache_quantizer = std::make_shared<CachedQuantizer>(quantizer);
        cache::GpuCacheMgr::GetInstance(best_device_id)->InsertItem(key, cache_quantizer);
    }
#endif
}

void
ExecutionEngineImpl::HybridUnset() const {
#ifdef MILVUS_GPU_VERSION
    auto hybrid_index = std::dynamic_pointer_cast<knowhere::IVFSQHybrid>(index_);
    if (hybrid_index == nullptr) {
        return;
    }
    hybrid_index->UnsetQuantizer();
#endif
}

Status
ExecutionEngineImpl::AddWithIds(int64_t n, const float* xdata, const int64_t* xids) {
    auto dataset = knowhere::GenDatasetWithIds(n, index_->Dim(), xdata, xids);
    index_->Add(dataset, knowhere::Config());
    return Status::OK();
}

Status
ExecutionEngineImpl::AddWithIds(int64_t n, const uint8_t* xdata, const int64_t* xids) {
    auto dataset = knowhere::GenDatasetWithIds(n, index_->Dim(), xdata, xids);
    index_->Add(dataset, knowhere::Config());
    return Status::OK();
}

size_t
ExecutionEngineImpl::Count() const {
    if (index_ == nullptr) {
        ENGINE_LOG_ERROR << "ExecutionEngineImpl: index is null, return count 0";
        return 0;
    }
    return index_->Count();
}

size_t
ExecutionEngineImpl::Dimension() const {
    if (index_ == nullptr) {
        ENGINE_LOG_ERROR << "ExecutionEngineImpl: index is null, return dimension " << dim_;
        return dim_;
    }
    return index_->Dim();
}

size_t
ExecutionEngineImpl::Size() const {
    if (index_ == nullptr) {
        ENGINE_LOG_ERROR << "ExecutionEngineImpl: index is null, return size 0";
        return 0;
    }
    return index_->Size();
}

Status
ExecutionEngineImpl::Serialize() {
    std::string segment_dir;
    utils::GetParentPath(location_, segment_dir);
    auto segment_writer_ptr = std::make_shared<segment::SegmentWriter>(segment_dir);
    segment_writer_ptr->SetVectorIndex(index_);
    segment_writer_ptr->WriteVectorIndex(location_);

    // here we reset index size by file size,
    // since some index type(such as SQ8) data size become smaller after serialized
    index_->SetIndexSize(server::CommonUtil::GetFileSize(location_));
    ENGINE_LOG_DEBUG << "Finish serialize index file: " << location_ << " size: " << index_->Size();

    if (index_->Size() == 0) {
        std::string msg = "Failed to serialize file: " + location_ + " reason: out of disk space or memory";
        return Status(DB_ERROR, msg);
    }

    return Status::OK();
}

Status
ExecutionEngineImpl::Load(bool to_cache) {
    // TODO(zhiru): refactor

    index_ = std::static_pointer_cast<knowhere::VecIndex>(cache::CpuCacheMgr::GetInstance()->GetIndex(location_));
    bool already_in_cache = (index_ != nullptr);
    if (!already_in_cache) {
        std::string segment_dir;
        utils::GetParentPath(location_, segment_dir);
        auto segment_reader_ptr = std::make_shared<segment::SegmentReader>(segment_dir);
        knowhere::VecIndexFactory& vec_index_factory = knowhere::VecIndexFactory::GetInstance();

        if (utils::IsRawIndexType((int32_t)index_type_)) {
            if (index_type_ == EngineType::FAISS_IDMAP) {
                index_ = vec_index_factory.CreateVecIndex(knowhere::IndexEnum::INDEX_FAISS_IDMAP);
            } else {
                index_ = vec_index_factory.CreateVecIndex(knowhere::IndexEnum::INDEX_FAISS_BIN_IDMAP);
            }
            milvus::json conf{{knowhere::meta::DEVICEID, gpu_num_}, {knowhere::meta::DIM, dim_}};
            MappingMetricType(metric_type_, conf);
            auto adapter = knowhere::AdapterMgr::GetInstance().GetAdapter(index_->index_type());
            ENGINE_LOG_DEBUG << "Index params: " << conf.dump();
            if (!adapter->CheckTrain(conf, index_->index_mode())) {
                throw Exception(DB_ERROR, "Illegal index params");
            }

            auto status = segment_reader_ptr->Load();
            if (!status.ok()) {
                std::string msg = "Failed to load segment from " + location_;
                ENGINE_LOG_ERROR << msg;
                return Status(DB_ERROR, msg);
            }

            segment::SegmentPtr segment_ptr;
            segment_reader_ptr->GetSegment(segment_ptr);
            auto& vectors = segment_ptr->vectors_ptr_;
            auto& deleted_docs = segment_ptr->deleted_docs_ptr_->GetDeletedDocs();

            auto vectors_uids = vectors->GetUids();
            index_->SetUids(vectors_uids);
            ENGINE_LOG_DEBUG << "set uids " << index_->GetUids().size() << " for index " << location_;

            auto vectors_data = vectors->GetData();

            auto attrs = segment_ptr->attrs_ptr_;

            auto attrs_it = attrs->attrs.begin();
            for (; attrs_it != attrs->attrs.end(); ++attrs_it) {
                attr_data_.insert(std::pair(attrs_it->first, attrs_it->second->GetData()));
                attr_size_.insert(std::pair(attrs_it->first, attrs_it->second->GetNbytes()));
            }

            vector_count_ = vectors->GetCount();

            faiss::ConcurrentBitsetPtr concurrent_bitset_ptr =
                std::make_shared<faiss::ConcurrentBitset>(vectors->GetCount());
            for (auto& offset : deleted_docs) {
                if (!concurrent_bitset_ptr->test(offset)) {
                    concurrent_bitset_ptr->set(offset);
                }
            }

            auto dataset = knowhere::GenDataset(vectors->GetCount(), this->dim_, vectors_data.data());
            if (index_type_ == EngineType::FAISS_IDMAP) {
                auto bf_index = std::static_pointer_cast<knowhere::IDMAP>(index_);
                bf_index->Train(knowhere::DatasetPtr(), conf);
                bf_index->AddWithoutIds(dataset, conf);
                bf_index->SetBlacklist(concurrent_bitset_ptr);
            } else if (index_type_ == EngineType::FAISS_BIN_IDMAP) {
                auto bin_bf_index = std::static_pointer_cast<knowhere::BinaryIDMAP>(index_);
                bin_bf_index->Train(knowhere::DatasetPtr(), conf);
                bin_bf_index->AddWithoutIds(dataset, conf);
                bin_bf_index->SetBlacklist(concurrent_bitset_ptr);
            }

            ENGINE_LOG_DEBUG << "Finished loading raw data from segment " << segment_dir;
        } else {
            try {
                segment::SegmentPtr segment_ptr;
                segment_reader_ptr->GetSegment(segment_ptr);
                auto status = segment_reader_ptr->LoadVectorIndex(location_, segment_ptr->vector_index_ptr_);
                index_ = segment_ptr->vector_index_ptr_->GetVectorIndex();

                if (index_ == nullptr) {
                    std::string msg = "Failed to load index from " + location_;
                    ENGINE_LOG_ERROR << msg;
                    return Status(DB_ERROR, msg);
                } else {
                    segment::DeletedDocsPtr deleted_docs_ptr;
                    auto status = segment_reader_ptr->LoadDeletedDocs(deleted_docs_ptr);
                    if (!status.ok()) {
                        std::string msg = "Failed to load deleted docs from " + location_;
                        ENGINE_LOG_ERROR << msg;
                        return Status(DB_ERROR, msg);
                    }
                    auto& deleted_docs = deleted_docs_ptr->GetDeletedDocs();

                    faiss::ConcurrentBitsetPtr concurrent_bitset_ptr =
                        std::make_shared<faiss::ConcurrentBitset>(index_->Count());
                    for (auto& offset : deleted_docs) {
                        if (!concurrent_bitset_ptr->test(offset)) {
                            concurrent_bitset_ptr->set(offset);
                        }
                    }

                    index_->SetBlacklist(concurrent_bitset_ptr);

                    std::vector<segment::doc_id_t> uids;
                    segment_reader_ptr->LoadUids(uids);
                    index_->SetUids(uids);
                    ENGINE_LOG_DEBUG << "set uids " << index_->GetUids().size() << " for index " << location_;

                    ENGINE_LOG_DEBUG << "Finished loading index file from segment " << segment_dir;
                }
            } catch (std::exception& e) {
                ENGINE_LOG_ERROR << e.what();
                return Status(DB_ERROR, e.what());
            }
        }
    }

    if (!already_in_cache && to_cache) {
        Cache();
    }
    return Status::OK();
}  // namespace engine

Status
ExecutionEngineImpl::CopyToGpu(uint64_t device_id, bool hybrid) {
#if 0
    if (hybrid) {
        const std::string key = location_ + ".quantizer";
        std::vector<uint64_t> gpus{device_id};

        const int64_t NOT_FOUND = -1;
        int64_t device_id = NOT_FOUND;

        // cache hit
        {
            knowhere::QuantizerPtr quantizer = nullptr;

            for (auto& gpu : gpus) {
                auto cache = cache::GpuCacheMgr::GetInstance(gpu);
                if (auto cached_quantizer = cache->GetIndex(key)) {
                    device_id = gpu;
                    quantizer = std::static_pointer_cast<CachedQuantizer>(cached_quantizer)->Data();
                }
            }

            if (device_id != NOT_FOUND) {
                // cache hit
                milvus::json quantizer_conf{{knowhere::meta::DEVICEID : device_id}, {"mode" : 2}};
                auto new_index = index_->LoadData(quantizer, config);
                index_ = new_index;
            }
        }

        if (device_id == NOT_FOUND) {
            // cache miss
            std::vector<int64_t> all_free_mem;
            for (auto& gpu : gpus) {
                auto cache = cache::GpuCacheMgr::GetInstance(gpu);
                auto free_mem = cache->CacheCapacity() - cache->CacheUsage();
                all_free_mem.push_back(free_mem);
            }

            auto max_e = std::max_element(all_free_mem.begin(), all_free_mem.end());
            auto best_index = std::distance(all_free_mem.begin(), max_e);
            device_id = gpus[best_index];

            auto pair = index_->CopyToGpuWithQuantizer(device_id);
            index_ = pair.first;

            // cache
            auto cached_quantizer = std::make_shared<CachedQuantizer>(pair.second);
            cache::GpuCacheMgr::GetInstance(device_id)->InsertItem(key, cached_quantizer);
        }
        return Status::OK();
    }
#endif

#ifdef MILVUS_GPU_VERSION
    auto data_obj_ptr = cache::GpuCacheMgr::GetInstance(device_id)->GetIndex(location_);
    auto index = std::static_pointer_cast<knowhere::VecIndex>(data_obj_ptr);
    bool already_in_cache = (index != nullptr);
    if (already_in_cache) {
        index_ = index;
    } else {
        if (index_ == nullptr) {
            ENGINE_LOG_ERROR << "ExecutionEngineImpl: index is null, failed to copy to gpu";
            return Status(DB_ERROR, "index is null");
        }

        try {
            /* Index data is copied to GPU first, then added into GPU cache.
             * Add lock here to avoid multiple INDEX are copied to one GPU card at same time.
             * And reserve space to avoid GPU out of memory issue.
             */
            ENGINE_LOG_DEBUG << "CPU to GPU" << device_id << " start";
            auto gpu_cache_mgr = cache::GpuCacheMgr::GetInstance(device_id);
            // gpu_cache_mgr->Reserve(index_->Size());
            index_ = knowhere::cloner::CopyCpuToGpu(index_, device_id, knowhere::Config());
            // gpu_cache_mgr->InsertItem(location_, std::static_pointer_cast<cache::DataObj>(index_));
            ENGINE_LOG_DEBUG << "CPU to GPU" << device_id << " finished";
        } catch (std::exception& e) {
            ENGINE_LOG_ERROR << e.what();
            return Status(DB_ERROR, e.what());
        }
    }
#endif

    return Status::OK();
}

Status
ExecutionEngineImpl::CopyToIndexFileToGpu(uint64_t device_id) {
#ifdef MILVUS_GPU_VERSION
    // the ToIndexData is only a placeholder, cpu-copy-to-gpu action is performed in
    if (index_) {
        auto gpu_cache_mgr = milvus::cache::GpuCacheMgr::GetInstance(device_id);
        gpu_num_ = device_id;
        gpu_cache_mgr->Reserve(index_->Size());
    }
#endif
    return Status::OK();
}

Status
ExecutionEngineImpl::CopyToCpu() {
#ifdef MILVUS_GPU_VERSION
    auto index = std::static_pointer_cast<knowhere::VecIndex>(cache::CpuCacheMgr::GetInstance()->GetIndex(location_));
    bool already_in_cache = (index != nullptr);
    if (already_in_cache) {
        index_ = index;
    } else {
        if (index_ == nullptr) {
            ENGINE_LOG_ERROR << "ExecutionEngineImpl: index is null, failed to copy to cpu";
            return Status(DB_ERROR, "index is null");
        }

        try {
            index_ = knowhere::cloner::CopyGpuToCpu(index_, knowhere::Config());
            ENGINE_LOG_DEBUG << "GPU to CPU";
        } catch (std::exception& e) {
            ENGINE_LOG_ERROR << e.what();
            return Status(DB_ERROR, e.what());
        }
    }

    if (!already_in_cache) {
        Cache();
    }
    return Status::OK();
#else
    ENGINE_LOG_ERROR << "Calling ExecutionEngineImpl::CopyToCpu when using CPU version";
    return Status(DB_ERROR, "Calling ExecutionEngineImpl::CopyToCpu when using CPU version");
#endif
}

ExecutionEnginePtr
ExecutionEngineImpl::BuildIndex(const std::string& location, EngineType engine_type) {
    ENGINE_LOG_DEBUG << "Build index file: " << location << " from: " << location_;

    auto from_index = std::dynamic_pointer_cast<knowhere::IDMAP>(index_);
    auto bin_from_index = std::dynamic_pointer_cast<knowhere::BinaryIDMAP>(index_);
    if (from_index == nullptr && bin_from_index == nullptr) {
        ENGINE_LOG_ERROR << "ExecutionEngineImpl: from_index is null, failed to build index";
        return nullptr;
    }

    auto to_index = CreatetVecIndex(engine_type);
    if (!to_index) {
        throw Exception(DB_ERROR, "Unsupported index type");
    }

    milvus::json conf = index_params_;
    conf[knowhere::meta::DIM] = Dimension();
    conf[knowhere::meta::ROWS] = Count();
    conf[knowhere::meta::DEVICEID] = gpu_num_;
    MappingMetricType(metric_type_, conf);
    ENGINE_LOG_DEBUG << "Index params: " << conf.dump();
    auto adapter = knowhere::AdapterMgr::GetInstance().GetAdapter(to_index->index_type());
    if (!adapter->CheckTrain(conf, to_index->index_mode())) {
        throw Exception(DB_ERROR, "Illegal index params");
    }
    ENGINE_LOG_DEBUG << "Index config: " << conf.dump();

    std::vector<segment::doc_id_t> uids;
    faiss::ConcurrentBitsetPtr blacklist;
    if (from_index) {
        auto dataset =
            knowhere::GenDatasetWithIds(Count(), Dimension(), from_index->GetRawVectors(), from_index->GetRawIds());
        to_index->BuildAll(dataset, conf);
        uids = from_index->GetUids();
        blacklist = from_index->GetBlacklist();
    } else if (bin_from_index) {
        auto dataset = knowhere::GenDatasetWithIds(Count(), Dimension(), bin_from_index->GetRawVectors(),
                                                   bin_from_index->GetRawIds());
        to_index->BuildAll(dataset, conf);
        uids = bin_from_index->GetUids();
        blacklist = bin_from_index->GetBlacklist();
    }

#ifdef MILVUS_GPU_VERSION
    /* for GPU index, need copy back to CPU */
    if (to_index->index_mode() == knowhere::IndexMode::MODE_GPU) {
        auto device_index = std::dynamic_pointer_cast<knowhere::GPUIndex>(to_index);
        to_index = device_index->CopyGpuToCpu(conf);
    }
#endif

    to_index->SetUids(uids);
    ENGINE_LOG_DEBUG << "Set " << to_index->GetUids().size() << "uids for " << location;
    if (blacklist != nullptr) {
        to_index->SetBlacklist(blacklist);
        ENGINE_LOG_DEBUG << "Set blacklist for index " << location;
    }

    ENGINE_LOG_DEBUG << "Finish build index: " << location;
    return std::make_shared<ExecutionEngineImpl>(to_index, location, engine_type, metric_type_, index_params_);
}

void
MapAndCopyResult(const knowhere::DatasetPtr& dataset, const std::vector<milvus::segment::doc_id_t>& uids, int64_t nq,
                 int64_t k, float* distances, int64_t* labels) {
    int64_t* res_ids = dataset->Get<int64_t*>(knowhere::meta::IDS);
    float* res_dist = dataset->Get<float*>(knowhere::meta::DISTANCE);

    memcpy(distances, res_dist, sizeof(float) * nq * k);

    /* map offsets to ids */
    int64_t num = nq * k;
    for (int64_t i = 0; i < num; ++i) {
        int64_t offset = res_ids[i];
        if (offset != -1) {
            labels[i] = uids[offset];
        } else {
            labels[i] = -1;
        }
    }

    free(res_ids);
    free(res_dist);
}

template <typename T>
void
ProcessRangeQuery(std::vector<T> data, T value, query::CompareOperator type, uint64_t j, faiss::ConcurrentBitsetPtr& bitset) {
    switch (type) {
        case query::CompareOperator::LT: {
            for (uint64_t i = 0; i < data.size(); ++i) {
                if (data[i] >= value) {
                    if (!bitset->test(i)) {
                        bitset->set(i);
                    }
                }
            }
            break;
        }
        case query::CompareOperator::LTE: {
            for (uint64_t i = 0; i < data.size(); ++i) {
                if (data[i] > value) {
                    if (!bitset->test(i)) {
                        bitset->set(i);
                    }
                }
            }
            break;
        }
        case query::CompareOperator::GT: {
            for (uint64_t i = 0; i < data.size(); ++i) {
                if (data[i] <= value) {
                    if (!bitset->test(i)) {
                        bitset->set(i);
                    }
                }
            }
            break;
        }
        case  query::CompareOperator::GTE: {
            for (uint64_t i = 0; i < data.size(); ++i) {
                if (data[i] < value) {
                    if (!bitset->test(i)) {
                        bitset->set(i);
                    }
                }
            }
            break;
        }
        case query::CompareOperator::EQ: {
            for (uint64_t i = 0; i < data.size(); ++i) {
                if (data[i] != value) {
                    if (!bitset->test(i)) {
                        bitset->set(i);
                    }
                }
            }
        }
        case query::CompareOperator::NE: {
            for (uint64_t i = 0; i < data.size(); ++i) {
                if (data[i] == value) {
                    if (!bitset->test(i)) {
                        bitset->set(i);
                    }
                }
            }
            break;
        }
    }
}

Status
ExecutionEngineImpl::ExecBinaryQuery(milvus::query::GeneralQueryPtr general_query,
                                     faiss::ConcurrentBitsetPtr bitset,
                                     std::unordered_map<std::string, DataType>& attr_type,
                                     uint64_t& nq,
                                     uint64_t& topk,
                                     std::vector<float>& distances,
                                     std::vector<int64_t>& labels) {

    if (bitset == nullptr) {
        bitset = std::make_shared<faiss::ConcurrentBitset>(vector_count_);
    }

    if (general_query->leaf == nullptr) {
        Status status;
        if (general_query->bin->left_query != nullptr) {
            status = ExecBinaryQuery(general_query->bin->left_query, bitset, attr_type, nq, topk, distances, labels);
        }
        if (general_query->bin->right_query != nullptr) {
            status = ExecBinaryQuery(general_query->bin->right_query, bitset, attr_type, nq, topk, distances, labels);
        }
        return status;
    } else {
        if (general_query->leaf->term_query != nullptr) {
            // process attrs_data
            auto field_name = general_query->leaf->term_query->field_name;
            auto type = attr_type.at(field_name);
            auto size = attr_size_.at(field_name);
            switch (type) {
                case DataType::INT8: {
                    std::vector<int8_t> data;
                    data.resize(size / sizeof(int8_t));
                    memcpy(data.data(), attr_data_.at(field_name).data(), size);
                    for (uint64_t i = 0; i < data.size(); ++i) {
                        bool value_in_term = false;
                        for (auto term_value : general_query->leaf->term_query->field_value) {
                            int8_t query_value = atoi(term_value.c_str());
                            if (data[i] == query_value) {
                                value_in_term = true;
                                break;
                            }
                        }
                        if (!value_in_term) {
                            if (!bitset->test(i)) {
                                bitset->set(i);
                            }
                        }
                    }
                    break;
                }
                case DataType::INT16: {
                    std::vector<int16_t> data;
                    data.resize(size / sizeof(int16_t));
                    memcpy(data.data(), attr_data_.at(field_name).data(), size);
                    for (uint64_t i = 0; i < data.size(); ++i) {
                        bool value_in_term = false;
                        for (auto term_value : general_query->leaf->term_query->field_value) {
                            int16_t query_value = atoi(term_value.c_str());
                            if (data[i] == query_value) {
                                value_in_term = true;
                                break;
                            }
                        }
                        if (!value_in_term) {
                            if (!bitset->test(i)) {
                                bitset->set(i);
                            }
                        }
                    }
                    break;
                }
                case DataType::INT32: {
                    std::vector<int32_t> data;
                    data.resize(size / sizeof(int32_t));
                    memcpy(data.data(), attr_data_.at(field_name).data(), size);
                    for (uint64_t i = 0; i < data.size(); ++i) {
                        bool value_in_term = false;
                        for (auto term_value : general_query->leaf->term_query->field_value) {
                            int32_t query_value = atoi(term_value.c_str());
                            if (data[i] == query_value) {
                                value_in_term = true;
                                break;
                            }
                        }
                        if (!value_in_term) {
                            if (!bitset->test(i)) {
                                bitset->set(i);
                            }
                        }
                    }
                    break;
                }
                case DataType::INT64: {
                    std::vector<int64_t> data;
                    data.resize(size / sizeof(int64_t));
                    memcpy(data.data(), attr_data_.at(field_name).data(), size);
                    for (uint64_t i = 0; i < data.size(); ++i) {
                        bool value_in_term = false;
                        for (auto term_value : general_query->leaf->term_query->field_value) {
                            int64_t query_value = atoi(term_value.c_str());
                            if (data[i] == query_value) {
                                value_in_term = true;
                                break;
                            }
                        }
                        if (!value_in_term) {
                            if (!bitset->test(i)) {
                                bitset->set(i);
                            }
                        }
                    }
                    break;
                }
                case DataType::FLOAT: {
                    std::vector<float> data;
                    data.resize(size / sizeof(float));
                    memcpy(data.data(), attr_data_.at(field_name).data(), size);
                    for (uint64_t i = 0; i < data.size(); ++i) {
                        bool value_in_term = false;
                        for (auto term_value : general_query->leaf->term_query->field_value) {
                            std::istringstream iss(term_value);
                            float query_value;
                            iss >> query_value;
                            if (data[i] == query_value) {
                                value_in_term = true;
                                break;
                            }
                        }
                        if (!value_in_term) {
                            if (!bitset->test(i)) {
                                bitset->set(i);
                            }
                        }
                    }
                    break;
                }
                case DataType::DOUBLE: {
                    std::vector<double> data;
                    data.resize(size / sizeof(double));
                    memcpy(data.data(), attr_data_.at(field_name).data(), size);
                    for (uint64_t i = 0; i < data.size(); ++i) {
                        bool value_in_term = false;
                        for (auto term_value : general_query->leaf->term_query->field_value) {
                            std::istringstream iss(term_value);
                            double query_value;
                            iss >> query_value;
                            if (data[i] == query_value) {
                                value_in_term = true;
                                break;
                            }
                        }
                        if (!value_in_term) {
                            if (!bitset->test(i)) {
                                bitset->set(i);
                            }
                        }
                    }
                    break;
                }
            }
            return Status::OK();
        }
        if (general_query->leaf->range_query != nullptr) {
            auto field_name = general_query->leaf->range_query->field_name;
            auto com_expr = general_query->leaf->range_query->compare_expr;
            auto type = attr_type.at(field_name);
            auto size = attr_size_.at(field_name);
            for (uint64_t j = 0; j < com_expr.size(); ++j) {
                auto operand = com_expr[j].operand;
                switch (type) {
                    case DataType::INT8: {
                        std::vector<int8_t> data;
                        data.resize(size / sizeof(int8_t));
                        memcpy(data.data(), attr_data_.at(field_name).data(), size);
                        int8_t value = atoi(operand.c_str());
                        ProcessRangeQuery<int8_t>(data, value, com_expr[j].compare_operator, j, bitset);
                        break;
                    }
                    case DataType::INT16: {
                        std::vector<int16_t> data;
                        data.resize(size / sizeof(int16_t));
                        memcpy(data.data(), attr_data_.at(field_name).data(), size);
                        int16_t value = atoi(operand.c_str());
                        ProcessRangeQuery<int16_t>(data, value, com_expr[j].compare_operator, j, bitset);
                        break;
                    }
                    case DataType::INT32: {
                        std::vector<int32_t> data;
                        data.resize(size / sizeof(int32_t));
                        memcpy(data.data(), attr_data_.at(field_name).data(), size);
                        int32_t value = atoi(operand.c_str());
                        ProcessRangeQuery<int32_t>(data, value, com_expr[j].compare_operator, j, bitset);
                        break;
                    }
                    case DataType::INT64: {
                        std::vector<int64_t> data;
                        data.resize(size / sizeof(int64_t));
                        memcpy(data.data(), attr_data_.at(field_name).data(), size);
                        int64_t value = atoi(operand.c_str());
                        ProcessRangeQuery<int64_t>(data, value, com_expr[j].compare_operator, j, bitset);
                        break;
                    }
                    case DataType::FLOAT: {
                        std::vector<float> data;
                        data.resize(size / sizeof(float));
                        memcpy(data.data(), attr_data_.at(field_name).data(), size);
                        std::istringstream iss(operand);
                        double value;
                        iss >> value;
                        ProcessRangeQuery<float>(data, value, com_expr[j].compare_operator, j, bitset);
                        break;
                    }
                    case DataType::DOUBLE: {
                        std::vector<double> data;
                        data.resize(size / sizeof(double));
                        memcpy(data.data(), attr_data_.at(field_name).data(), size);
                        std::istringstream iss(operand);
                        double value;
                        iss >> value;
                        ProcessRangeQuery<double>(data, value, com_expr[j].compare_operator, j, bitset);
                        break;
                    }
                }
            }
            return Status::OK();
        }
        if (general_query->leaf->vector_query != nullptr) {
            // Do search
            faiss::ConcurrentBitsetPtr list;
            Status status = std::static_pointer_cast<BFIndex>(index_)->GetBlacklist(list);
            // Do OR
            for (uint64_t i = 0; i < vector_count_; ++i) {
                if (list->test(i) || bitset->test(i)) {
                    bitset->set(i);
                }
            }
            status = std::static_pointer_cast<BFIndex>(index_)->SetBlacklist(bitset);
            auto vector_query = general_query->leaf->vector_query;
            topk = vector_query->topk;
            nq = vector_query->query_vector.float_data.size() / dim_;

            distances.resize(nq * topk);
            labels.resize(nq * topk);

            return Search(nq,
                          vector_query->query_vector.float_data.data(),
                          topk,
                          vector_query->extra_params,
                          distances.data(),
                          labels.data());
        }
    }
}

Status
ExecutionEngineImpl::Search(int64_t n, const float* data, int64_t k, const milvus::json& extra_params, float* distances,
                            int64_t* labels, bool hybrid) {
#if 0
    if (index_type_ == EngineType::FAISS_IVFSQ8H) {
        if (!hybrid) {
            const std::string key = location_ + ".quantizer";
            std::vector<uint64_t> gpus = scheduler::get_gpu_pool();

            const int64_t NOT_FOUND = -1;
            int64_t device_id = NOT_FOUND;

            // cache hit
            {
                knowhere::QuantizerPtr quantizer = nullptr;

                for (auto& gpu : gpus) {
                    auto cache = cache::GpuCacheMgr::GetInstance(gpu);
                    if (auto cached_quantizer = cache->GetIndex(key)) {
                        device_id = gpu;
                        quantizer = std::static_pointer_cast<CachedQuantizer>(cached_quantizer)->Data();
                    }
                }

                if (device_id != NOT_FOUND) {
                    // cache hit
                    milvus::json quantizer_conf{{knowhere::meta::DEVICEID : device_id}, {"mode" : 2}};
                    auto new_index = index_->LoadData(quantizer, config);
                    index_ = new_index;
                }
            }

            if (device_id == NOT_FOUND) {
                // cache miss
                std::vector<int64_t> all_free_mem;
                for (auto& gpu : gpus) {
                    auto cache = cache::GpuCacheMgr::GetInstance(gpu);
                    auto free_mem = cache->CacheCapacity() - cache->CacheUsage();
                    all_free_mem.push_back(free_mem);
                }

                auto max_e = std::max_element(all_free_mem.begin(), all_free_mem.end());
                auto best_index = std::distance(all_free_mem.begin(), max_e);
                device_id = gpus[best_index];

                auto pair = index_->CopyToGpuWithQuantizer(device_id);
                index_ = pair.first;

                // cache
                auto cached_quantizer = std::make_shared<CachedQuantizer>(pair.second);
                cache::GpuCacheMgr::GetInstance(device_id)->InsertItem(key, cached_quantizer);
            }
        }
    }
#endif
    TimeRecorder rc(LogOut("[%s][%ld] ExecutionEngineImpl::Search float", "search", 0));

    if (index_ == nullptr) {
        ENGINE_LOG_ERROR << LogOut("[%s][%ld] ExecutionEngineImpl: index is null, failed to search", "search", 0);
        return Status(DB_ERROR, "index is null");
    }

    milvus::json conf = extra_params;
    conf[knowhere::meta::TOPK] = k;
    auto adapter = knowhere::AdapterMgr::GetInstance().GetAdapter(index_->index_type());
    if (!adapter->CheckSearch(conf, index_->index_type(), index_->index_mode())) {
        ENGINE_LOG_ERROR << LogOut("[%s][%ld] Illegal search params", "search", 0);
        throw Exception(DB_ERROR, "Illegal search params");
    }

    if (hybrid) {
        HybridLoad();
    }

    rc.RecordSection("query prepare");
    auto dataset = knowhere::GenDataset(n, index_->Dim(), data);
    auto result = index_->Query(dataset, conf);
    rc.RecordSection("query done");

    ENGINE_LOG_DEBUG << LogOut("[%s][%ld] get %ld uids from index %s", "search", 0, index_->GetUids().size(),
                               location_.c_str());
    MapAndCopyResult(result, index_->GetUids(), n, k, distances, labels);
    rc.RecordSection("map uids " + std::to_string(n * k));

    if (hybrid) {
        HybridUnset();
    }

    return Status::OK();
}

Status
ExecutionEngineImpl::Search(int64_t n, const uint8_t* data, int64_t k, const milvus::json& extra_params,
                            float* distances, int64_t* labels, bool hybrid) {
    TimeRecorder rc(LogOut("[%s][%ld] ExecutionEngineImpl::Search uint8", "search", 0));

    if (index_ == nullptr) {
        ENGINE_LOG_ERROR << LogOut("[%s][%ld] ExecutionEngineImpl: index is null, failed to search", "search", 0);
        return Status(DB_ERROR, "index is null");
    }

    milvus::json conf = extra_params;
    conf[knowhere::meta::TOPK] = k;
    auto adapter = knowhere::AdapterMgr::GetInstance().GetAdapter(index_->index_type());
    if (!adapter->CheckSearch(conf, index_->index_type(), index_->index_mode())) {
        ENGINE_LOG_ERROR << LogOut("[%s][%ld] Illegal search params", "search", 0);
        throw Exception(DB_ERROR, "Illegal search params");
    }

    if (hybrid) {
        HybridLoad();
    }

    rc.RecordSection("query prepare");
    auto dataset = knowhere::GenDataset(n, index_->Dim(), data);
    auto result = index_->Query(dataset, conf);
    rc.RecordSection("query done");

    ENGINE_LOG_DEBUG << LogOut("[%s][%ld] get %ld uids from index %s", "search", 0, index_->GetUids().size(),
                               location_.c_str());
    MapAndCopyResult(result, index_->GetUids(), n, k, distances, labels);
    rc.RecordSection("map uids " + std::to_string(n * k));

    if (hybrid) {
        HybridUnset();
    }

    return Status::OK();
}

Status
ExecutionEngineImpl::Search(int64_t n, const std::vector<int64_t>& ids, int64_t k, const milvus::json& extra_params,
                            float* distances, int64_t* labels, bool hybrid) {
    TimeRecorder rc(LogOut("[%s][%ld] ExecutionEngineImpl::Search vector of ids", "search", 0));

    if (index_ == nullptr) {
        ENGINE_LOG_ERROR << LogOut("[%s][%ld] ExecutionEngineImpl: index is null, failed to search", "search", 0);
        return Status(DB_ERROR, "index is null");
    }

    milvus::json conf = extra_params;
    conf[knowhere::meta::TOPK] = k;
    auto adapter = knowhere::AdapterMgr::GetInstance().GetAdapter(index_->index_type());
    if (!adapter->CheckSearch(conf, index_->index_type(), index_->index_mode())) {
        ENGINE_LOG_ERROR << LogOut("[%s][%ld] Illegal search params", "search", 0);
        throw Exception(DB_ERROR, "Illegal search params");
    }

    if (hybrid) {
        HybridLoad();
    }

    rc.RecordSection("search prepare");

    // std::string segment_dir;
    // utils::GetParentPath(location_, segment_dir);
    // segment::SegmentReader segment_reader(segment_dir);
    //    segment::IdBloomFilterPtr id_bloom_filter_ptr;
    //    segment_reader.LoadBloomFilter(id_bloom_filter_ptr);

    // Check if the id is present. If so, find its offset
    const std::vector<segment::doc_id_t>& uids = index_->GetUids();

    std::vector<int64_t> offsets;
    /*
    std::vector<segment::doc_id_t> uids;
    auto status = segment_reader.LoadUids(uids);
    if (!status.ok()) {
        return status;
    }
     */

    // There is only one id in ids
    for (auto& id : ids) {
        //        if (id_bloom_filter_ptr->Check(id)) {
        //            if (uids.empty()) {
        //                segment_reader.LoadUids(uids);
        //            }
        //            auto found = std::find(uids.begin(), uids.end(), id);
        //            if (found != uids.end()) {
        //                auto offset = std::distance(uids.begin(), found);
        //                offsets.emplace_back(offset);
        //            }
        //        }
        auto found = std::find(uids.begin(), uids.end(), id);
        if (found != uids.end()) {
            auto offset = std::distance(uids.begin(), found);
            offsets.emplace_back(offset);
        }
    }

    rc.RecordSection("get offset");

    if (!offsets.empty()) {
        auto dataset = knowhere::GenDatasetWithIds(offsets.size(), index_->Dim(), nullptr, offsets.data());
        auto result = index_->QueryById(dataset, conf);
        rc.RecordSection("query by id done");

        ENGINE_LOG_DEBUG << LogOut("[%s][%ld] get %ld uids from index %s", "search", 0, index_->GetUids().size(),
                                   location_.c_str());
        MapAndCopyResult(result, uids, offsets.size(), k, distances, labels);
        rc.RecordSection("map uids " + std::to_string(offsets.size() * k));
    }

    if (hybrid) {
        HybridUnset();
    }

    return Status::OK();
}

Status
ExecutionEngineImpl::GetVectorByID(const int64_t& id, float* vector, bool hybrid) {
    if (index_ == nullptr) {
        ENGINE_LOG_ERROR << "ExecutionEngineImpl: index is null, failed to search";
        return Status(DB_ERROR, "index is null");
    }

    if (hybrid) {
        HybridLoad();
    }

    // Only one id for now
    std::vector<int64_t> ids{id};
    auto dataset = knowhere::GenDatasetWithIds(1, index_->Dim(), nullptr, ids.data());
    auto result = index_->GetVectorById(dataset, knowhere::Config());
    float* res_vec = (float*)(result->Get<void*>(knowhere::meta::TENSOR));
    memcpy(vector, res_vec, sizeof(float) * 1 * index_->Dim());

    if (hybrid) {
        HybridUnset();
    }

    return Status::OK();
}

Status
ExecutionEngineImpl::GetVectorByID(const int64_t& id, uint8_t* vector, bool hybrid) {
    if (index_ == nullptr) {
        ENGINE_LOG_ERROR << "ExecutionEngineImpl: index is null, failed to search";
        return Status(DB_ERROR, "index is null");
    }

    ENGINE_LOG_DEBUG << "Get binary vector by id:  " << id;

    if (hybrid) {
        HybridLoad();
    }

    // Only one id for now
    std::vector<int64_t> ids{id};
    auto dataset = knowhere::GenDatasetWithIds(1, index_->Dim(), nullptr, ids.data());
    auto result = index_->GetVectorById(dataset, knowhere::Config());
    uint8_t* res_vec = (uint8_t*)(result->Get<void*>(knowhere::meta::TENSOR));
    memcpy(vector, res_vec, sizeof(uint8_t) * 1 * index_->Dim());

    if (hybrid) {
        HybridUnset();
    }

    return Status::OK();
}

Status
ExecutionEngineImpl::Cache() {
    auto cpu_cache_mgr = milvus::cache::CpuCacheMgr::GetInstance();
    cache::DataObjPtr obj = std::static_pointer_cast<cache::DataObj>(index_);
    cpu_cache_mgr->InsertItem(location_, obj);
    return Status::OK();
}

// TODO(linxj): remove.
Status
ExecutionEngineImpl::Init() {
#ifdef MILVUS_GPU_VERSION
    server::Config& config = server::Config::GetInstance();
    std::vector<int64_t> gpu_ids;
    Status s = config.GetGpuResourceConfigBuildIndexResources(gpu_ids);
    if (!s.ok()) {
        gpu_num_ = -1;
        return s;
    }
    for (auto id : gpu_ids) {
        if (gpu_num_ == id) {
            return Status::OK();
        }
    }

    std::string msg = "Invalid gpu_num";
    return Status(SERVER_INVALID_ARGUMENT, msg);
#else
    return Status::OK();
#endif
}

}  // namespace engine
}  // namespace milvus<|MERGE_RESOLUTION|>--- conflicted
+++ resolved
@@ -155,26 +155,7 @@
       index_params_(index_params) {
 }
 
-<<<<<<< HEAD
-ExecutionEngineImpl::ExecutionEngineImpl(uint64_t dimension,
-                                         const std::string& location,
-                                         milvus::engine::EngineType index_type,
-                                         milvus::engine::MetricType metric_type,
-                                         std::unordered_map<std::string, DataType> attr_types,
-                                         const milvus::json& index_params)
-    : location_(location),
-      dim_(dimension),
-      index_type_(index_type),
-      metric_type_(metric_type),
-      attr_types_(attr_types),
-      index_params_(index_params) {
-
-}
-
-VecIndexPtr
-=======
 knowhere::VecIndexPtr
->>>>>>> d0a01c4e
 ExecutionEngineImpl::CreatetVecIndex(EngineType type) {
     knowhere::VecIndexFactory& vec_index_factory = knowhere::VecIndexFactory::GetInstance();
     knowhere::IndexMode mode = knowhere::IndexMode::MODE_CPU;
@@ -1032,14 +1013,14 @@
         if (general_query->leaf->vector_query != nullptr) {
             // Do search
             faiss::ConcurrentBitsetPtr list;
-            Status status = std::static_pointer_cast<BFIndex>(index_)->GetBlacklist(list);
+            list = index_->GetBlacklist();
             // Do OR
             for (uint64_t i = 0; i < vector_count_; ++i) {
                 if (list->test(i) || bitset->test(i)) {
                     bitset->set(i);
                 }
             }
-            status = std::static_pointer_cast<BFIndex>(index_)->SetBlacklist(bitset);
+            index_->SetBlacklist(bitset);
             auto vector_query = general_query->leaf->vector_query;
             topk = vector_query->topk;
             nq = vector_query->query_vector.float_data.size() / dim_;
