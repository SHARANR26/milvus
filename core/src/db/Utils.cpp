// Copyright (C) 2019-2020 Zilliz. All rights reserved.
//
// Licensed under the Apache License, Version 2.0 (the "License"); you may not use this file except in compliance
// with the License. You may obtain a copy of the License at
//
// http://www.apache.org/licenses/LICENSE-2.0
//
// Unless required by applicable law or agreed to in writing, software distributed under the License
// is distributed on an "AS IS" BASIS, WITHOUT WARRANTIES OR CONDITIONS OF ANY KIND, either express
// or implied. See the License for the specific language governing permissions and limitations under the License.

#include "db/Utils.h"

#include <fiu-local.h>

#include <unistd.h>
#include <boost/filesystem.hpp>
#include <chrono>
#include <mutex>
#include <regex>
#include <vector>

#include "cache/CpuCacheMgr.h"
#include "db/snapshot/Resources.h"
#ifdef MILVUS_GPU_VERSION
#include "cache/GpuCacheMgr.h"
#endif
#include "config/Config.h"
//#include "storage/s3/S3ClientWrapper.h"
#include "utils/CommonUtil.h"
#include "utils/Log.h"

#include <map>

namespace milvus {
namespace engine {
namespace utils {

namespace {

const char* TABLES_FOLDER = "/tables/";

static std::string
ConstructParentFolder(const std::string& db_path, const meta::SegmentSchema& table_file) {
    std::string table_path = db_path + TABLES_FOLDER + table_file.collection_id_;
    std::string partition_path = table_path + "/" + table_file.segment_id_;
    return partition_path;
}

}  // namespace

int64_t
GetMicroSecTimeStamp() {
    auto now = std::chrono::system_clock::now();
    auto micros = std::chrono::duration_cast<std::chrono::microseconds>(now.time_since_epoch()).count();

    return micros;
}

Status
CreateCollectionPath(const DBMetaOptions& options, const std::string& collection_id) {
    std::string db_path = options.path_;
    std::string table_path = db_path + TABLES_FOLDER + collection_id;
    auto status = CommonUtil::CreateDirectory(table_path);
    if (!status.ok()) {
        LOG_ENGINE_ERROR_ << status.message();
        return status;
    }
    return Status::OK();
}

Status
DeleteCollectionPath(const DBMetaOptions& options, const std::string& collection_id, bool force) {
    std::string table_path = options.path_ + TABLES_FOLDER + collection_id;
    if (force) {
        boost::filesystem::remove_all(table_path);
        LOG_ENGINE_DEBUG_ << "Remove collection folder: " << table_path;
    } else if (boost::filesystem::exists(table_path) && boost::filesystem::is_empty(table_path)) {
        boost::filesystem::remove_all(table_path);
        LOG_ENGINE_DEBUG_ << "Remove collection folder: " << table_path;
    }

    // bool s3_enable = false;
    // server::Config& config = server::Config::GetInstance();
    // config.GetStorageConfigS3Enable(s3_enable);

    // if (s3_enable) {
    //     std::string table_path = options.path_ + TABLES_FOLDER + collection_id;

    //     auto& storage_inst = milvus::storage::S3ClientWrapper::GetInstance();
    //     Status stat = storage_inst.DeleteObjects(table_path);
    //     if (!stat.ok()) {
    //         return stat;
    //     }
    // }

    return Status::OK();
}

Status
CreateCollectionFilePath(const DBMetaOptions& options, meta::SegmentSchema& table_file) {
    std::string parent_path = ConstructParentFolder(options.path_, table_file);

    auto status = CommonUtil::CreateDirectory(parent_path);
    fiu_do_on("CreateCollectionFilePath.fail_create", status = Status(DB_INVALID_PATH, ""));
    if (!status.ok()) {
        LOG_ENGINE_ERROR_ << status.message();
        return status;
    }

    table_file.location_ = parent_path + "/" + table_file.file_id_;

    return Status::OK();
}

Status
GetCollectionFilePath(const DBMetaOptions& options, meta::SegmentSchema& table_file) {
    std::string parent_path = ConstructParentFolder(options.path_, table_file);
    std::string file_path = parent_path + "/" + table_file.file_id_;

    // bool s3_enable = false;
    // server::Config& config = server::Config::GetInstance();
    // config.GetStorageConfigS3Enable(s3_enable);
    // fiu_do_on("GetCollectionFilePath.enable_s3", s3_enable = true);
    // if (s3_enable) {
    //     /* need not check file existence */
    //     table_file.location_ = file_path;
    //     return Status::OK();
    // }

    if (boost::filesystem::exists(parent_path)) {
        table_file.location_ = file_path;
        return Status::OK();
    }

    std::string msg = "Collection file doesn't exist: " + file_path;
    if (table_file.file_size_ > 0) {  // no need to pop error for empty file
        LOG_ENGINE_ERROR_ << msg << " in path: " << options.path_ << " for collection: " << table_file.collection_id_;
    }

    return Status(DB_ERROR, msg);
}

Status
DeleteCollectionFilePath(const DBMetaOptions& options, meta::SegmentSchema& table_file) {
    utils::GetCollectionFilePath(options, table_file);
    boost::filesystem::remove(table_file.location_);
    return Status::OK();
}

Status
DeleteSegment(const DBMetaOptions& options, meta::SegmentSchema& table_file) {
    utils::GetCollectionFilePath(options, table_file);
    std::string segment_dir;
    GetParentPath(table_file.location_, segment_dir);
    boost::filesystem::remove_all(segment_dir);
    return Status::OK();
}

Status
GetParentPath(const std::string& path, std::string& parent_path) {
    boost::filesystem::path p(path);
    parent_path = p.parent_path().string();
    return Status::OK();
}

bool
IsSameIndex(const CollectionIndex& index1, const CollectionIndex& index2) {
    return index1.engine_type_ == index2.engine_type_ && index1.extra_params_ == index2.extra_params_ &&
           index1.metric_type_ == index2.metric_type_;
}

bool
IsRawIndexType(int32_t type) {
    return (type == (int32_t)EngineType::FAISS_IDMAP) || (type == (int32_t)EngineType::FAISS_BIN_IDMAP);
}

bool
IsBinaryMetricType(int32_t metric_type) {
    return (metric_type == (int32_t)engine::MetricType::HAMMING) ||
           (metric_type == (int32_t)engine::MetricType::JACCARD) ||
           (metric_type == (int32_t)engine::MetricType::SUBSTRUCTURE) ||
           (metric_type == (int32_t)engine::MetricType::SUPERSTRUCTURE) ||
           (metric_type == (int32_t)engine::MetricType::TANIMOTO);
}

meta::DateT
GetDate(const std::time_t& t, int day_delta) {
    struct tm ltm;
    localtime_r(&t, &ltm);
    if (day_delta > 0) {
        do {
            ++ltm.tm_mday;
            --day_delta;
        } while (day_delta > 0);
        mktime(&ltm);
    } else if (day_delta < 0) {
        do {
            --ltm.tm_mday;
            ++day_delta;
        } while (day_delta < 0);
        mktime(&ltm);
    }
    return ltm.tm_year * 10000 + ltm.tm_mon * 100 + ltm.tm_mday;
}

meta::DateT
GetDateWithDelta(int day_delta) {
    return GetDate(std::time(nullptr), day_delta);
}

meta::DateT
GetDate() {
    return GetDate(std::time(nullptr), 0);
}

// URI format: dialect://username:password@host:port/database
Status
ParseMetaUri(const std::string& uri, MetaUriInfo& info) {
    std::string dialect_regex = "(.*)";
    std::string username_tegex = "(.*)";
    std::string password_regex = "(.*)";
    std::string host_regex = "(.*)";
    std::string port_regex = "(.*)";
    std::string db_name_regex = "(.*)";
    std::string uri_regex_str = dialect_regex + "\\:\\/\\/" + username_tegex + "\\:" + password_regex + "\\@" +
                                host_regex + "\\:" + port_regex + "\\/" + db_name_regex;

    std::regex uri_regex(uri_regex_str);
    std::smatch pieces_match;

    if (std::regex_match(uri, pieces_match, uri_regex)) {
        info.dialect_ = pieces_match[1].str();
        info.username_ = pieces_match[2].str();
        info.password_ = pieces_match[3].str();
        info.host_ = pieces_match[4].str();
        info.port_ = pieces_match[5].str();
        info.db_name_ = pieces_match[6].str();

        // TODO(myh): verify host, port...
    } else {
        return Status(DB_INVALID_META_URI, "Invalid meta uri: " + uri);
    }

    return Status::OK();
}

std::string
GetIndexName(int32_t index_type) {
    static std::map<int32_t, std::string> index_type_name = {
        {(int32_t)engine::EngineType::FAISS_IDMAP, "IDMAP"},
        {(int32_t)engine::EngineType::FAISS_IVFFLAT, "IVFFLAT"},
        {(int32_t)engine::EngineType::FAISS_IVFSQ8, "IVFSQ8"},
        {(int32_t)engine::EngineType::FAISS_IVFSQ8NR, "IVFSQ8NR"},
        {(int32_t)engine::EngineType::FAISS_IVFSQ8H, "IVFSQ8H"},
        {(int32_t)engine::EngineType::FAISS_PQ, "PQ"},
        {(int32_t)engine::EngineType::SPTAG_KDT, "KDT"},
        {(int32_t)engine::EngineType::SPTAG_BKT, "BKT"},
        {(int32_t)engine::EngineType::FAISS_BIN_IDMAP, "IDMAP"},
        {(int32_t)engine::EngineType::FAISS_BIN_IVFFLAT, "IVFFLAT"},
        {(int32_t)engine::EngineType::HNSW_SQ8NR, "HNSW_SQ8NR"},
<<<<<<< HEAD
        {(int32_t)engine::EngineType::FAISS_IVFSQ8NR, "FAISS_IVFSQ8NR"},
=======
>>>>>>> fce41e73
        {(int32_t)engine::EngineType::HNSW, "HNSW"},
        {(int32_t)engine::EngineType::NSG_MIX, "NSG"},
        {(int32_t)engine::EngineType::ANNOY, "ANNOY"}};

    if (index_type_name.find(index_type) == index_type_name.end()) {
        return "Unknow";
    }

    return index_type_name[index_type];
}

void
SendExitSignal() {
    LOG_SERVER_INFO_ << "Send SIGUSR2 signal to exit";
    pid_t pid = getpid();
    kill(pid, SIGUSR2);
}

void
ExitOnWriteError(Status& status) {
    if (status.code() == SERVER_WRITE_ERROR) {
        utils::SendExitSignal();
    }
}

void
EraseFromCache(const std::string& item_key) {
    if (item_key.empty()) {
        LOG_SERVER_ERROR_ << "Empty key cannot be erased from cache";
        return;
    }

    cache::CpuCacheMgr::GetInstance()->EraseItem(item_key);

#ifdef MILVUS_GPU_VERSION
    server::Config& config = server::Config::GetInstance();
    std::vector<int64_t> gpus;
    config.GetGpuResourceConfigSearchResources(gpus);
    for (auto& gpu : gpus) {
        cache::GpuCacheMgr::GetInstance(gpu)->EraseItem(item_key);
    }
#endif
}

Status
CreatePath(const snapshot::Segment* segment, const DBOptions& options, std::string& path) {
    std::string tables_path = options.meta_.path_ + TABLES_FOLDER;
    STATUS_CHECK(CommonUtil::CreateDirectory(tables_path));
    std::string collection_path = tables_path + "/" + std::to_string(segment->GetCollectionId());
    STATUS_CHECK(CommonUtil::CreateDirectory(collection_path));
    std::string partition_path = collection_path + "/" + std::to_string(segment->GetPartitionId());
    STATUS_CHECK(CommonUtil::CreateDirectory(partition_path));
    path = partition_path + "/" + std::to_string(segment->GetID());
    STATUS_CHECK(CommonUtil::CreateDirectory(path));

    return Status::OK();
}

Status
CreatePath(const snapshot::Partition* partition, const DBOptions& options, std::string& path) {
    std::string tables_path = options.meta_.path_ + TABLES_FOLDER;
    STATUS_CHECK(CommonUtil::CreateDirectory(tables_path));
    std::string collection_path = tables_path + "/" + std::to_string(partition->GetCollectionId());
    STATUS_CHECK(CommonUtil::CreateDirectory(collection_path));
    path = collection_path + "/" + std::to_string(partition->GetID());
    STATUS_CHECK(CommonUtil::CreateDirectory(path));

    return Status::OK();
}

Status
CreatePath(const snapshot::Collection* collection, const DBOptions& options, std::string& path) {
    std::string tables_path = options.meta_.path_ + TABLES_FOLDER;
    STATUS_CHECK(CommonUtil::CreateDirectory(tables_path));
    path = tables_path + "/" + std::to_string(collection->GetID());
    STATUS_CHECK(CommonUtil::CreateDirectory(path));

    return Status::OK();
}

}  // namespace utils
}  // namespace engine
}  // namespace milvus<|MERGE_RESOLUTION|>--- conflicted
+++ resolved
@@ -259,10 +259,6 @@
         {(int32_t)engine::EngineType::FAISS_BIN_IDMAP, "IDMAP"},
         {(int32_t)engine::EngineType::FAISS_BIN_IVFFLAT, "IVFFLAT"},
         {(int32_t)engine::EngineType::HNSW_SQ8NR, "HNSW_SQ8NR"},
-<<<<<<< HEAD
-        {(int32_t)engine::EngineType::FAISS_IVFSQ8NR, "FAISS_IVFSQ8NR"},
-=======
->>>>>>> fce41e73
         {(int32_t)engine::EngineType::HNSW, "HNSW"},
         {(int32_t)engine::EngineType::NSG_MIX, "NSG"},
         {(int32_t)engine::EngineType::ANNOY, "ANNOY"}};
