// Copyright (C) 2019-2020 Zilliz. All rights reserved.
//
// Licensed under the Apache License, Version 2.0 (the "License"); you may not use this file except in compliance
// with the License. You may obtain a copy of the License at
//
// http://www.apache.org/licenses/LICENSE-2.0
//
// Unless required by applicable law or agreed to in writing, software distributed under the License
// is distributed on an "AS IS" BASIS, WITHOUT WARRANTIES OR CONDITIONS OF ANY KIND, either express
// or implied. See the License for the specific language governing permissions and limitations under the License.

#pragma once

#include <atomic>
#include <condition_variable>
#include <list>
#include <map>
#include <memory>
#include <mutex>
#include <set>
#include <string>
#include <thread>
#include <vector>

#include "config/handler/CacheConfigHandler.h"
#include "config/handler/EngineConfigHandler.h"
#include "db/DB.h"
#include "db/IndexFailedChecker.h"
#include "db/OngoingFileChecker.h"
#include "db/Types.h"
#include "db/insert/MemManager.h"
#include "utils/ThreadPool.h"
#include "wal/WalManager.h"

namespace milvus {
namespace engine {

namespace meta {
class Meta;
}

class DBImpl : public DB, public server::CacheConfigHandler, public server::EngineConfigHandler {
 public:
    explicit DBImpl(const DBOptions& options);

    ~DBImpl();

    Status
    Start() override;

    Status
    Stop() override;

    Status
    DropAll() override;

    Status
    CreateCollection(meta::CollectionSchema& collection_schema) override;

    Status
    DropCollection(const std::string& collection_id) override;

    Status
    DescribeCollection(meta::CollectionSchema& collection_schema) override;

    Status
    HasCollection(const std::string& collection_id, bool& has_or_not) override;

    Status
    HasNativeCollection(const std::string& collection_id, bool& has_or_not_) override;

    Status
    AllCollections(std::vector<meta::CollectionSchema>& collection_schema_array) override;

    Status
    GetCollectionInfo(const std::string& collection_id, CollectionInfo& collection_info) override;

    Status
    PreloadCollection(const std::string& collection_id) override;

    Status
    UpdateCollectionFlag(const std::string& collection_id, int64_t flag) override;

    Status
    GetCollectionRowCount(const std::string& collection_id, uint64_t& row_count) override;

    Status
    CreatePartition(const std::string& collection_id, const std::string& partition_name,
                    const std::string& partition_tag) override;

    Status
    DropPartition(const std::string& partition_name) override;

    Status
    DropPartitionByTag(const std::string& collection_id, const std::string& partition_tag) override;

    Status
    ShowPartitions(const std::string& collection_id,
                   std::vector<meta::CollectionSchema>& partition_schema_array) override;

    Status
    InsertVectors(const std::string& collection_id, const std::string& partition_tag, VectorsData& vectors) override;

    Status
    DeleteVector(const std::string& collection_id, IDNumber vector_id) override;

    Status
    DeleteVectors(const std::string& collection_id, IDNumbers vector_ids) override;

    Status
    Flush(const std::string& collection_id) override;

    Status
    Flush() override;

    Status
    Compact(const std::string& collection_id) override;

    Status
    GetVectorByID(const std::string& collection_id, const IDNumber& vector_id, VectorsData& vector) override;

    Status
    GetVectorIDs(const std::string& collection_id, const std::string& segment_id, IDNumbers& vector_ids) override;

    //    Status
    //    Merge(const std::set<std::string>& collection_ids) override;

    Status
    CreateIndex(const std::string& collection_id, const CollectionIndex& index) override;

    Status
    DescribeIndex(const std::string& collection_id, CollectionIndex& index) override;

    Status
    DropIndex(const std::string& collection_id) override;

    Status
<<<<<<< HEAD
    CreateHybridCollection(meta::TableSchema& collection_schema,
                           meta::hybrid::FieldsSchema& fields_schema) override;

    Status
    DescribeHybridCollection(meta::TableSchema& collection_schema,
                             meta::hybrid::FieldsSchema& fields_schema) override;

    Status
    InsertEntities(const std::string& collection_name,
                   const std::string& partition_tag,
                   engine::Entity& entity,
                   std::unordered_map<std::string, meta::hybrid::DataType>& field_types) override;

    Status
    HybridQuery(const std::shared_ptr<server::Context>& context,
                const std::string& collection_id,
                const std::vector<std::string>& partition_tags,
                context::HybridSearchContextPtr hybrid_search_context,
                query::GeneralQueryPtr general_query,
                std::unordered_map<std::string, engine::meta::hybrid::DataType>& attr_type,
                uint64_t& nq,
                ResultIds& result_ids,
                ResultDistances& result_distances) override;

    Status
    QueryByID(const std::shared_ptr<server::Context>& context, const std::string& table_id,
=======
    QueryByID(const std::shared_ptr<server::Context>& context, const std::string& collection_id,
>>>>>>> d0a01c4e
              const std::vector<std::string>& partition_tags, uint64_t k, const milvus::json& extra_params,
              IDNumber vector_id, ResultIds& result_ids, ResultDistances& result_distances) override;

    Status
    Query(const std::shared_ptr<server::Context>& context, const std::string& collection_id,
          const std::vector<std::string>& partition_tags, uint64_t k, const milvus::json& extra_params,
          const VectorsData& vectors, ResultIds& result_ids, ResultDistances& result_distances) override;

    Status
    QueryByFileID(const std::shared_ptr<server::Context>& context, const std::vector<std::string>& file_ids, uint64_t k,
                  const milvus::json& extra_params, const VectorsData& vectors, ResultIds& result_ids,
                  ResultDistances& result_distances) override;

    Status
    Size(uint64_t& result) override;

 protected:
    void
    OnCacheInsertDataChanged(bool value) override;

    void
    OnUseBlasThresholdChanged(int64_t threshold) override;

 private:
    Status
    QueryAsync(const std::shared_ptr<server::Context>& context, const meta::SegmentsSchema& files, uint64_t k,
               const milvus::json& extra_params, const VectorsData& vectors, ResultIds& result_ids,
               ResultDistances& result_distances);

    Status
<<<<<<< HEAD
    HybridQueryAsync(const std::shared_ptr<server::Context>& context,
                     const std::string& table_id,
                     const meta::TableFilesSchema& files,
                     context::HybridSearchContextPtr hybrid_search_context,
                     query::GeneralQueryPtr general_query,
                     std::unordered_map<std::string, engine::meta::hybrid::DataType>& attr_type,
                     uint64_t& nq,
                     ResultIds& result_ids,
                     ResultDistances& result_distances);

    Status
    GetVectorByIdHelper(const std::string& table_id, IDNumber vector_id, VectorsData& vector,
                        const meta::TableFilesSchema& files);
=======
    GetVectorByIdHelper(const std::string& collection_id, IDNumber vector_id, VectorsData& vector,
                        const meta::SegmentsSchema& files);

    void
    InternalFlush(const std::string& collection_id = "");

    void
    BackgroundWalThread();
>>>>>>> d0a01c4e

    void
    BackgroundFlushThread();

    void
    BackgroundMetricThread();

    void
    BackgroundIndexThread();

    void
    WaitMergeFileFinish();

    void
    WaitBuildIndexFinish();

    void
    StartMetricTask();

    void
    StartMergeTask();

    Status
    MergeFiles(const std::string& collection_id, const meta::SegmentsSchema& files);

    Status
    BackgroundMergeFiles(const std::string& collection_id);

    void
    BackgroundMerge(std::set<std::string> collection_ids);

    Status
    MergeHybridFiles(const std::string& table_id, const meta::TableFilesSchema& files);

    void
    StartBuildIndexTask();

    void
    BackgroundBuildIndex();

    Status
    CompactFile(const std::string& collection_id, const meta::SegmentSchema& file,
                meta::SegmentsSchema& files_to_update);

    /*
    Status
    SyncMemData(std::set<std::string>& sync_collection_ids);
    */

    Status
    GetFilesToBuildIndex(const std::string& collection_id, const std::vector<int>& file_types,
                         meta::SegmentsSchema& files);

    Status
    GetFilesToSearch(const std::string& collection_id, meta::SegmentsSchema& files);

    Status
    GetPartitionByTag(const std::string& collection_id, const std::string& partition_tag, std::string& partition_name);

    Status
    GetPartitionsByTags(const std::string& collection_id, const std::vector<std::string>& partition_tags,
                        std::set<std::string>& partition_name_array);

    Status
    DropCollectionRecursively(const std::string& collection_id);

    Status
    UpdateCollectionIndexRecursively(const std::string& collection_id, const CollectionIndex& index);

    Status
    WaitCollectionIndexRecursively(const std::string& collection_id, const CollectionIndex& index);

    Status
    DropCollectionIndexRecursively(const std::string& collection_id);

    Status
    GetCollectionRowCountRecursively(const std::string& collection_id, uint64_t& row_count);

    Status
    ExecWalRecord(const wal::MXLogRecord& record);

 private:
    DBOptions options_;

    std::atomic<bool> initialized_;

    meta::MetaPtr meta_ptr_;
    MemManagerPtr mem_mgr_;

    std::shared_ptr<wal::WalManager> wal_mgr_;
    std::thread bg_wal_thread_;

    std::thread bg_flush_thread_;
    std::thread bg_metric_thread_;
    std::thread bg_index_thread_;

    struct SimpleWaitNotify {
        bool notified_ = false;
        std::mutex mutex_;
        std::condition_variable cv_;

        void
        Wait() {
            std::unique_lock<std::mutex> lck(mutex_);
            if (!notified_) {
                cv_.wait(lck);
            }
            notified_ = false;
        }

        void
        Wait_Until(const std::chrono::system_clock::time_point& tm_pint) {
            std::unique_lock<std::mutex> lck(mutex_);
            if (!notified_) {
                cv_.wait_until(lck, tm_pint);
            }
            notified_ = false;
        }

        void
        Wait_For(const std::chrono::system_clock::duration& tm_dur) {
            std::unique_lock<std::mutex> lck(mutex_);
            if (!notified_) {
                cv_.wait_for(lck, tm_dur);
            }
            notified_ = false;
        }

        void
        Notify() {
            std::unique_lock<std::mutex> lck(mutex_);
            notified_ = true;
            lck.unlock();
            cv_.notify_one();
        }
    };

    SimpleWaitNotify swn_wal_;
    SimpleWaitNotify swn_flush_;
    SimpleWaitNotify swn_metric_;
    SimpleWaitNotify swn_index_;

    SimpleWaitNotify flush_req_swn_;

    ThreadPool merge_thread_pool_;
    std::mutex merge_result_mutex_;
    std::list<std::future<void>> merge_thread_results_;
    std::set<std::string> merge_collection_ids_;

    ThreadPool index_thread_pool_;
    std::mutex index_result_mutex_;
    std::list<std::future<void>> index_thread_results_;

    std::mutex build_index_mutex_;

    IndexFailedChecker index_failed_checker_;

    std::mutex flush_merge_compact_mutex_;
};  // DBImpl

}  // namespace engine
}  // namespace milvus<|MERGE_RESOLUTION|>--- conflicted
+++ resolved
@@ -135,12 +135,11 @@
     DropIndex(const std::string& collection_id) override;
 
     Status
-<<<<<<< HEAD
-    CreateHybridCollection(meta::TableSchema& collection_schema,
+    CreateHybridCollection(meta::CollectionSchema& collection_schema,
                            meta::hybrid::FieldsSchema& fields_schema) override;
 
     Status
-    DescribeHybridCollection(meta::TableSchema& collection_schema,
+    DescribeHybridCollection(meta::CollectionSchema& collection_schema,
                              meta::hybrid::FieldsSchema& fields_schema) override;
 
     Status
@@ -161,10 +160,7 @@
                 ResultDistances& result_distances) override;
 
     Status
-    QueryByID(const std::shared_ptr<server::Context>& context, const std::string& table_id,
-=======
     QueryByID(const std::shared_ptr<server::Context>& context, const std::string& collection_id,
->>>>>>> d0a01c4e
               const std::vector<std::string>& partition_tags, uint64_t k, const milvus::json& extra_params,
               IDNumber vector_id, ResultIds& result_ids, ResultDistances& result_distances) override;
 
@@ -195,10 +191,9 @@
                ResultDistances& result_distances);
 
     Status
-<<<<<<< HEAD
     HybridQueryAsync(const std::shared_ptr<server::Context>& context,
                      const std::string& table_id,
-                     const meta::TableFilesSchema& files,
+                     const meta::SegmentsSchema& files,
                      context::HybridSearchContextPtr hybrid_search_context,
                      query::GeneralQueryPtr general_query,
                      std::unordered_map<std::string, engine::meta::hybrid::DataType>& attr_type,
@@ -207,9 +202,6 @@
                      ResultDistances& result_distances);
 
     Status
-    GetVectorByIdHelper(const std::string& table_id, IDNumber vector_id, VectorsData& vector,
-                        const meta::TableFilesSchema& files);
-=======
     GetVectorByIdHelper(const std::string& collection_id, IDNumber vector_id, VectorsData& vector,
                         const meta::SegmentsSchema& files);
 
@@ -218,7 +210,6 @@
 
     void
     BackgroundWalThread();
->>>>>>> d0a01c4e
 
     void
     BackgroundFlushThread();
@@ -251,7 +242,7 @@
     BackgroundMerge(std::set<std::string> collection_ids);
 
     Status
-    MergeHybridFiles(const std::string& table_id, const meta::TableFilesSchema& files);
+    MergeHybridFiles(const std::string& table_id, const meta::SegmentsSchema& files);
 
     void
     StartBuildIndexTask();
