--- conflicted
+++ resolved
@@ -111,19 +111,13 @@
 extern const char* PARAM_INDEX_EXTRA_PARAMS;
 extern const char* PARAM_SEGMENT_ROW_COUNT;
 
-<<<<<<< HEAD
-constexpr int64_t DEFAULT_SEGMENT_ROW_COUNT = 100000;  // default row count per segment when creating collection
-constexpr int64_t BUILD_INDEX_THRESHOLD = 4096;        // row count threshold when building index
-=======
+constexpr int64_t BUILD_INDEX_THRESHOLD = 4096;  // row count threshold when building index
 constexpr int64_t MAX_NAME_LENGTH = 255;
 constexpr int64_t MAX_DIMENSION = 32768;
 constexpr int32_t MAX_SEGMENT_ROW_COUNT = 4 * 1024 * 1024;
-constexpr int64_t DEFAULT_SEGMENT_ROW_COUNT = 100000;
+constexpr int64_t DEFAULT_SEGMENT_ROW_COUNT = 100000;  // default row count per segment when creating collection
 constexpr int64_t M_BYTE = 1024 * 1024;
 constexpr int64_t MAX_INSERT_DATA_SIZE = 256 * M_BYTE;
-
-using FieldType = meta::DataType;
->>>>>>> 68e1a8da
 
 enum FieldElementType {
     FET_NONE = 0,
