--- conflicted
+++ resolved
@@ -77,8 +77,6 @@
     DropPartition(const std::string& partition_name) = 0;
 
     virtual Status
-<<<<<<< HEAD
-
     DropPartitionByTag(const std::string& table_id, const std::string& partition_tag) = 0;
 
     virtual Status
@@ -96,18 +94,6 @@
     Query(const std::string& table_id, const std::vector<std::string>& partition_tags, uint64_t k, uint64_t nq,
           uint64_t nprobe, const float* vectors, const meta::DatesT& dates, ResultIds& result_ids,
           ResultDistances& result_distances) = 0;
-=======
-    Query(const std::string& table_id, uint64_t k, uint64_t nq, uint64_t nprobe, const float* vectors,
-          QueryResults& results) = 0;
-
-    virtual Status
-    Query(const std::string& table_id, uint64_t k, uint64_t nq, uint64_t nprobe, const float* vectors,
-          const meta::DatesT& dates, QueryResults& results) = 0;
-
-    virtual Status
-    Query(const std::string& table_id, const std::vector<std::string>& file_ids, uint64_t k, uint64_t nq,
-          uint64_t nprobe, const float* vectors, const meta::DatesT& dates, QueryResults& results) = 0;
->>>>>>> b4189371
 
     virtual Status
     QueryByFileID(const std::string& table_id, const std::vector<std::string>& file_ids, uint64_t k, uint64_t nq,
