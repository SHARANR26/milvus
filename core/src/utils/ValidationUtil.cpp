--- conflicted
+++ resolved
@@ -314,12 +314,8 @@
         return Status(SERVER_INVALID_ARGUMENT, "Invalid number");
     }
     try {
-<<<<<<< HEAD
-        int32_t value = std::stoi(str);
+        int64_t value = std::stol(str);
         fiu_do_on("ValidationUtil.ValidateStringIsNumber.throw_exception", throw std::exception());
-=======
-        int64_t value = std::stol(str);
->>>>>>> 61517339
         if (value < 0) {
             return Status(SERVER_INVALID_ARGUMENT, "Negative number");
         }
