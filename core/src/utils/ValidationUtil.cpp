--- conflicted
+++ resolved
@@ -22,11 +22,8 @@
 
 #endif
 
-<<<<<<< HEAD
+#include <fiu-local.h>
 #include <src/db/Types.h>
-=======
-#include <fiu-local.h>
->>>>>>> 036aaef7
 #include <algorithm>
 #include <cmath>
 #include <regex>
