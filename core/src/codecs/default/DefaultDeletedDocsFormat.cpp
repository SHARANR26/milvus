// Licensed to the Apache Software Foundation (ASF) under one
// or more contributor license agreements.  See the NOTICE file
// distributed with this work for additional information
// regarding copyright ownership.  The ASF licenses this file
// to you under the Apache License, Version 2.0 (the
// "License"); you may not use this file except in compliance
// with the License.  You may obtain a copy of the License at
//
//   http://www.apache.org/licenses/LICENSE-2.0
//
// Unless required by applicable law or agreed to in writing,
// software distributed under the License is distributed on an
// "AS IS" BASIS, WITHOUT WARRANTIES OR CONDITIONS OF ANY
// KIND, either express or implied.  See the License for the
// specific language governing permissions and limitations
// under the License.

#include "codecs/default/DefaultDeletedDocsFormat.h"

#include <fcntl.h>
#include <unistd.h>

#define BOOST_NO_CXX11_SCOPED_ENUMS
#include <boost/filesystem.hpp>
#undef BOOST_NO_CXX11_SCOPED_ENUMS
#include <memory>
#include <string>
#include <vector>

#include "segment/Types.h"
#include "server/Config.h"
#include "storage/file/FileIOReader.h"
#include "storage/file/FileIOWriter.h"
#include "storage/s3/S3IOReader.h"
#include "storage/s3/S3IOWriter.h"
#include "utils/Exception.h"
#include "utils/Log.h"
#include "utils/TimeRecorder.h"

namespace milvus {
namespace codec {

void
DefaultDeletedDocsFormat::read(const storage::DirectoryPtr& directory_ptr, segment::DeletedDocsPtr& deleted_docs) {
    const std::lock_guard<std::mutex> lock(mutex_);

    bool s3_enable = false;
    server::Config& config = server::Config::GetInstance();
    config.GetStorageConfigS3Enable(s3_enable);

    std::string dir_path = directory_ptr->GetDirPath();
    const std::string del_file_path = dir_path + "/" + deleted_docs_filename_;

<<<<<<< HEAD
    try {
        TimeRecorder recorder("read " + del_file_path);
        std::shared_ptr<storage::IOReader> reader_ptr;
        if (s3_enable) {
            reader_ptr = std::make_shared<storage::S3IOReader>(del_file_path);
        } else {
            reader_ptr = std::make_shared<storage::FileIOReader>(del_file_path);
        }

        size_t file_size = reader_ptr->length();
        std::vector<segment::offset_t> deleted_docs_list;
        deleted_docs_list.resize(file_size / sizeof(segment::offset_t));
        reader_ptr->read(deleted_docs_list.data(), file_size);

        deleted_docs = std::make_shared<segment::DeletedDocs>(deleted_docs_list);

        double span = recorder.RecordSection("done");
        double rate = file_size * 1000000.0 / span / 1024 / 1024;
        ENGINE_LOG_DEBUG << "read(" << del_file_path << ") rate " << rate << "MB/s";
    } catch (std::exception& e) {
        std::string err_msg = "Failed to read from file: " + del_file_path + ", error: " + e.what();
=======
    int del_fd = open(del_file_path.c_str(), O_RDONLY, 00664);
    if (del_fd == -1) {
        std::string err_msg = "Failed to open file: " + del_file_path;
>>>>>>> 570ecf42
        ENGINE_LOG_ERROR << err_msg;
        throw Exception(SERVER_WRITE_ERROR, err_msg);
    }
<<<<<<< HEAD
=======

    size_t num_bytes;
    if (::read(del_fd, &num_bytes, sizeof(size_t)) == -1) {
        std::string err_msg = "Failed to read from file: " + del_file_path + ", error: " + std::strerror(errno);
        ENGINE_LOG_ERROR << err_msg;
        throw Exception(SERVER_WRITE_ERROR, err_msg);
    }

    auto deleted_docs_size = num_bytes / sizeof(segment::offset_t);
    std::vector<segment::offset_t> deleted_docs_list;
    deleted_docs_list.resize(deleted_docs_size);

    if (::read(del_fd, deleted_docs_list.data(), num_bytes) == -1) {
        std::string err_msg = "Failed to read from file: " + del_file_path + ", error: " + std::strerror(errno);
        ENGINE_LOG_ERROR << err_msg;
        throw Exception(SERVER_WRITE_ERROR, err_msg);
    }

    deleted_docs = std::make_shared<segment::DeletedDocs>(deleted_docs_list);

    if (::close(del_fd) == -1) {
        std::string err_msg = "Failed to close file: " + del_file_path + ", error: " + std::strerror(errno);
        ENGINE_LOG_ERROR << err_msg;
        throw Exception(SERVER_WRITE_ERROR, err_msg);
    }
>>>>>>> 570ecf42
}

void
DefaultDeletedDocsFormat::write(const storage::DirectoryPtr& directory_ptr,
                                const segment::DeletedDocsPtr& deleted_docs) {
    const std::lock_guard<std::mutex> lock(mutex_);

    bool s3_enable = false;
    server::Config& config = server::Config::GetInstance();
    config.GetStorageConfigS3Enable(s3_enable);

    std::string dir_path = directory_ptr->GetDirPath();
    const std::string del_file_path = dir_path + "/" + deleted_docs_filename_;

<<<<<<< HEAD
    try {
        TimeRecorder recorder("write " + del_file_path);
        std::shared_ptr<storage::IOWriter> writer_ptr;
        if (s3_enable) {
            writer_ptr = std::make_shared<storage::S3IOWriter>(del_file_path);
        } else {
            writer_ptr = std::make_shared<storage::FileIOWriter>(del_file_path);
        }
        auto deleted_docs_list = deleted_docs->GetDeletedDocs();
        size_t num_bytes = sizeof(segment::offset_t) * deleted_docs->GetSize();
        writer_ptr->write((void*)(deleted_docs_list.data()), num_bytes);

        double span = recorder.RecordSection("done");
        double rate = num_bytes * 1000000.0 / span / 1024 / 1024;
        ENGINE_LOG_DEBUG << "write(" << del_file_path << ") rate " << rate << "MB/s";
    } catch (std::exception& e) {
        std::string err_msg = "Failed to write rv file: " + del_file_path + ", error: " + e.what();
=======
    // Create a temporary file from the existing file
    const std::string temp_path = dir_path + "/" + "temp_del";
    bool exists = boost::filesystem::exists(del_file_path);
    if (exists) {
        boost::filesystem::copy_file(del_file_path, temp_path, boost::filesystem::copy_option::fail_if_exists);
    }

    // Write to the temp file, in order to avoid possible race condition with search (concurrent read and write)
    int del_fd = open(temp_path.c_str(), O_RDWR | O_CREAT, 00664);
    if (del_fd == -1) {
        std::string err_msg = "Failed to open file: " + temp_path;
>>>>>>> 570ecf42
        ENGINE_LOG_ERROR << err_msg;
        throw Exception(SERVER_WRITE_ERROR, err_msg);
    }
<<<<<<< HEAD
=======

    size_t old_num_bytes;
    if (exists) {
        if (::read(del_fd, &old_num_bytes, sizeof(size_t)) == -1) {
            std::string err_msg = "Failed to read from file: " + temp_path + ", error: " + std::strerror(errno);
            ENGINE_LOG_ERROR << err_msg;
            throw Exception(SERVER_WRITE_ERROR, err_msg);
        }
    } else {
        old_num_bytes = 0;
    }

    auto deleted_docs_list = deleted_docs->GetDeletedDocs();
    size_t new_num_bytes = old_num_bytes + sizeof(segment::offset_t) * deleted_docs->GetSize();

    // rewind and overwrite with the new_num_bytes
    int off = lseek(del_fd, 0, SEEK_SET);
    if (off == -1) {
        std::string err_msg = "Failed to seek file: " + temp_path + ", error: " + std::strerror(errno);
        ENGINE_LOG_ERROR << err_msg;
        throw Exception(SERVER_WRITE_ERROR, err_msg);
    }
    if (::write(del_fd, &new_num_bytes, sizeof(size_t)) == -1) {
        std::string err_msg = "Failed to write to file" + temp_path + ", error: " + std::strerror(errno);
        ENGINE_LOG_ERROR << err_msg;
        throw Exception(SERVER_WRITE_ERROR, err_msg);
    }

    // Move to the end of file and append
    off = lseek(del_fd, 0, SEEK_END);
    if (off == -1) {
        std::string err_msg = "Failed to seek file: " + temp_path + ", error: " + std::strerror(errno);
        ENGINE_LOG_ERROR << err_msg;
        throw Exception(SERVER_WRITE_ERROR, err_msg);
    }
    if (::write(del_fd, deleted_docs_list.data(), new_num_bytes) == -1) {
        std::string err_msg = "Failed to write to file" + temp_path + ", error: " + std::strerror(errno);
        ENGINE_LOG_ERROR << err_msg;
        throw Exception(SERVER_WRITE_ERROR, err_msg);
    }

    if (::close(del_fd) == -1) {
        std::string err_msg = "Failed to close file: " + temp_path + ", error: " + std::strerror(errno);
        ENGINE_LOG_ERROR << err_msg;
        throw Exception(SERVER_WRITE_ERROR, err_msg);
    }

    // Move temp file to delete file
    boost::filesystem::rename(temp_path, del_file_path);
>>>>>>> 570ecf42
}

}  // namespace codec
}  // namespace milvus<|MERGE_RESOLUTION|>--- conflicted
+++ resolved
@@ -51,9 +51,8 @@
     std::string dir_path = directory_ptr->GetDirPath();
     const std::string del_file_path = dir_path + "/" + deleted_docs_filename_;
 
-<<<<<<< HEAD
     try {
-        TimeRecorder recorder("read " + del_file_path);
+        TimeRecorder recorder("read deleted docs " + del_file_path);
         std::shared_ptr<storage::IOReader> reader_ptr;
         if (s3_enable) {
             reader_ptr = std::make_shared<storage::S3IOReader>(del_file_path);
@@ -62,9 +61,31 @@
         }
 
         size_t file_size = reader_ptr->length();
+        if (file_size <= 0) {
+            std::string err_msg = "File size " + std::to_string(file_size) + " invalid: " + del_file_path;
+            ENGINE_LOG_ERROR << err_msg;
+            throw Exception(SERVER_WRITE_ERROR, err_msg);
+        }
+
+        size_t rp = 0;
+        reader_ptr->seekg(0);
+
+        size_t num_bytes;
+        reader_ptr->read(&num_bytes, sizeof(size_t));
+        rp += sizeof(size_t);
+        reader_ptr->seekg(rp);
+
         std::vector<segment::offset_t> deleted_docs_list;
-        deleted_docs_list.resize(file_size / sizeof(segment::offset_t));
-        reader_ptr->read(deleted_docs_list.data(), file_size);
+        deleted_docs_list.resize(num_bytes / sizeof(segment::offset_t));
+        reader_ptr->read(deleted_docs_list.data(), num_bytes);
+        rp += num_bytes;
+        reader_ptr->seekg(rp);
+
+        if (rp != file_size) {
+            std::string err_msg = "File size mis-match: " + del_file_path;
+            ENGINE_LOG_ERROR << err_msg;
+            throw Exception(SERVER_WRITE_ERROR, err_msg);
+        }
 
         deleted_docs = std::make_shared<segment::DeletedDocs>(deleted_docs_list);
 
@@ -73,42 +94,9 @@
         ENGINE_LOG_DEBUG << "read(" << del_file_path << ") rate " << rate << "MB/s";
     } catch (std::exception& e) {
         std::string err_msg = "Failed to read from file: " + del_file_path + ", error: " + e.what();
-=======
-    int del_fd = open(del_file_path.c_str(), O_RDONLY, 00664);
-    if (del_fd == -1) {
-        std::string err_msg = "Failed to open file: " + del_file_path;
->>>>>>> 570ecf42
-        ENGINE_LOG_ERROR << err_msg;
-        throw Exception(SERVER_WRITE_ERROR, err_msg);
-    }
-<<<<<<< HEAD
-=======
-
-    size_t num_bytes;
-    if (::read(del_fd, &num_bytes, sizeof(size_t)) == -1) {
-        std::string err_msg = "Failed to read from file: " + del_file_path + ", error: " + std::strerror(errno);
-        ENGINE_LOG_ERROR << err_msg;
-        throw Exception(SERVER_WRITE_ERROR, err_msg);
-    }
-
-    auto deleted_docs_size = num_bytes / sizeof(segment::offset_t);
-    std::vector<segment::offset_t> deleted_docs_list;
-    deleted_docs_list.resize(deleted_docs_size);
-
-    if (::read(del_fd, deleted_docs_list.data(), num_bytes) == -1) {
-        std::string err_msg = "Failed to read from file: " + del_file_path + ", error: " + std::strerror(errno);
-        ENGINE_LOG_ERROR << err_msg;
-        throw Exception(SERVER_WRITE_ERROR, err_msg);
-    }
-
-    deleted_docs = std::make_shared<segment::DeletedDocs>(deleted_docs_list);
-
-    if (::close(del_fd) == -1) {
-        std::string err_msg = "Failed to close file: " + del_file_path + ", error: " + std::strerror(errno);
-        ENGINE_LOG_ERROR << err_msg;
-        throw Exception(SERVER_WRITE_ERROR, err_msg);
-    }
->>>>>>> 570ecf42
+        ENGINE_LOG_ERROR << err_msg;
+        throw Exception(SERVER_WRITE_ERROR, err_msg);
+    }
 }
 
 void
@@ -123,25 +111,27 @@
     std::string dir_path = directory_ptr->GetDirPath();
     const std::string del_file_path = dir_path + "/" + deleted_docs_filename_;
 
-<<<<<<< HEAD
-    try {
-        TimeRecorder recorder("write " + del_file_path);
-        std::shared_ptr<storage::IOWriter> writer_ptr;
-        if (s3_enable) {
-            writer_ptr = std::make_shared<storage::S3IOWriter>(del_file_path);
-        } else {
-            writer_ptr = std::make_shared<storage::FileIOWriter>(del_file_path);
-        }
-        auto deleted_docs_list = deleted_docs->GetDeletedDocs();
-        size_t num_bytes = sizeof(segment::offset_t) * deleted_docs->GetSize();
-        writer_ptr->write((void*)(deleted_docs_list.data()), num_bytes);
-
-        double span = recorder.RecordSection("done");
-        double rate = num_bytes * 1000000.0 / span / 1024 / 1024;
-        ENGINE_LOG_DEBUG << "write(" << del_file_path << ") rate " << rate << "MB/s";
-    } catch (std::exception& e) {
-        std::string err_msg = "Failed to write rv file: " + del_file_path + ", error: " + e.what();
-=======
+//    try {
+//        TimeRecorder recorder("write " + del_file_path);
+//        std::shared_ptr<storage::IOWriter> writer_ptr;
+//        if (s3_enable) {
+//            writer_ptr = std::make_shared<storage::S3IOWriter>(del_file_path);
+//        } else {
+//            writer_ptr = std::make_shared<storage::FileIOWriter>(del_file_path);
+//        }
+//        auto deleted_docs_list = deleted_docs->GetDeletedDocs();
+//        size_t num_bytes = sizeof(segment::offset_t) * deleted_docs->GetSize();
+//        writer_ptr->write((void*)(deleted_docs_list.data()), num_bytes);
+//
+//        double span = recorder.RecordSection("done");
+//        double rate = num_bytes * 1000000.0 / span / 1024 / 1024;
+//        ENGINE_LOG_DEBUG << "write(" << del_file_path << ") rate " << rate << "MB/s";
+//    } catch (std::exception& e) {
+//        std::string err_msg = "Failed to write rv file: " + del_file_path + ", error: " + e.what();
+//        ENGINE_LOG_ERROR << err_msg;
+//        throw Exception(SERVER_WRITE_ERROR, err_msg);
+//    }
+
     // Create a temporary file from the existing file
     const std::string temp_path = dir_path + "/" + "temp_del";
     bool exists = boost::filesystem::exists(del_file_path);
@@ -153,12 +143,9 @@
     int del_fd = open(temp_path.c_str(), O_RDWR | O_CREAT, 00664);
     if (del_fd == -1) {
         std::string err_msg = "Failed to open file: " + temp_path;
->>>>>>> 570ecf42
-        ENGINE_LOG_ERROR << err_msg;
-        throw Exception(SERVER_WRITE_ERROR, err_msg);
-    }
-<<<<<<< HEAD
-=======
+        ENGINE_LOG_ERROR << err_msg;
+        throw Exception(SERVER_WRITE_ERROR, err_msg);
+    }
 
     size_t old_num_bytes;
     if (exists) {
@@ -208,7 +195,6 @@
 
     // Move temp file to delete file
     boost::filesystem::rename(temp_path, del_file_path);
->>>>>>> 570ecf42
 }
 
 }  // namespace codec
