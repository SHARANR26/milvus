--- conflicted
+++ resolved
@@ -46,20 +46,13 @@
                         segment::DeletedDocsPtr& deleted_docs) {
     const std::string full_file_path = file_path + DELETED_DOCS_POSTFIX;
 
-<<<<<<< HEAD
     CHECK_MAGIC_VALID(fs_ptr,full_file_path);
     CHECK_SUM_VALID(fs_ptr,full_file_path);
-    if (!fs_ptr->reader_ptr_->open(full_file_path)) {
-        std::string err_msg = "Failed to open file: " + full_file_path;  // + ", error: " + std::strerror(errno);
-        LOG_ENGINE_ERROR_ << err_msg;
-        throw Exception(SERVER_CANNOT_CREATE_FILE, err_msg);
-=======
     if (!fs_ptr->reader_ptr_->Open(full_file_path)) {
         THROW_ERROR(SERVER_CANNOT_OPEN_FILE, "Fail to open deleted docs file: " + full_file_path);
->>>>>>> b045200c
     }
 
-    fs_ptr->reader_ptr_->seekg(MAGIC_SIZE+HEADER_SIZE);
+    fs_ptr->reader_ptr_->Seekg(MAGIC_SIZE+HEADER_SIZE);
     size_t num_bytes;
     fs_ptr->reader_ptr_->Read(&num_bytes, sizeof(size_t));
 
@@ -106,33 +99,20 @@
     if (!deleted_docs_list.empty()) {
         delete_ids.insert(delete_ids.end(), deleted_docs_list.begin(), deleted_docs_list.end());
     }
-
-<<<<<<< HEAD
     // TODO:add extra info
     std::unordered_map<std::string,std::string> maps;
     WRITE_MAGIC(fs_ptr,temp_path)
     WRITE_HEADER(fs_ptr,temp_path, maps);
 
-    if (!fs_ptr->writer_ptr_->in_open(temp_path)) {
-        std::string err_msg = "Failed to write from file: " + temp_path;  // + ", error: " + std::strerror(errno);
-        LOG_ENGINE_ERROR_ << err_msg;
-        throw Exception(SERVER_CANNOT_CREATE_FILE, err_msg);
-    }
-
-    fs_ptr->writer_ptr_->seekp(MAGIC_SIZE+HEADER_SIZE);
-    fs_ptr->writer_ptr_->write(&new_num_bytes, sizeof(size_t));
-    fs_ptr->writer_ptr_->write(delete_ids.data(), new_num_bytes);
-    fs_ptr->writer_ptr_->close();
-    WRITE_SUM(fs_ptr,temp_path);
-=======
     if (!fs_ptr->writer_ptr_->Open(temp_path)) {
         THROW_ERROR(SERVER_CANNOT_CREATE_FILE, "Fail to write file: " + temp_path);
     }
 
+    fs_ptr->writer_ptr_->seekp(MAGIC_SIZE+HEADER_SIZE);
     fs_ptr->writer_ptr_->Write(&new_num_bytes, sizeof(size_t));
     fs_ptr->writer_ptr_->Write(delete_ids.data(), new_num_bytes);
     fs_ptr->writer_ptr_->Close();
->>>>>>> b045200c
+    WRITE_SUM(fs_ptr,temp_path);
 
     // Move temp file to delete file
     std::experimental::filesystem::rename(temp_path, full_file_path);
@@ -141,22 +121,13 @@
 void
 DeletedDocsFormat::ReadSize(const storage::FSHandlerPtr& fs_ptr, const std::string& file_path, size_t& size) {
     const std::string full_file_path = file_path + DELETED_DOCS_POSTFIX;
-<<<<<<< HEAD
-
     CHECK_MAGIC_VALID(fs_ptr,full_file_path);
     CHECK_SUM_VALID(fs_ptr,full_file_path);
-
-    if (!fs_ptr->reader_ptr_->open(full_file_path)) {
-        std::string err_msg = "Failed to open file: " + full_file_path;  // + ", error: " + std::strerror(errno);
-        LOG_ENGINE_ERROR_ << err_msg;
-        throw Exception(SERVER_CANNOT_CREATE_FILE, err_msg);
-=======
     if (!fs_ptr->writer_ptr_->Open(full_file_path)) {
         THROW_ERROR(SERVER_CANNOT_CREATE_FILE, "Fail to open deleted docs file: " + full_file_path);
->>>>>>> b045200c
     }
 
-    fs_ptr->reader_ptr_->seekg(MAGIC_SIZE+HEADER_SIZE);
+    fs_ptr->reader_ptr_->Seekg(MAGIC_SIZE+HEADER_SIZE);
     size_t num_bytes;
     fs_ptr->reader_ptr_->Read(&num_bytes, sizeof(size_t));
 
