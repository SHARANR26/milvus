// Licensed to the Apache Software Foundation (ASF) under one
// or more contributor license agreements.  See the NOTICE file
// distributed with this work for additional information
// regarding copyright ownership.  The ASF licenses this file
// to you under the Apache License, Version 2.0 (the
// "License"); you may not use this file except in compliance
// with the License.  You may obtain a copy of the License at
//
//   http://www.apache.org/licenses/LICENSE-2.0
//
// Unless required by applicable law or agreed to in writing,
// software distributed under the License is distributed on an
// "AS IS" BASIS, WITHOUT WARRANTIES OR CONDITIONS OF ANY
// KIND, either express or implied.  See the License for the
// specific language governing permissions and limitations
// under the License.

#include "codecs/DeletedDocsFormat.h"

#include <unistd.h>
#include <utility>

#include <memory>
#include <string>
#include <unordered_map>
#include <vector>

#include "codecs/ExtraFileInfo.h"
#include "db/Utils.h"
<<<<<<< HEAD
//#include "storage/ExtraFileInfo.h"
=======
>>>>>>> f70d7664
#include "utils/Exception.h"
#include "utils/Log.h"

namespace milvus {
namespace codec {

const char* DELETED_DOCS_POSTFIX = ".del";

std::string
DeletedDocsFormat::FilePostfix() {
    std::string str = DELETED_DOCS_POSTFIX;
    return str;
}

Status
DeletedDocsFormat::Read(const storage::FSHandlerPtr& fs_ptr, const std::string& file_path,
                        segment::DeletedDocsPtr& deleted_docs) {
    const std::string full_file_path = file_path + DELETED_DOCS_POSTFIX;

<<<<<<< HEAD
    //CHECK_MAGIC_VALID(fs_ptr, full_file_path);
    //CHECK_SUM_VALID(fs_ptr, full_file_path);
=======
>>>>>>> f70d7664
    if (!fs_ptr->reader_ptr_->Open(full_file_path)) {
        return Status(SERVER_CANNOT_OPEN_FILE, "Fail to open deleted docs file: " + full_file_path);
    }
    CHECK_MAGIC_VALID(fs_ptr);
    CHECK_SUM_VALID(fs_ptr);

<<<<<<< HEAD
    //fs_ptr->reader_ptr_->Seekg(MAGIC_SIZE + HEADER_SIZE);
    fs_ptr->reader_ptr_->Seekg(0);
    size_t num_bytes;
    fs_ptr->reader_ptr_->Read(&num_bytes, sizeof(size_t));
    //fs_ptr->reader_ptr_->Seekg(MAGIC_SIZE + HEADER_SIZE + sizeof(num_bytes));
    fs_ptr->reader_ptr_->Seekg(sizeof(num_bytes));
=======
    HeaderMap map = ReadHeaderValues(fs_ptr);
    size_t num_bytes = stol(map.at("size"));
>>>>>>> f70d7664

    auto deleted_docs_size = num_bytes / sizeof(engine::offset_t);
    std::vector<engine::offset_t> deleted_docs_list;
    deleted_docs_list.resize(deleted_docs_size);

    fs_ptr->reader_ptr_->Seekg(MAGIC_SIZE + HEADER_SIZE);
    fs_ptr->reader_ptr_->Read(deleted_docs_list.data(), num_bytes);
    fs_ptr->reader_ptr_->Close();

    deleted_docs = std::make_shared<segment::DeletedDocs>(deleted_docs_list);

    return Status::OK();
}

Status
DeletedDocsFormat::Write(const storage::FSHandlerPtr& fs_ptr, const std::string& file_path,
                         const segment::DeletedDocsPtr& deleted_docs) {
    const std::string full_file_path = file_path + DELETED_DOCS_POSTFIX;

<<<<<<< HEAD
    // Create a temporary file from the existing file
    const std::string temp_path = file_path + ".temp_del";

    // Write to the temp file, in order to avoid possible race condition with search (concurrent read and write)
    bool old_del_file_exist = false;
    size_t old_num_bytes;
    std::vector<engine::offset_t> old_deleted_docs_list;

    if (fs_ptr->reader_ptr_->Open(full_file_path)) {
        old_del_file_exist = true;
        fs_ptr->reader_ptr_->Seekg(0);

        fs_ptr->reader_ptr_->Read(&old_num_bytes, sizeof(old_num_bytes));
        fs_ptr->reader_ptr_->Seekg(sizeof(old_num_bytes));

        auto old_deleted_docs_size = old_num_bytes / sizeof(engine::offset_t);
        old_deleted_docs_list.resize(old_deleted_docs_size);
        fs_ptr->reader_ptr_->Read(old_deleted_docs_list.data(), old_num_bytes);

        fs_ptr->reader_ptr_->Close();
=======
    auto deleted_docs_list = deleted_docs->GetDeletedDocs();
    size_t num_bytes = sizeof(engine::offset_t) * deleted_docs->GetCount();

    if (!fs_ptr->writer_ptr_->Open(full_file_path)) {
        return Status(SERVER_CANNOT_CREATE_FILE, "Fail to write file: " + full_file_path);
>>>>>>> f70d7664
    }
    try {
        // TODO: add extra info
        WRITE_MAGIC(fs_ptr);
        HeaderMap maps;
        maps.insert(std::make_pair("size", std::to_string(num_bytes)));
        std::string header = HeaderWrapper(maps);
        WRITE_HEADER(fs_ptr, header);

<<<<<<< HEAD
    //std::unordered_map<std::string, std::string> maps;
    //WRITE_MAGIC(fs_ptr, temp_path)
    //WRITE_HEADER(fs_ptr, temp_path, maps);
    //fs_ptr->writer_ptr_->Seekp(MAGIC_SIZE + HEADER_SIZE);

    if (!fs_ptr->writer_ptr_->Open(temp_path)) {
        std::string err_msg = "Fail to open file: " + temp_path + ", error: " + std::strerror(errno);
        LOG_ENGINE_ERROR_ << err_msg;
        throw Exception(SERVER_WRITE_ERROR, err_msg);
    }

    auto deleted_docs_list = deleted_docs->GetDeletedDocs();
    size_t new_num_bytes;
=======
        fs_ptr->writer_ptr_->Write(deleted_docs_list.data(), num_bytes);

        WRITE_SUM(fs_ptr, header, reinterpret_cast<char*>(deleted_docs_list.data()), num_bytes);

        fs_ptr->writer_ptr_->Close();
        //        WRITE_SUM(fs_ptr, full_file_path);
    } catch (std::exception& ex) {
        std::string err_msg = "Failed to write delete doc: " + std::string(ex.what());
        LOG_ENGINE_ERROR_ << err_msg;
>>>>>>> f70d7664

    if (old_del_file_exist) {
        new_num_bytes = old_num_bytes + sizeof(engine::offset_t) * deleted_docs->GetCount();
        fs_ptr->writer_ptr_->Write(&new_num_bytes, sizeof(size_t));
        fs_ptr->writer_ptr_->Write(old_deleted_docs_list.data(), old_num_bytes);
    } else {
        new_num_bytes = sizeof(engine::offset_t) * deleted_docs->GetCount();
        fs_ptr->writer_ptr_->Write(&new_num_bytes, sizeof(size_t));
    }

<<<<<<< HEAD
    fs_ptr->writer_ptr_->Write(deleted_docs_list.data(), sizeof(engine::offset_t) * deleted_docs->GetCount());

    fs_ptr->writer_ptr_->Close();

    //try {
    //    WRITE_SUM(fs_ptr, temp_path);
    //} catch (std::exception& ex) {
    //    std::string err_msg = "Failed to write delete doc: " + std::string(ex.what());
    //    LOG_ENGINE_ERROR_ << err_msg;

    //    engine::utils::SendExitSignal();
    //    return Status(SERVER_WRITE_ERROR, err_msg);
    //}

    // Move temp file to delete file
    fs_ptr->operation_ptr_->Move(full_file_path, temp_path);

=======
>>>>>>> f70d7664
    return Status::OK();
}

Status
DeletedDocsFormat::ReadSize(const storage::FSHandlerPtr& fs_ptr, const std::string& file_path, size_t& size) {
    const std::string full_file_path = file_path + DELETED_DOCS_POSTFIX;
<<<<<<< HEAD
    //CHECK_MAGIC_VALID(fs_ptr, full_file_path);
    //CHECK_SUM_VALID(fs_ptr, full_file_path);
=======
>>>>>>> f70d7664
    if (!fs_ptr->writer_ptr_->Open(full_file_path)) {
        return Status(SERVER_CANNOT_CREATE_FILE, "Fail to open deleted docs file: " + full_file_path);
    }
    CHECK_MAGIC_VALID(fs_ptr);
    CHECK_SUM_VALID(fs_ptr);

<<<<<<< HEAD
    //fs_ptr->reader_ptr_->Seekg(MAGIC_SIZE + HEADER_SIZE);
    fs_ptr->reader_ptr_->Seekg(0);
    size_t num_bytes;
    fs_ptr->reader_ptr_->Read(&num_bytes, sizeof(size_t));
=======
    HeaderMap map = ReadHeaderValues(fs_ptr);
    size_t num_bytes = stol(map.at("size"));
>>>>>>> f70d7664

    size = num_bytes / sizeof(engine::offset_t);
    fs_ptr->reader_ptr_->Close();

    return Status::OK();
}

}  // namespace codec
}  // namespace milvus<|MERGE_RESOLUTION|>--- conflicted
+++ resolved
@@ -27,10 +27,6 @@
 
 #include "codecs/ExtraFileInfo.h"
 #include "db/Utils.h"
-<<<<<<< HEAD
-//#include "storage/ExtraFileInfo.h"
-=======
->>>>>>> f70d7664
 #include "utils/Exception.h"
 #include "utils/Log.h"
 
@@ -50,28 +46,14 @@
                         segment::DeletedDocsPtr& deleted_docs) {
     const std::string full_file_path = file_path + DELETED_DOCS_POSTFIX;
 
-<<<<<<< HEAD
-    //CHECK_MAGIC_VALID(fs_ptr, full_file_path);
-    //CHECK_SUM_VALID(fs_ptr, full_file_path);
-=======
->>>>>>> f70d7664
     if (!fs_ptr->reader_ptr_->Open(full_file_path)) {
         return Status(SERVER_CANNOT_OPEN_FILE, "Fail to open deleted docs file: " + full_file_path);
     }
     CHECK_MAGIC_VALID(fs_ptr);
     CHECK_SUM_VALID(fs_ptr);
 
-<<<<<<< HEAD
-    //fs_ptr->reader_ptr_->Seekg(MAGIC_SIZE + HEADER_SIZE);
-    fs_ptr->reader_ptr_->Seekg(0);
-    size_t num_bytes;
-    fs_ptr->reader_ptr_->Read(&num_bytes, sizeof(size_t));
-    //fs_ptr->reader_ptr_->Seekg(MAGIC_SIZE + HEADER_SIZE + sizeof(num_bytes));
-    fs_ptr->reader_ptr_->Seekg(sizeof(num_bytes));
-=======
     HeaderMap map = ReadHeaderValues(fs_ptr);
     size_t num_bytes = stol(map.at("size"));
->>>>>>> f70d7664
 
     auto deleted_docs_size = num_bytes / sizeof(engine::offset_t);
     std::vector<engine::offset_t> deleted_docs_list;
@@ -91,34 +73,11 @@
                          const segment::DeletedDocsPtr& deleted_docs) {
     const std::string full_file_path = file_path + DELETED_DOCS_POSTFIX;
 
-<<<<<<< HEAD
-    // Create a temporary file from the existing file
-    const std::string temp_path = file_path + ".temp_del";
-
-    // Write to the temp file, in order to avoid possible race condition with search (concurrent read and write)
-    bool old_del_file_exist = false;
-    size_t old_num_bytes;
-    std::vector<engine::offset_t> old_deleted_docs_list;
-
-    if (fs_ptr->reader_ptr_->Open(full_file_path)) {
-        old_del_file_exist = true;
-        fs_ptr->reader_ptr_->Seekg(0);
-
-        fs_ptr->reader_ptr_->Read(&old_num_bytes, sizeof(old_num_bytes));
-        fs_ptr->reader_ptr_->Seekg(sizeof(old_num_bytes));
-
-        auto old_deleted_docs_size = old_num_bytes / sizeof(engine::offset_t);
-        old_deleted_docs_list.resize(old_deleted_docs_size);
-        fs_ptr->reader_ptr_->Read(old_deleted_docs_list.data(), old_num_bytes);
-
-        fs_ptr->reader_ptr_->Close();
-=======
     auto deleted_docs_list = deleted_docs->GetDeletedDocs();
     size_t num_bytes = sizeof(engine::offset_t) * deleted_docs->GetCount();
 
     if (!fs_ptr->writer_ptr_->Open(full_file_path)) {
         return Status(SERVER_CANNOT_CREATE_FILE, "Fail to write file: " + full_file_path);
->>>>>>> f70d7664
     }
     try {
         // TODO: add extra info
@@ -128,21 +87,6 @@
         std::string header = HeaderWrapper(maps);
         WRITE_HEADER(fs_ptr, header);
 
-<<<<<<< HEAD
-    //std::unordered_map<std::string, std::string> maps;
-    //WRITE_MAGIC(fs_ptr, temp_path)
-    //WRITE_HEADER(fs_ptr, temp_path, maps);
-    //fs_ptr->writer_ptr_->Seekp(MAGIC_SIZE + HEADER_SIZE);
-
-    if (!fs_ptr->writer_ptr_->Open(temp_path)) {
-        std::string err_msg = "Fail to open file: " + temp_path + ", error: " + std::strerror(errno);
-        LOG_ENGINE_ERROR_ << err_msg;
-        throw Exception(SERVER_WRITE_ERROR, err_msg);
-    }
-
-    auto deleted_docs_list = deleted_docs->GetDeletedDocs();
-    size_t new_num_bytes;
-=======
         fs_ptr->writer_ptr_->Write(deleted_docs_list.data(), num_bytes);
 
         WRITE_SUM(fs_ptr, header, reinterpret_cast<char*>(deleted_docs_list.data()), num_bytes);
@@ -152,63 +96,25 @@
     } catch (std::exception& ex) {
         std::string err_msg = "Failed to write delete doc: " + std::string(ex.what());
         LOG_ENGINE_ERROR_ << err_msg;
->>>>>>> f70d7664
 
-    if (old_del_file_exist) {
-        new_num_bytes = old_num_bytes + sizeof(engine::offset_t) * deleted_docs->GetCount();
-        fs_ptr->writer_ptr_->Write(&new_num_bytes, sizeof(size_t));
-        fs_ptr->writer_ptr_->Write(old_deleted_docs_list.data(), old_num_bytes);
-    } else {
-        new_num_bytes = sizeof(engine::offset_t) * deleted_docs->GetCount();
-        fs_ptr->writer_ptr_->Write(&new_num_bytes, sizeof(size_t));
+        engine::utils::SendExitSignal();
+        return Status(SERVER_WRITE_ERROR, err_msg);
     }
 
-<<<<<<< HEAD
-    fs_ptr->writer_ptr_->Write(deleted_docs_list.data(), sizeof(engine::offset_t) * deleted_docs->GetCount());
-
-    fs_ptr->writer_ptr_->Close();
-
-    //try {
-    //    WRITE_SUM(fs_ptr, temp_path);
-    //} catch (std::exception& ex) {
-    //    std::string err_msg = "Failed to write delete doc: " + std::string(ex.what());
-    //    LOG_ENGINE_ERROR_ << err_msg;
-
-    //    engine::utils::SendExitSignal();
-    //    return Status(SERVER_WRITE_ERROR, err_msg);
-    //}
-
-    // Move temp file to delete file
-    fs_ptr->operation_ptr_->Move(full_file_path, temp_path);
-
-=======
->>>>>>> f70d7664
     return Status::OK();
 }
 
 Status
 DeletedDocsFormat::ReadSize(const storage::FSHandlerPtr& fs_ptr, const std::string& file_path, size_t& size) {
     const std::string full_file_path = file_path + DELETED_DOCS_POSTFIX;
-<<<<<<< HEAD
-    //CHECK_MAGIC_VALID(fs_ptr, full_file_path);
-    //CHECK_SUM_VALID(fs_ptr, full_file_path);
-=======
->>>>>>> f70d7664
     if (!fs_ptr->writer_ptr_->Open(full_file_path)) {
         return Status(SERVER_CANNOT_CREATE_FILE, "Fail to open deleted docs file: " + full_file_path);
     }
     CHECK_MAGIC_VALID(fs_ptr);
     CHECK_SUM_VALID(fs_ptr);
 
-<<<<<<< HEAD
-    //fs_ptr->reader_ptr_->Seekg(MAGIC_SIZE + HEADER_SIZE);
-    fs_ptr->reader_ptr_->Seekg(0);
-    size_t num_bytes;
-    fs_ptr->reader_ptr_->Read(&num_bytes, sizeof(size_t));
-=======
     HeaderMap map = ReadHeaderValues(fs_ptr);
     size_t num_bytes = stol(map.at("size"));
->>>>>>> f70d7664
 
     size = num_bytes / sizeof(engine::offset_t);
     fs_ptr->reader_ptr_->Close();
