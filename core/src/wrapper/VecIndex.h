--- conflicted
+++ resolved
@@ -50,12 +50,9 @@
     NSG_MIX,
     FAISS_IVFPQ_MIX,
     SPTAG_BKT_RNT_CPU,
-<<<<<<< HEAD
     HNSW,
-=======
     FAISS_BIN_IDMAP = 100,
     FAISS_BIN_IVFLAT_CPU = 101,
->>>>>>> 4bd3b62b
 };
 
 class VecIndex;
