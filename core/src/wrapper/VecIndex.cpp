// Licensed to the Apache Software Foundation (ASF) under one
// or more contributor license agreements.  See the NOTICE file
// distributed with this work for additional information
// regarding copyright ownership.  The ASF licenses this file
// to you under the Apache License, Version 2.0 (the
// "License"); you may not use this file except in compliance
// with the License.  You may obtain a copy of the License at
//
//   http://www.apache.org/licenses/LICENSE-2.0
//
// Unless required by applicable law or agreed to in writing,
// software distributed under the License is distributed on an
// "AS IS" BASIS, WITHOUT WARRANTIES OR CONDITIONS OF ANY
// KIND, either express or implied.  See the License for the
// specific language governing permissions and limitations
// under the License.

#include "wrapper/VecIndex.h"
#include "VecImpl.h"
#include "knowhere/common/Exception.h"
#include "knowhere/index/vector_index/IndexBinaryIDMAP.h"
#include "knowhere/index/vector_index/IndexBinaryIVF.h"
#include "knowhere/index/vector_index/IndexIDMAP.h"
#include "knowhere/index/vector_index/IndexIVF.h"
#include "knowhere/index/vector_index/IndexIVFPQ.h"
#include "knowhere/index/vector_index/IndexIVFSQ.h"
#include "knowhere/index/vector_index/IndexNSG.h"
#include "knowhere/index/vector_index/IndexSPTAG.h"
#include "server/Config.h"
#include "storage/file/FileIOReader.h"
#include "storage/file/FileIOWriter.h"
#include "storage/s3/S3IOReader.h"
#include "storage/s3/S3IOWriter.h"
#include "utils/Exception.h"
#include "utils/Log.h"
#include "utils/TimeRecorder.h"
#include "wrapper/BinVecImpl.h"

#ifdef MILVUS_GPU_VERSION
#include <cuda.h>
#include "knowhere/index/vector_index/IndexGPUIDMAP.h"
#include "knowhere/index/vector_index/IndexGPUIVF.h"
#include "knowhere/index/vector_index/IndexGPUIVFPQ.h"
#include "knowhere/index/vector_index/IndexGPUIVFSQ.h"
#include "knowhere/index/vector_index/IndexIVFSQHybrid.h"
#include "wrapper/gpu/GPUVecImpl.h"
#endif

#include <fiu-local.h>

namespace milvus {
namespace engine {

int64_t
VecIndex::Size() {
    if (size_ != 0) {
        return size_;
    }
    return Count() * Dimension() * sizeof(float);
}

void
VecIndex::set_size(int64_t size) {
    size_ = size;
}

VecIndexPtr
GetVecIndexFactory(const IndexType& type, const Config& cfg) {
    std::shared_ptr<knowhere::VectorIndex> index;
    auto gpu_device = -1;  // TODO(linxj): remove hardcode here
    switch (type) {
        case IndexType::FAISS_IDMAP: {
            index = std::make_shared<knowhere::IDMAP>();
            return std::make_shared<BFIndex>(index);
        }
        case IndexType::FAISS_BIN_IDMAP: {
            index = std::make_shared<knowhere::BinaryIDMAP>();
            return std::make_shared<BinBFIndex>(index);
        }
        case IndexType::FAISS_IVFFLAT_CPU: {
            index = std::make_shared<knowhere::IVF>();
            break;
        }
        case IndexType::FAISS_BIN_IVFLAT_CPU: {
            index = std::make_shared<knowhere::BinaryIVF>();
            return std::make_shared<BinVecImpl>(index, type);
        }
        case IndexType::FAISS_IVFPQ_CPU: {
            index = std::make_shared<knowhere::IVFPQ>();
            break;
        }
        case IndexType::SPTAG_KDT_RNT_CPU: {
            index = std::make_shared<knowhere::CPUSPTAGRNG>("KDT");
            break;
        }
        case IndexType::SPTAG_BKT_RNT_CPU: {
            index = std::make_shared<knowhere::CPUSPTAGRNG>("BKT");
            break;
        }
        case IndexType::FAISS_IVFSQ8_CPU: {
            index = std::make_shared<knowhere::IVFSQ>();
            break;
        }

#ifdef MILVUS_GPU_VERSION
        case IndexType::FAISS_IVFFLAT_GPU: {
            index = std::make_shared<knowhere::GPUIVF>(gpu_device);
            break;
        }
        case IndexType::FAISS_IVFFLAT_MIX: {
            index = std::make_shared<knowhere::GPUIVF>(gpu_device);
            return std::make_shared<IVFMixIndex>(index, IndexType::FAISS_IVFFLAT_MIX);
        }
        case IndexType::FAISS_IVFPQ_GPU: {
            index = std::make_shared<knowhere::GPUIVFPQ>(gpu_device);
            break;
        }
        case IndexType::FAISS_IVFPQ_MIX: {
            index = std::make_shared<knowhere::GPUIVFPQ>(gpu_device);
            return std::make_shared<IVFMixIndex>(index, IndexType::FAISS_IVFPQ_MIX);
        }
        case IndexType::FAISS_IVFSQ8_MIX: {
            index = std::make_shared<knowhere::GPUIVFSQ>(gpu_device);
            return std::make_shared<IVFMixIndex>(index, IndexType::FAISS_IVFSQ8_MIX);
        }
        case IndexType::FAISS_IVFSQ8_GPU: {
            index = std::make_shared<knowhere::GPUIVFSQ>(gpu_device);
            break;
        }

#endif
#ifdef CUSTOMIZATION
#ifdef MILVUS_GPU_VERSION
        case IndexType::FAISS_IVFSQ8_HYBRID: {
            server::Config& config = server::Config::GetInstance();
            bool gpu_resource_enable = true;
            config.GetGpuResourceConfigEnable(gpu_resource_enable);
            if (gpu_resource_enable) {
                index = std::make_shared<knowhere::IVFSQHybrid>(gpu_device);
                fiu_do_on("GetVecIndexFactory.IVFSQHybrid.mock",index = std::make_shared<knowhere::IVF>());
                return std::make_shared<IVFHybridIndex>(index, IndexType::FAISS_IVFSQ8_HYBRID);
            } else {
                throw Exception(DB_ERROR, "No GPU resources for IndexType::FAISS_IVFSQ8_HYBRID");
            }
        }
#endif
#endif
        case IndexType::NSG_MIX: {  // TODO(linxj): bug.
            index = std::make_shared<knowhere::NSG>(gpu_device);
            break;
        }
        default: { return nullptr; }
    }
    return std::make_shared<VecIndexImpl>(index, type);
}

VecIndexPtr
LoadVecIndex(const IndexType& index_type, const knowhere::BinarySet& index_binary, int64_t size) {
    auto index = GetVecIndexFactory(index_type);
    if (index == nullptr)
        return nullptr;
    // else
    index->Load(index_binary);
    index->set_size(size);
    return index;
}

VecIndexPtr
read_index(const std::string& location) {
    fiu_return_on("read_null_index", nullptr);
    fiu_do_on("vecIndex.throw_read_exception", throw std::exception());
    TimeRecorder recorder("read_index");
    knowhere::BinarySet load_data_list;

    bool s3_enable = false;
    server::Config& config = server::Config::GetInstance();
    config.GetStorageConfigS3Enable(s3_enable);

    std::shared_ptr<storage::IOReader> reader_ptr;
    if (s3_enable) {
        reader_ptr = std::make_shared<storage::S3IOReader>(location);
    } else {
        reader_ptr = std::make_shared<storage::FileIOReader>(location);
    }

    recorder.RecordSection("Start");

    size_t length = reader_ptr->length();
    if (length <= 0) {
        return nullptr;
    }

    size_t rp = 0;
    reader_ptr->seekg(0);

    auto current_type = IndexType::INVALID;
    reader_ptr->read(&current_type, sizeof(current_type));
    rp += sizeof(current_type);
    reader_ptr->seekg(rp);

    while (rp < length) {
        size_t meta_length;
        reader_ptr->read(&meta_length, sizeof(meta_length));
        rp += sizeof(meta_length);
        reader_ptr->seekg(rp);

        auto meta = new char[meta_length];
        reader_ptr->read(meta, meta_length);
        rp += meta_length;
        reader_ptr->seekg(rp);

        size_t bin_length;
        reader_ptr->read(&bin_length, sizeof(bin_length));
        rp += sizeof(bin_length);
        reader_ptr->seekg(rp);

        auto bin = new uint8_t[bin_length];
        reader_ptr->read(bin, bin_length);
        rp += bin_length;
        reader_ptr->seekg(rp);

        auto binptr = std::make_shared<uint8_t>();
        binptr.reset(bin);
        load_data_list.Append(std::string(meta, meta_length), binptr, bin_length);
        delete[] meta;
    }

    double span = recorder.RecordSection("End");
    double rate = length * 1000000.0 / span / 1024 / 1024;
    STORAGE_LOG_DEBUG << "read_index(" << location << ") rate " << rate << "MB/s";

    return LoadVecIndex(current_type, load_data_list, length);
}

Status
write_index(VecIndexPtr index, const std::string& location) {
    try {
        TimeRecorder recorder("write_index");

        auto binaryset = index->Serialize();
        auto index_type = index->GetType();

<<<<<<< HEAD
        fiu_do_on("VecIndex.write_index.throw_knowhere_exception", throw knowhere::KnowhereException(""));
        fiu_do_on("VecIndex.write_index.throw_std_exception", throw std::exception());
        fiu_do_on("VecIndex.write_index.throw_no_space_exception",
                  throw Exception(SERVER_INVALID_ARGUMENT, "No space left on device"));

        bool minio_enable = false;
=======
        bool s3_enable = false;
>>>>>>> a909f95c
        server::Config& config = server::Config::GetInstance();
        config.GetStorageConfigS3Enable(s3_enable);

        std::shared_ptr<storage::IOWriter> writer_ptr;
        if (s3_enable) {
            writer_ptr = std::make_shared<storage::S3IOWriter>(location);
        } else {
            writer_ptr = std::make_shared<storage::FileIOWriter>(location);
        }

        recorder.RecordSection("Start");

        writer_ptr->write(&index_type, sizeof(IndexType));

        for (auto& iter : binaryset.binary_map_) {
            auto meta = iter.first.c_str();
            size_t meta_length = iter.first.length();
            writer_ptr->write(&meta_length, sizeof(meta_length));
            writer_ptr->write((void*)meta, meta_length);

            auto binary = iter.second;
            int64_t binary_length = binary->size;
            writer_ptr->write(&binary_length, sizeof(binary_length));
            writer_ptr->write((void*)binary->data.get(), binary_length);
        }

        double span = recorder.RecordSection("End");
        double rate = writer_ptr->length() * 1000000.0 / span / 1024 / 1024;
        STORAGE_LOG_DEBUG << "write_index(" << location << ") rate " << rate << "MB/s";
    } catch (knowhere::KnowhereException& e) {
        WRAPPER_LOG_ERROR << e.what();
        return Status(KNOWHERE_UNEXPECTED_ERROR, e.what());
    } catch (std::exception& e) {
        WRAPPER_LOG_ERROR << e.what();
        std::string estring(e.what());
        if (estring.find("No space left on device") != estring.npos) {
            WRAPPER_LOG_ERROR << "No space left on the device";
            return Status(KNOWHERE_NO_SPACE, "No space left on the device");
        } else {
            return Status(KNOWHERE_ERROR, e.what());
        }
    }
    return Status::OK();
}

IndexType
ConvertToCpuIndexType(const IndexType& type) {
    // TODO(linxj): add IDMAP
    switch (type) {
        case IndexType::FAISS_IVFFLAT_GPU:
        case IndexType::FAISS_IVFFLAT_MIX: {
            return IndexType::FAISS_IVFFLAT_CPU;
        }
        case IndexType::FAISS_IVFSQ8_GPU:
        case IndexType::FAISS_IVFSQ8_MIX: {
            return IndexType::FAISS_IVFSQ8_CPU;
        }
        case IndexType::FAISS_IVFPQ_GPU:
        case IndexType::FAISS_IVFPQ_MIX: {
            return IndexType::FAISS_IVFPQ_CPU;
        }
        default: { return type; }
    }
}

IndexType
ConvertToGpuIndexType(const IndexType& type) {
    switch (type) {
        case IndexType::FAISS_IVFFLAT_MIX:
        case IndexType::FAISS_IVFFLAT_CPU: {
            return IndexType::FAISS_IVFFLAT_GPU;
        }
        case IndexType::FAISS_IVFSQ8_MIX:
        case IndexType::FAISS_IVFSQ8_CPU: {
            return IndexType::FAISS_IVFSQ8_GPU;
        }
        case IndexType::FAISS_IVFPQ_MIX:
        case IndexType::FAISS_IVFPQ_CPU: {
            return IndexType::FAISS_IVFPQ_GPU;
        }
        default: { return type; }
    }
}
}  // namespace engine
}  // namespace milvus<|MERGE_RESOLUTION|>--- conflicted
+++ resolved
@@ -240,16 +240,12 @@
         auto binaryset = index->Serialize();
         auto index_type = index->GetType();
 
-<<<<<<< HEAD
         fiu_do_on("VecIndex.write_index.throw_knowhere_exception", throw knowhere::KnowhereException(""));
         fiu_do_on("VecIndex.write_index.throw_std_exception", throw std::exception());
         fiu_do_on("VecIndex.write_index.throw_no_space_exception",
                   throw Exception(SERVER_INVALID_ARGUMENT, "No space left on device"));
 
-        bool minio_enable = false;
-=======
         bool s3_enable = false;
->>>>>>> a909f95c
         server::Config& config = server::Config::GetInstance();
         config.GetStorageConfigS3Enable(s3_enable);
 
