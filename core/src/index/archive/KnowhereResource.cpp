--- conflicted
+++ resolved
@@ -63,11 +63,7 @@
 #ifdef MILVUS_GPU_VERSION
     bool enable_gpu = config.gpu.enable();
     fiu_do_on("KnowhereResource.Initialize.disable_gpu", enable_gpu = false);
-<<<<<<< HEAD
-    if (not enable_gpu) {
-=======
     if (!enable_gpu) {
->>>>>>> 830ff413
         return Status::OK();
     }
 
@@ -98,7 +94,6 @@
         knowhere::FaissGpuResourceMgr::GetInstance().InitDevice(iter->first, iter->second.pinned_memory,
                                                                 iter->second.temp_memory, iter->second.resource_num);
     }
-
 #endif
 
     return Status::OK();
