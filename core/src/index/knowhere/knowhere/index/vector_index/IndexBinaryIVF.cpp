--- conflicted
+++ resolved
@@ -62,68 +62,9 @@
         QueryImpl(rows, reinterpret_cast<const uint8_t*>(p_data), k, p_dist, p_id, config);
 
         auto ret_ds = std::make_shared<Dataset>();
-<<<<<<< HEAD
-        if (index_->metric_type == faiss::METRIC_Hamming) {
-            auto pf_dist = static_cast<float*>(malloc(p_dist_size));
-            auto* pi_dist = reinterpret_cast<int32_t*>(p_dist);
-            for (int i = 0; i < elems; i++) {
-                *(pf_dist + i) = static_cast<float>(*(pi_dist + i));
-            }
-            ret_ds->Set(meta::IDS, p_id);
-            ret_ds->Set(meta::DISTANCE, pf_dist);
-            free(p_dist);
-        } else {
-            ret_ds->Set(meta::IDS, p_id);
-            ret_ds->Set(meta::DISTANCE, p_dist);
-        }
-        return ret_ds;
-    } catch (faiss::FaissException& e) {
-        KNOWHERE_THROW_MSG(e.what());
-    } catch (std::exception& e) {
-        KNOWHERE_THROW_MSG(e.what());
-    }
-}
 
-#if 0
-DatasetPtr
-BinaryIVF::QueryById(const DatasetPtr& dataset_ptr, const Config& config) {
-    if (!index_ || !index_->is_trained) {
-        KNOWHERE_THROW_MSG("index not initialize or trained");
-    }
-
-    auto rows = dataset_ptr->Get<int64_t>(meta::ROWS);
-    auto p_data = dataset_ptr->Get<const int64_t*>(meta::IDS);
-
-    try {
-        int64_t k = config[meta::TOPK].get<int64_t>();
-        auto elems = rows * k;
-
-        size_t p_id_size = sizeof(int64_t) * elems;
-        size_t p_dist_size = sizeof(float) * elems;
-        auto p_id = (int64_t*)malloc(p_id_size);
-        auto p_dist = (float*)malloc(p_dist_size);
-
-        int32_t* pdistances = (int32_t*)p_dist;
-        index_->search_by_id(rows, p_data, k, pdistances, p_id, bitset_);
-
-        auto ret_ds = std::make_shared<Dataset>();
-        if (index_->metric_type == faiss::METRIC_Hamming) {
-            auto pf_dist = (float*)malloc(p_dist_size);
-            int32_t* pi_dist = (int32_t*)p_dist;
-            for (int i = 0; i < elems; i++) {
-                *(pf_dist + i) = (float)(*(pi_dist + i));
-            }
-            ret_ds->Set(meta::IDS, p_id);
-            ret_ds->Set(meta::DISTANCE, pf_dist);
-            free(p_dist);
-        } else {
-            ret_ds->Set(meta::IDS, p_id);
-            ret_ds->Set(meta::DISTANCE, p_dist);
-        }
-=======
         ret_ds->Set(meta::IDS, p_id);
         ret_ds->Set(meta::DISTANCE, p_dist);
->>>>>>> f51959bb
 
         return ret_ds;
     } catch (faiss::FaissException& e) {
@@ -190,18 +131,10 @@
     auto params = GenParams(config);
     auto ivf_index = dynamic_cast<faiss::IndexBinaryIVF*>(index_.get());
     ivf_index->nprobe = params->nprobe;
-<<<<<<< HEAD
-    auto* pdistances = reinterpret_cast<int32_t*>(distances);
-    stdclock::time_point before = stdclock::now();
-
-    // todo: remove static cast (zhiru)
-    static_cast<faiss::IndexBinary*>(index_.get())->search(n, data, k, pdistances, labels, bitset_);
-=======
 
     stdclock::time_point before = stdclock::now();
-    int32_t* i_distances = reinterpret_cast<int32_t*>(distances);
-    index_->search(n, (uint8_t*)data, k, i_distances, labels, bitset_);
->>>>>>> f51959bb
+    auto* i_distances = reinterpret_cast<int32_t*>(distances);
+    index_->search(n, data, k, i_distances, labels, bitset_);
 
     stdclock::time_point after = stdclock::now();
     double search_cost = (std::chrono::duration<double, std::micro>(after - before)).count();
