--- conflicted
+++ resolved
@@ -827,13 +827,8 @@
     if (metric_type == METRIC_Jaccard || metric_type == METRIC_Tanimoto) {
         if (use_heap) {
             float *D = new float[k * n];
-<<<<<<< HEAD
-            float *c_dis = new float [k * nprobe];
-            memcpy(c_dis, coarse_dis, sizeof(float) * k * nprobe);
-=======
             float *c_dis = new float [n * nprobe];
             memcpy(c_dis, coarse_dis, sizeof(float) * n * nprobe);
->>>>>>> 0753a617
             search_knn_jaccard_heap (*this, n, x, k, idx, c_dis ,
                                      D, labels, store_pairs,
                                      params);
