// Copyright (C) 2019-2020 Zilliz. All rights reserved.
//
// Licensed under the Apache License, Version 2.0 (the "License"); you may not use this file except in compliance
// with the License. You may obtain a copy of the License at
//
// http://www.apache.org/licenses/LICENSE-2.0
//
// Unless required by applicable law or agreed to in writing, software distributed under the License
// is distributed on an "AS IS" BASIS, WITHOUT WARRANTIES OR CONDITIONS OF ANY KIND, either express
// or implied. See the License for the specific language governing permissions and limitations under the License.

#include "storage/disk/DiskIOReader.h"

namespace milvus {
namespace storage {

bool
DiskIOReader::Open(const std::string& name) {
    name_ = name;
    fs_ = std::fstream(name_, std::ios::in | std::ios::binary);
    return fs_.is_open();
}

void
DiskIOReader::Read(void* ptr, int64_t size) {
    fs_.read(reinterpret_cast<char*>(ptr), size);
}

void
DiskIOReader::Seekg(int64_t pos) {
    fs_.seekg(pos);
}
<<<<<<< HEAD
//void
//DiskIOReader::Seekg(int64_t pos, std::ios_base::seekdir seekdir) {
//    fs_.seekg(pos, seekdir);
//}
=======
>>>>>>> f70d7664

int64_t
DiskIOReader::Length() {
    /* save current position */
    int64_t cur = fs_.tellg();

    /* move position to end of file */
    fs_.seekg(0, fs_.end);
    int64_t len = fs_.tellg();

    /* restore position */
    fs_.seekg(cur, fs_.beg);
    return len;
}

void
DiskIOReader::Close() {
    fs_.close();
}

}  // namespace storage
}  // namespace milvus<|MERGE_RESOLUTION|>--- conflicted
+++ resolved
@@ -30,13 +30,6 @@
 DiskIOReader::Seekg(int64_t pos) {
     fs_.seekg(pos);
 }
-<<<<<<< HEAD
-//void
-//DiskIOReader::Seekg(int64_t pos, std::ios_base::seekdir seekdir) {
-//    fs_.seekg(pos, seekdir);
-//}
-=======
->>>>>>> f70d7664
 
 int64_t
 DiskIOReader::Length() {
