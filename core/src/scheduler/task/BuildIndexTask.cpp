// Copyright (C) 2019-2020 Zilliz. All rights reserved.
//
// Licensed under the Apache License, Version 2.0 (the "License"); you may not use this file except in compliance
// with the License. You may obtain a copy of the License at
//
// http://www.apache.org/licenses/LICENSE-2.0
//
// Unless required by applicable law or agreed to in writing, software distributed under the License
// is distributed on an "AS IS" BASIS, WITHOUT WARRANTIES OR CONDITIONS OF ANY KIND, either express
// or implied. See the License for the specific language governing permissions and limitations under the License.

#include "scheduler/task/BuildIndexTask.h"

#include <fiu-local.h>

#include <memory>
#include <string>
#include <thread>
#include <utility>

#include "db/Utils.h"
#include "db/engine/EngineFactory.h"
#include "metrics/Metrics.h"
#include "scheduler/job/BuildIndexJob.h"
#include "utils/CommonUtil.h"
#include "utils/Exception.h"
#include "utils/Log.h"
#include "utils/TimeRecorder.h"
#include "utils/ValidationUtil.h"

namespace milvus {
namespace scheduler {

XBuildIndexTask::XBuildIndexTask(SegmentSchemaPtr file, TaskLabelPtr label)
    : Task(TaskType::BuildIndexTask, std::move(label)), file_(file) {
    if (file_) {
        EngineType engine_type;
        if (file->file_type_ == SegmentSchema::FILE_TYPE::RAW ||
            file->file_type_ == SegmentSchema::FILE_TYPE::TO_INDEX ||
            file->file_type_ == SegmentSchema::FILE_TYPE::BACKUP) {
            engine_type = engine::utils::IsBinaryMetricType(file->metric_type_) ? EngineType::FAISS_BIN_IDMAP
                                                                                : EngineType::FAISS_IDMAP;
        } else {
            engine_type = (EngineType)file->engine_type_;
        }

        auto json = milvus::json::parse(file_->index_params_);
        to_index_engine_ = EngineFactory::Build(file_->dimension_, file_->location_, engine_type,
                                                (MetricType)file_->metric_type_, json);
    }
}

void
XBuildIndexTask::Load(milvus::scheduler::LoadType type, uint8_t device_id) {
    TimeRecorder rc("XBuildIndexTask::Load");
    Status stat = Status::OK();
    std::string error_msg;
    std::string type_str;

    if (auto job = job_.lock()) {
        auto build_index_job = std::static_pointer_cast<scheduler::BuildIndexJob>(job);
        auto options = build_index_job->options();
        try {
            if (type == LoadType::DISK2CPU) {
                stat = to_index_engine_->Load(options.insert_cache_immediately_);
                type_str = "DISK2CPU";
            } else if (type == LoadType::CPU2GPU) {
                stat = to_index_engine_->CopyToIndexFileToGpu(device_id);
                type_str = "CPU2GPU:" + std::to_string(device_id);
            } else {
                error_msg = "Wrong load type";
                stat = Status(SERVER_UNEXPECTED_ERROR, error_msg);
            }
            fiu_do_on("XBuildIndexTask.Load.throw_std_exception", throw std::exception());
        } catch (std::exception& ex) {
            // typical error: out of disk space or permition denied
            error_msg = "Failed to load to_index file: " + std::string(ex.what());
            stat = Status(SERVER_UNEXPECTED_ERROR, error_msg);
        }
        fiu_do_on("XBuildIndexTask.Load.out_of_memory", stat = Status(SERVER_UNEXPECTED_ERROR, "out of memory"));
        if (!stat.ok()) {
            Status s;
            if (stat.ToString().find("out of memory") != std::string::npos) {
                error_msg = "out of memory: " + type_str;
                s = Status(SERVER_UNEXPECTED_ERROR, error_msg);
            } else {
                error_msg = "Failed to load to_index file: " + type_str;
                s = Status(SERVER_UNEXPECTED_ERROR, error_msg);
            }

            if (auto job = job_.lock()) {
                auto build_index_job = std::static_pointer_cast<scheduler::BuildIndexJob>(job);
                build_index_job->BuildIndexDone(file_->id_);
            }

            return;
        }

        size_t file_size = to_index_engine_->Size();

        std::string info = "Build index task load file id:" + std::to_string(file_->id_) + " " + type_str +
                           " file type:" + std::to_string(file_->file_type_) + " size:" + std::to_string(file_size) +
                           " bytes from location: " + file_->location_ + " totally cost";
        rc.ElapseFromBegin(info);

        to_index_id_ = file_->id_;
        to_index_type_ = file_->file_type_;
    }
}

void
XBuildIndexTask::Execute() {
    TimeRecorderAuto rc("XBuildIndexTask::Execute " + std::to_string(to_index_id_));

    if (auto job = job_.lock()) {
        auto build_index_job = std::static_pointer_cast<scheduler::BuildIndexJob>(job);
        if (to_index_engine_ == nullptr) {
            build_index_job->BuildIndexDone(to_index_id_);
            build_index_job->GetStatus() = Status(DB_ERROR, "source index is null");
            return;
        }

        std::string location = file_->location_;
        EngineType engine_type = (EngineType)file_->engine_type_;
        std::shared_ptr<engine::ExecutionEngine> index;

        // step 1: create collection file
        engine::meta::SegmentSchema table_file;
        table_file.collection_id_ = file_->collection_id_;
        table_file.segment_id_ = file_->file_id_;
        table_file.date_ = file_->date_;
        table_file.file_type_ = engine::meta::SegmentSchema::NEW_INDEX;

        engine::meta::MetaPtr meta_ptr = build_index_job->meta();
        Status status = meta_ptr->CreateCollectionFile(table_file);

        fiu_do_on("XBuildIndexTask.Execute.create_table_success", status = Status::OK());
        if (!status.ok()) {
            ENGINE_LOG_ERROR << "Failed to create collection file: " << status.ToString();
            build_index_job->BuildIndexDone(to_index_id_);
            build_index_job->GetStatus() = status;
            to_index_engine_ = nullptr;
            return;
        }

        auto failed_build_index = [&](std::string log_msg, std::string err_msg) {
            table_file.file_type_ = engine::meta::SegmentSchema::TO_DELETE;
            status = meta_ptr->UpdateCollectionFile(table_file);
            ENGINE_LOG_ERROR << log_msg;

            build_index_job->BuildIndexDone(to_index_id_);
            build_index_job->GetStatus() = Status(DB_ERROR, err_msg);
            to_index_engine_ = nullptr;
        };

        // step 2: build index
        try {
            ENGINE_LOG_DEBUG << "Begin build index for file:" + table_file.location_;
            index = to_index_engine_->BuildIndex(table_file.location_, (EngineType)table_file.engine_type_);
            fiu_do_on("XBuildIndexTask.Execute.build_index_fail", index = nullptr);
            if (index == nullptr) {
                std::string log_msg = "Failed to build index " + table_file.file_id_ + ", reason: source index is null";
                failed_build_index(log_msg, "source index is null");
                return;
            }
        } catch (std::exception& ex) {
            std::string msg = "Failed to build index " + table_file.file_id_ + ", reason: " + std::string(ex.what());
            failed_build_index(msg, ex.what());
            return;
        }

        // step 3: if collection has been deleted, dont save index file
        bool has_collection = false;
        meta_ptr->HasCollection(file_->collection_id_, has_collection);
        fiu_do_on("XBuildIndexTask.Execute.has_collection", has_collection = true);

        if (!has_collection) {
<<<<<<< HEAD
            meta_ptr->DeleteCollectionFiles(file_->collection_id_);

            build_index_job->BuildIndexDone(to_index_id_);
            build_index_job->GetStatus() = Status(DB_ERROR, "Collection has been deleted, discard index file.");
            to_index_engine_ = nullptr;
=======
            std::string msg = "Failed to build index " + table_file.file_id_ + ", reason: collection has been deleted";
            failed_build_index(msg, "Collection has been deleted");
>>>>>>> 9074366f
            return;
        }

        // step 4: save index file
        try {
            fiu_do_on("XBuildIndexTask.Execute.throw_std_exception", throw std::exception());
            status = index->Serialize();
            if (!status.ok()) {
                std::string msg =
                    "Failed to persist index file: " + table_file.location_ + ", reason: " + status.message();
                failed_build_index(msg, status.message());
                return;
            }
        } catch (std::exception& ex) {
            // if failed to serialize index file to disk
            // typical error: out of disk space, out of memory or permition denied
            std::string msg =
                "Failed to persist index file:" + table_file.location_ + ", exception:" + std::string(ex.what());
            failed_build_index(msg, ex.what());
            return;
        }

        // step 5: update meta
        table_file.file_type_ = engine::meta::SegmentSchema::INDEX;
        table_file.file_size_ = server::CommonUtil::GetFileSize(table_file.location_);
        table_file.row_count_ = file_->row_count_;  // index->Count();

        auto origin_file = *file_;
        origin_file.file_type_ = engine::meta::SegmentSchema::BACKUP;

        engine::meta::SegmentsSchema update_files = {table_file, origin_file};

        if (status.ok()) {  // makesure index file is sucessfully serialized to disk
            status = meta_ptr->UpdateCollectionFiles(update_files);
        }

        fiu_do_on("XBuildIndexTask.Execute.update_table_file_fail", status = Status(SERVER_UNEXPECTED_ERROR, ""));
        if (status.ok()) {
            ENGINE_LOG_DEBUG << "New index file " << table_file.file_id_ << " of size " << table_file.file_size_
                             << " bytes"
                             << " from file " << origin_file.file_id_;
            if (build_index_job->options().insert_cache_immediately_) {
                index->Cache();
            }
        } else {
            // failed to update meta, mark the new file as to_delete, don't delete old file
            origin_file.file_type_ = engine::meta::SegmentSchema::TO_INDEX;
            status = meta_ptr->UpdateCollectionFile(origin_file);
            ENGINE_LOG_DEBUG << "Failed to update file to index, mark file: " << origin_file.file_id_ << " to to_index";

            table_file.file_type_ = engine::meta::SegmentSchema::TO_DELETE;
            status = meta_ptr->UpdateCollectionFile(table_file);
            ENGINE_LOG_DEBUG << "Failed to up  date file to index, mark file: " << table_file.file_id_
                             << " to to_delete";
        }

        build_index_job->BuildIndexDone(to_index_id_);
    }

    to_index_engine_ = nullptr;
}

}  // namespace scheduler
}  // namespace milvus<|MERGE_RESOLUTION|>--- conflicted
+++ resolved
@@ -175,16 +175,8 @@
         fiu_do_on("XBuildIndexTask.Execute.has_collection", has_collection = true);
 
         if (!has_collection) {
-<<<<<<< HEAD
-            meta_ptr->DeleteCollectionFiles(file_->collection_id_);
-
-            build_index_job->BuildIndexDone(to_index_id_);
-            build_index_job->GetStatus() = Status(DB_ERROR, "Collection has been deleted, discard index file.");
-            to_index_engine_ = nullptr;
-=======
             std::string msg = "Failed to build index " + table_file.file_id_ + ", reason: collection has been deleted";
             failed_build_index(msg, "Collection has been deleted");
->>>>>>> 9074366f
             return;
         }
 
