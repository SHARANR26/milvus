--- conflicted
+++ resolved
@@ -263,38 +263,9 @@
                 auto vector_query = query_ptr->vectors.begin()->second;
                 topk = vector_query->topk;
                 nq = vector_query->query_vector.float_data.size() / file_->dimension_;
-<<<<<<< HEAD
                 search_job->vector_count() = nq;
             } else {
                 s = index_engine_->Search(output_ids, output_distance, search_job, hybrid);
-=======
-
-                if (!s.ok()) {
-                    search_job->GetStatus() = s;
-                    search_job->SearchDone(index_id_);
-                    return;
-                }
-
-                auto spec_k = file_->row_count_ < topk ? file_->row_count_ : topk;
-                if (spec_k == 0) {
-                    LOG_ENGINE_WARNING_ << "Searching in an empty file. file location = " << file_->location_;
-                } else {
-                    std::unique_lock<std::mutex> lock(search_job->mutex());
-                    search_job->vector_count() = nq;
-                    XSearchTask::MergeTopkToResultSet(output_ids, output_distance, spec_k, nq, topk, ascending_reduce,
-                                                      search_job->GetResultIds(), search_job->GetResultDistances());
-                }
-                search_job->SearchDone(index_id_);
-                index_engine_ = nullptr;
-                return;
-            }
-            if (!vectors.float_data_.empty()) {
-                s = index_engine_->Search(nq, vectors.float_data_.data(), topk, extra_params, output_distance.data(),
-                                          output_ids.data(), hybrid);
-            } else if (!vectors.binary_data_.empty()) {
-                s = index_engine_->Search(nq, vectors.binary_data_.data(), topk, extra_params, output_distance.data(),
-                                          output_ids.data(), hybrid);
->>>>>>> c01b2365
             }
 
             fiu_do_on("XSearchTask.Execute.search_fail", s = Status(SERVER_UNEXPECTED_ERROR, ""));
