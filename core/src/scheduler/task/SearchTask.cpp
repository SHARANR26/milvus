--- conflicted
+++ resolved
@@ -44,14 +44,9 @@
 void
 SearchTask::CreateExecEngine() {
     if (execution_engine_ == nullptr && query_ptr_ != nullptr) {
-<<<<<<< HEAD
-        execution_engine_ =
-            engine::EngineFactory::Build(options_.meta_.path_, query_ptr_->collection_id, segment_id_, ss_id_);
-=======
         engine::snapshot::ScopedSnapshotT latest_ss;
         engine::snapshot::Snapshots::GetInstance().GetSnapshot(latest_ss, query_ptr_->collection_id);
         execution_engine_ = engine::EngineFactory::Build(latest_ss, options_.meta_.path_, segment_id_);
->>>>>>> 824ff3e1
     }
 }
 
