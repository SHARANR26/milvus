--- conflicted
+++ resolved
@@ -19,15 +19,6 @@
 namespace milvus {
 namespace scheduler {
 
-<<<<<<< HEAD
-BuildIndexJob::BuildIndexJob(engine::DBOptions options, const std::string& collection_name,
-                             const engine::snapshot::IDS_TYPE& segment_ids, engine::snapshot::ID_TYPE ss_id)
-    : Job(JobType::BUILD),
-      options_(std::move(options)),
-      collection_name_(collection_name),
-      segment_ids_(segment_ids),
-      ss_id_(ss_id) {
-=======
 namespace {
 
 // each vector field in one group
@@ -58,7 +49,6 @@
     if (!structured_fields.empty()) {
         field_groups.push_back(structured_fields);
     }
->>>>>>> 824ff3e1
 }
 
 }  // namespace
@@ -73,13 +63,8 @@
     std::vector<engine::TargetFields> field_groups;
     WhichFieldsToBuild(snapshot_, field_groups);
     for (auto& id : segment_ids_) {
-<<<<<<< HEAD
-        for (auto& group : target_groups) {
-            auto task = std::make_shared<BuildIndexTask>(options_, collection_name_, id, group, ss_id_, nullptr);
-=======
         for (auto& group : field_groups) {
             auto task = std::make_shared<BuildIndexTask>(snapshot_, options_, id, group, nullptr);
->>>>>>> 824ff3e1
             task->job_ = this;
             tasks.emplace_back(task);
         }
