// Copyright (C) 2019-2020 Zilliz. All rights reserved.
//
// Licensed under the Apache License, Version 2.0 (the "License"); you may not use this file except in compliance
// with the License. You may obtain a copy of the License at
//
// http://www.apache.org/licenses/LICENSE-2.0
//
// Unless required by applicable law or agreed to in writing, software distributed under the License
// is distributed on an "AS IS" BASIS, WITHOUT WARRANTIES OR CONDITIONS OF ANY KIND, either express
// or implied. See the License for the specific language governing permissions and limitations under the License.

<<<<<<< HEAD
=======
#include <limits>
>>>>>>> f8cb9e3d
#include <string>
#include <utility>

#include "db/Utils.h"
#include "scheduler/Algorithm.h"
#include "scheduler/CPUBuilder.h"
#include "scheduler/JobMgr.h"
#include "scheduler/SchedInst.h"
#include "scheduler/TaskCreator.h"
#include "scheduler/selector/Optimizer.h"
#include "scheduler/task/Task.h"
#include "scheduler/tasklabel/SpecResLabel.h"

namespace milvus {
namespace scheduler {

JobMgr::JobMgr(ResourceMgrPtr res_mgr) : res_mgr_(std::move(res_mgr)) {
}

void
JobMgr::Start() {
    if (worker_thread_ == nullptr) {
        worker_thread_ = std::make_shared<std::thread>(&JobMgr::worker_function, this);
    }
}

void
JobMgr::Stop() {
    if (worker_thread_ != nullptr) {
        this->Put(nullptr);
        worker_thread_->join();
        worker_thread_ = nullptr;
    }
}

json
JobMgr::Dump() const {
    json ret{
        {"running", (worker_thread_ != nullptr ? true : false)},
        {"event_queue_length", queue_.Size()},
    };
    return ret;
}

void
JobMgr::Put(const JobPtr& job) {
    queue_.Put(job);
}

void
JobMgr::worker_function() {
    SetThreadName("jobmgr_thread");
    while (true) {
        auto job = queue_.Take();
        if (job == nullptr) {
            break;
        }

<<<<<<< HEAD
        auto tasks = build_task(job);

=======
        auto search_job = std::dynamic_pointer_cast<SearchJob>(job);
        if (search_job != nullptr) {
            search_job->GetResultIds().resize(search_job->nq(), -1);
            search_job->GetResultDistances().resize(search_job->nq(), std::numeric_limits<float>::max());
        }

        auto tasks = build_task(job);
>>>>>>> f8cb9e3d
        for (auto& task : tasks) {
            OptimizerInst::GetInstance()->Run(task);
        }

        for (auto& task : tasks) {
            calculate_path(res_mgr_, task);
        }

        // disk resources NEVER be empty.
        if (auto disk = res_mgr_->GetDiskResources()[0].lock()) {
            // if (auto disk = res_mgr_->GetCpuResources()[0].lock()) {
            for (auto& task : tasks) {
                if (task->Type() == TaskType::BuildIndexTask && task->path().Last() == "cpu") {
                    CPUBuilderInst::GetInstance()->Put(task);
                } else {
                    disk->task_table().Put(task, nullptr);
                }
            }
        }
    }
}

std::vector<TaskPtr>
JobMgr::build_task(const JobPtr& job) {
    return TaskCreator::Create(job);
}

void
JobMgr::calculate_path(const ResourceMgrPtr& res_mgr, const TaskPtr& task) {
    if (task->type_ != TaskType::SearchTask && task->type_ != TaskType::BuildIndexTask) {
        return;
    }

    if (task->label()->Type() != TaskLabelType::SPECIFIED_RESOURCE) {
        return;
    }

    std::vector<std::string> path;
    auto spec_label = std::static_pointer_cast<SpecResLabel>(task->label());
    auto src = res_mgr->GetDiskResources()[0];
    auto dest = spec_label->resource();
    ShortestPath(src.lock(), dest.lock(), res_mgr, path);
    task->path() = Path(path, path.size() - 1);
}

}  // namespace scheduler
}  // namespace milvus<|MERGE_RESOLUTION|>--- conflicted
+++ resolved
@@ -9,10 +9,7 @@
 // is distributed on an "AS IS" BASIS, WITHOUT WARRANTIES OR CONDITIONS OF ANY KIND, either express
 // or implied. See the License for the specific language governing permissions and limitations under the License.
 
-<<<<<<< HEAD
-=======
 #include <limits>
->>>>>>> f8cb9e3d
 #include <string>
 #include <utility>
 
@@ -71,10 +68,6 @@
             break;
         }
 
-<<<<<<< HEAD
-        auto tasks = build_task(job);
-
-=======
         auto search_job = std::dynamic_pointer_cast<SearchJob>(job);
         if (search_job != nullptr) {
             search_job->GetResultIds().resize(search_job->nq(), -1);
@@ -82,7 +75,6 @@
         }
 
         auto tasks = build_task(job);
->>>>>>> f8cb9e3d
         for (auto& task : tasks) {
             OptimizerInst::GetInstance()->Run(task);
         }
