// Licensed to the Apache Software Foundation (ASF) under one
// or more contributor license agreements.  See the NOTICE file
// distributed with this work for additional information
// regarding copyright ownership.  The ASF licenses this file
// to you under the Apache License, Version 2.0 (the
// "License"); you may not use this file except in compliance
// with the License.  You may obtain a copy of the License at
//
//   http://www.apache.org/licenses/LICENSE-2.0
//
// Unless required by applicable law or agreed to in writing,
// software distributed under the License is distributed on an
// "AS IS" BASIS, WITHOUT WARRANTIES OR CONDITIONS OF ANY
// KIND, either express or implied.  See the License for the
// specific language governing permissions and limitations
// under the License.

#include "SegmentWriter.h"

#include <memory>

#include "SegmentReader.h"
#include "Vectors.h"
#include "codecs/default/DefaultCodec.h"
#include "store/Directory.h"
#include "utils/Exception.h"
#include "utils/Log.h"

namespace milvus {
namespace segment {

SegmentWriter::SegmentWriter(const std::string& directory) {
    directory_ptr_ = std::make_shared<store::Directory>(directory);
    segment_ptr_ = std::make_shared<Segment>();
}

Status
SegmentWriter::AddVectors(const std::string& name, const std::vector<uint8_t>& data,
                          const std::vector<doc_id_t>& uids) {
    segment_ptr_->vectors_ptr_->AddData(data);
    segment_ptr_->vectors_ptr_->AddUids(uids);
    segment_ptr_->vectors_ptr_->SetName(name);

    return Status::OK();
}

Status
SegmentWriter::Serialize() {
    // TODO(zhiru)
    auto status = WriteVectors();
    if (!status.ok()) {
        return status;
    }
    status = WriteBloomFilter();
    if (!status.ok()) {
        return status;
    }
    // Write an empty deleted doc
    status = WriteDeletedDocs();
    return status;
}

Status
SegmentWriter::WriteVectors() {
    codec::DefaultCodec default_codec;
    try {
        directory_ptr_->Create();
        default_codec.GetVectorsFormat()->write(directory_ptr_, segment_ptr_->vectors_ptr_);
    } catch (Exception& e) {
        std::string err_msg = "Failed to write vectors. " + std::string(e.what());
        ENGINE_LOG_ERROR << err_msg;
        return Status(e.code(), err_msg);
    }
    return Status::OK();
}

Status
SegmentWriter::WriteBloomFilter() {
    codec::DefaultCodec default_codec;
    try {
        directory_ptr_->Create();
        default_codec.GetIdBloomFilterFormat()->create(directory_ptr_, segment_ptr_->id_bloom_filter_ptr_);
        auto& uids = segment_ptr_->vectors_ptr_->GetUids();
        for (auto& uid : uids) {
            segment_ptr_->id_bloom_filter_ptr_->Add(uid);
        }
        default_codec.GetIdBloomFilterFormat()->write(directory_ptr_, segment_ptr_->id_bloom_filter_ptr_);
    } catch (Exception& e) {
        std::string err_msg = "Failed to write vectors. " + std::string(e.what());
        ENGINE_LOG_ERROR << err_msg;
        return Status(e.code(), err_msg);
    }
    return Status::OK();
}

Status
SegmentWriter::WriteDeletedDocs() {
    codec::DefaultCodec default_codec;
    try {
        directory_ptr_->Create();
        DeletedDocsPtr deleted_docs_ptr = std::make_shared<DeletedDocs>();
        default_codec.GetDeletedDocsFormat()->write(directory_ptr_, deleted_docs_ptr);
    } catch (Exception& e) {
        std::string err_msg = "Failed to write deleted docs. " + std::string(e.what());
        ENGINE_LOG_ERROR << err_msg;
        return Status(e.code(), err_msg);
    }
    return Status::OK();
}

Status
SegmentWriter::WriteDeletedDocs(const DeletedDocsPtr& deleted_docs) {
    codec::DefaultCodec default_codec;
    try {
        directory_ptr_->Create();
        default_codec.GetDeletedDocsFormat()->write(directory_ptr_, deleted_docs);
    } catch (Exception& e) {
        std::string err_msg = "Failed to write deleted docs. " + std::string(e.what());
        ENGINE_LOG_ERROR << err_msg;
        return Status(e.code(), err_msg);
    }
    return Status::OK();
}

Status
SegmentWriter::WriteBloomFilter(const IdBloomFilterPtr& id_bloom_filter_ptr) {
    codec::DefaultCodec default_codec;
    try {
        directory_ptr_->Create();
        default_codec.GetIdBloomFilterFormat()->write(directory_ptr_, id_bloom_filter_ptr);
    } catch (Exception& e) {
        std::string err_msg = "Failed to write bloom filter. " + std::string(e.what());
        ENGINE_LOG_ERROR << err_msg;
        return Status(e.code(), err_msg);
    }
    return Status::OK();
}

Status
SegmentWriter::Cache() {
    // TODO(zhiru)
    return Status::OK();
}

Status
SegmentWriter::GetSegment(SegmentPtr& segment_ptr) {
    segment_ptr = segment_ptr_;
    return Status::OK();
}

Status
<<<<<<< HEAD
SegmentWriter::Merge(const std::string& dir_to_merge, const std::string& name, int vector_type_size) {
=======
SegmentWriter::Merge(const std::string& dir_to_merge, const std::string& name) {
>>>>>>> 68bbfb01
    SegmentReader segment_reader_to_merge(dir_to_merge);
    bool in_cache;
    auto status = segment_reader_to_merge.LoadCache(in_cache);
    if (!in_cache) {
        status = segment_reader_to_merge.Load();
        if (!status.ok()) {
            std::string msg = "Failed to load segment from " + dir_to_merge;
            ENGINE_LOG_ERROR << msg;
            return Status(DB_ERROR, msg);
        }
    }
    SegmentPtr segment_to_merge;
    segment_reader_to_merge.GetSegment(segment_to_merge);
    segment_ptr_->vectors_ptr_->Clear();
    auto offsets_to_delete = segment_ptr_->deleted_docs_ptr_->GetDeletedDocs();
    IdBloomFilterPtr id_bloom_filter_ptr;

    auto& uids = segment_to_merge->vectors_ptr_->GetUids();
    for (size_t i = 0; i < uids.size(); ++i) {
        auto found = std::find(offsets_to_delete.begin(), offsets_to_delete.end(), uids[i]);
        if (found != offsets_to_delete.end()) {
<<<<<<< HEAD
            segment_to_merge->vectors_ptr_->Erase(i, vector_type_size);
=======
            segment_to_merge->vectors_ptr_->Erase(i);
>>>>>>> 68bbfb01
        }
    }
    AddVectors(name, segment_to_merge->vectors_ptr_->GetData(), uids);

    return Status::OK();
}

size_t
SegmentWriter::Size() {
    return segment_ptr_->vectors_ptr_->Size() + segment_ptr_->id_bloom_filter_ptr_->Size();
}

size_t
SegmentWriter::VectorCount() {
    return segment_ptr_->vectors_ptr_->GetCount();
}

}  // namespace segment
}  // namespace milvus<|MERGE_RESOLUTION|>--- conflicted
+++ resolved
@@ -149,11 +149,7 @@
 }
 
 Status
-<<<<<<< HEAD
-SegmentWriter::Merge(const std::string& dir_to_merge, const std::string& name, int vector_type_size) {
-=======
 SegmentWriter::Merge(const std::string& dir_to_merge, const std::string& name) {
->>>>>>> 68bbfb01
     SegmentReader segment_reader_to_merge(dir_to_merge);
     bool in_cache;
     auto status = segment_reader_to_merge.LoadCache(in_cache);
@@ -175,11 +171,7 @@
     for (size_t i = 0; i < uids.size(); ++i) {
         auto found = std::find(offsets_to_delete.begin(), offsets_to_delete.end(), uids[i]);
         if (found != offsets_to_delete.end()) {
-<<<<<<< HEAD
-            segment_to_merge->vectors_ptr_->Erase(i, vector_type_size);
-=======
             segment_to_merge->vectors_ptr_->Erase(i);
->>>>>>> 68bbfb01
         }
     }
     AddVectors(name, segment_to_merge->vectors_ptr_->GetData(), uids);
