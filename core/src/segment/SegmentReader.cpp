// Licensed to the Apache Software Foundation (ASF) under one
// or more contributor license agreements.  See the NOTICE file
// distributed with this work for additional information
// regarding copyright ownership.  The ASF licenses this file
// to you under the Apache License, Version 2.0 (the
// "License"); you may not use this file except in compliance
// with the License.  You may obtain a copy of the License at
//
//   http://www.apache.org/licenses/LICENSE-2.0
//
// Unless required by applicable law or agreed to in writing,
// software distributed under the License is distributed on an
// "AS IS" BASIS, WITHOUT WARRANTIES OR CONDITIONS OF ANY
// KIND, either express or implied.  See the License for the
// specific language governing permissions and limitations
// under the License.

#include "segment/SegmentReader.h"

#include <experimental/filesystem>
#include <memory>
#include <utility>

#include "cache/CpuCacheMgr.h"
#include "codecs/Codec.h"
#include "db/SnapshotUtils.h"
#include "db/Types.h"
#include "db/snapshot/ResourceHelper.h"
#include "knowhere/index/vector_index/VecIndex.h"
#include "knowhere/index/vector_index/VecIndexFactory.h"
#include "knowhere/index/vector_index/adapter/VectorAdapter.h"
#include "knowhere/index/vector_index/helpers/IndexParameter.h"
#include "storage/disk/DiskIOReader.h"
#include "storage/disk/DiskIOWriter.h"
#include "storage/disk/DiskOperation.h"
#include "utils/Log.h"

namespace milvus {
namespace segment {

SegmentReader::SegmentReader(const std::string& dir_root, const engine::SegmentVisitorPtr& segment_visitor)
    : dir_root_(dir_root), segment_visitor_(segment_visitor) {
    Initialize();
}

Status
SegmentReader::Initialize() {
    dir_collections_ = dir_root_ + engine::COLLECTIONS_FOLDER;
    std::string directory = GetSegmentPath();

    storage::IOReaderPtr reader_ptr = std::make_shared<storage::DiskIOReader>();
    storage::IOWriterPtr writer_ptr = std::make_shared<storage::DiskIOWriter>();
    storage::OperationPtr operation_ptr = std::make_shared<storage::DiskOperation>(directory);
    fs_ptr_ = std::make_shared<storage::FSHandler>(reader_ptr, writer_ptr, operation_ptr);

    segment_ptr_ = std::make_shared<engine::Segment>();

    const engine::SegmentVisitor::IdMapT& field_map = segment_visitor_->GetFieldVisitors();
    for (auto& iter : field_map) {
        const engine::snapshot::FieldPtr& field = iter.second->GetField();
        std::string name = field->GetName();
        engine::DataType ftype = static_cast<engine::DataType>(field->GetFtype());
        if (engine::IsVectorField(field)) {
            json params = field->GetParams();
            if (params.find(knowhere::meta::DIM) == params.end()) {
                std::string msg = "Vector field params must contain: dimension";
                LOG_SERVER_ERROR_ << msg;
                return Status(DB_ERROR, msg);
            }

            int64_t field_width = 0;
            int64_t dimension = params[knowhere::meta::DIM];
            if (ftype == engine::DataType::VECTOR_BINARY) {
                field_width = (dimension / 8);
            } else {
                field_width = (dimension * sizeof(float));
            }
            segment_ptr_->AddField(name, ftype, field_width);
        } else {
            segment_ptr_->AddField(name, ftype);
        }
    }

    return Status::OK();
}

Status
SegmentReader::Load() {
    STATUS_CHECK(LoadFields());

    segment::IdBloomFilterPtr id_bloom_filter_ptr;
    STATUS_CHECK(LoadBloomFilter(id_bloom_filter_ptr));

    segment::DeletedDocsPtr deleted_docs_ptr;
    STATUS_CHECK(LoadDeletedDocs(deleted_docs_ptr));

    STATUS_CHECK(LoadVectorIndice());

    return Status::OK();
}

Status
SegmentReader::LoadField(const std::string& field_name, engine::BinaryDataPtr& raw) {
    try {
        segment_ptr_->GetFixedFieldData(field_name, raw);
        if (raw != nullptr) {
            return Status::OK();  // alread exist
        }

        auto field_visitor = segment_visitor_->GetFieldVisitor(field_name);
        if (field_visitor == nullptr) {
            return Status(DB_ERROR, "Invalid field name");
        }

        auto raw_visitor = field_visitor->GetElementVisitor(engine::FieldElementType::FET_RAW);
        std::string relate_file_path;
        STATUS_CHECK(engine::GetSegmentFileRelatePath(raw_visitor, relate_file_path));
        std::string full_file_path = dir_collections_ + relate_file_path;

        // if the data is in cache, no need to read file
        auto data_obj = cache::CpuCacheMgr::GetInstance().GetItem(relate_file_path);
        if (data_obj == nullptr) {
            auto& ss_codec = codec::Codec::instance();
            ss_codec.GetBlockFormat()->Read(fs_ptr_, full_file_path, raw);

            cache::CpuCacheMgr::GetInstance().InsertItem(relate_file_path, raw);  // put into cache
        } else {
            raw = std::static_pointer_cast<engine::BinaryData>(data_obj);
        }

        segment_ptr_->SetFixedFieldData(field_name, raw);
    } catch (std::exception& e) {
        std::string err_msg = "Failed to load raw vectors: " + std::string(e.what());
        LOG_ENGINE_ERROR_ << err_msg;
        return Status(DB_ERROR, err_msg);
    }
    return Status::OK();
}

Status
SegmentReader::LoadFields() {
    auto& field_visitors_map = segment_visitor_->GetFieldVisitors();
    for (auto& iter : field_visitors_map) {
        const engine::snapshot::FieldPtr& field = iter.second->GetField();
        std::string name = field->GetName();
        engine::BinaryDataPtr raw_data;
        auto status = segment_ptr_->GetFixedFieldData(name, raw_data);

        if (!status.ok() || raw_data == nullptr) {
            STATUS_CHECK(LoadField(name, raw_data));
        }
    }

    return Status::OK();
}

Status
SegmentReader::LoadEntities(const std::string& field_name, const std::vector<int64_t>& offsets,
                            engine::BinaryDataPtr& raw) {
    try {
        auto field_visitor = segment_visitor_->GetFieldVisitor(field_name);
        auto raw_visitor = field_visitor->GetElementVisitor(engine::FieldElementType::FET_RAW);

        int64_t field_width = 0;
        STATUS_CHECK(segment_ptr_->GetFixedFieldWidth(field_name, field_width));
        if (field_width <= 0) {
            return Status(DB_ERROR, "Invalid field width");
        }

        codec::ReadRanges ranges;
        for (auto offset : offsets) {
            ranges.push_back(codec::ReadRange(offset * field_width, field_width));
        }

        std::string relate_file_path;
        STATUS_CHECK(engine::GetSegmentFileRelatePath(raw_visitor, relate_file_path));
        std::string full_file_path = dir_collections_ + relate_file_path;

        auto& ss_codec = codec::Codec::instance();
        ss_codec.GetBlockFormat()->Read(fs_ptr_, full_file_path, ranges, raw);
    } catch (std::exception& e) {
        std::string err_msg = "Failed to load raw vectors: " + std::string(e.what());
        LOG_ENGINE_ERROR_ << err_msg;
        return Status(DB_ERROR, err_msg);
    }

    return Status::OK();
}

Status
SegmentReader::LoadFieldsEntities(const std::vector<std::string>& fields_name, const std::vector<int64_t>& offsets,
                                  engine::DataChunkPtr& data_chunk) {
    if (data_chunk == nullptr) {
        data_chunk = std::make_shared<engine::DataChunk>();
    }
    data_chunk->count_ += offsets.size();
    for (auto& name : fields_name) {
        engine::BinaryDataPtr raw_data;
        auto status = LoadEntities(name, offsets, raw_data);
        if (!status.ok() || raw_data == nullptr) {
            return status;
        }

        auto& target_data = data_chunk->fixed_fields_[name];
        if (target_data != nullptr) {
            auto chunk_size = target_data->Size();
            auto raw_data_size = raw_data->Size();
            target_data->data_.resize(chunk_size + raw_data_size);
            memcpy(target_data->data_.data() + chunk_size, raw_data->data_.data(), raw_data_size);
        } else {
            data_chunk->fixed_fields_[name] = raw_data;
        }
    }
    return Status::OK();
}

Status
SegmentReader::LoadUids(std::vector<engine::id_t>& uids) {
    engine::BinaryDataPtr raw;
    auto status = LoadField(engine::FIELD_UID, raw);
    if (!status.ok()) {
        LOG_ENGINE_ERROR_ << status.message();
        return status;
    }

    if (raw == nullptr) {
        return Status(DB_ERROR, "Failed to load id field");
    }

    if (raw->data_.size() % sizeof(engine::id_t) != 0) {
        std::string err_msg = "Failed to load uids: illegal file size";
        LOG_ENGINE_ERROR_ << err_msg;
        return Status(DB_ERROR, err_msg);
    }

    uids.clear();
    uids.resize(raw->data_.size() / sizeof(engine::id_t));
    memcpy(uids.data(), raw->data_.data(), raw->data_.size());

    return Status::OK();
}

Status
SegmentReader::LoadVectorIndex(const std::string& field_name, knowhere::VecIndexPtr& index_ptr, bool flat) {
    try {
        segment_ptr_->GetVectorIndex(field_name, index_ptr);
        if (index_ptr != nullptr) {
            return Status::OK();  // already exist
        }

        // check field type
        auto& ss_codec = codec::Codec::instance();
        auto field_visitor = segment_visitor_->GetFieldVisitor(field_name);
        const engine::snapshot::FieldPtr& field = field_visitor->GetField();
        if (!engine::IsVectorField(field)) {
            return Status(DB_ERROR, "Field is not vector type");
        }

        // load deleted doc
        auto& segment = segment_visitor_->GetSegment();
        auto& snapshot = segment_visitor_->GetSnapshot();
        auto segment_commit = snapshot->GetSegmentCommitBySegmentId(segment->GetID());
        faiss::ConcurrentBitsetPtr concurrent_bitset_ptr =
            std::make_shared<faiss::ConcurrentBitset>(segment_commit->GetRowCount());

        segment::DeletedDocsPtr deleted_docs_ptr;
        STATUS_CHECK(LoadDeletedDocs(deleted_docs_ptr));
        if (deleted_docs_ptr != nullptr) {
            auto& deleted_docs = deleted_docs_ptr->GetDeletedDocs();
            for (auto& offset : deleted_docs) {
                concurrent_bitset_ptr->set(offset);
            }
        }

        // load uids
        std::vector<int64_t> uids;
        STATUS_CHECK(LoadUids(uids));

        knowhere::BinarySet index_data;
        knowhere::BinaryPtr raw_data, compress_data;

        // if index not specified, or index file not created, return a temp index(IDMAP type)
        auto index_visitor = field_visitor->GetElementVisitor(engine::FieldElementType::FET_INDEX);
        if (flat || index_visitor == nullptr || index_visitor->GetFile() == nullptr) {
            auto temp_index_path = GetSegmentPath();
            temp_index_path += "/";
            std::string temp_index_name = field_name + ".idmap";
            temp_index_path += temp_index_name;

            // if the data is in cache, no need to read file
            auto data_obj = cache::CpuCacheMgr::GetInstance().GetItem(temp_index_path);
            if (data_obj != nullptr) {
                index_ptr = std::static_pointer_cast<knowhere::VecIndex>(data_obj);
                segment_ptr_->SetVectorIndex(field_name, index_ptr);
            } else {
                auto& json = field->GetParams();
                if (json.find(knowhere::meta::DIM) == json.end()) {
                    return Status(DB_ERROR, "Vector field dimension undefined");
                }
                int64_t dimension = json[knowhere::meta::DIM];
                engine::BinaryDataPtr raw;
                STATUS_CHECK(LoadField(field_name, raw));

                auto dataset = knowhere::GenDataset(segment_commit->GetRowCount(), dimension, raw->data_.data());

                // construct IDMAP index
                knowhere::VecIndexFactory& vec_index_factory = knowhere::VecIndexFactory::GetInstance();
                if (field->GetFtype() == engine::DataType::VECTOR_FLOAT) {
                    index_ptr = vec_index_factory.CreateVecIndex(knowhere::IndexEnum::INDEX_FAISS_IDMAP,
                                                                 knowhere::IndexMode::MODE_CPU);
                } else {
                    index_ptr = vec_index_factory.CreateVecIndex(knowhere::IndexEnum::INDEX_FAISS_BIN_IDMAP,
                                                                 knowhere::IndexMode::MODE_CPU);
                }
                milvus::json conf{{knowhere::meta::DIM, dimension}};
                index_ptr->Train(knowhere::DatasetPtr(), conf);
                index_ptr->AddWithoutIds(dataset, conf);
                index_ptr->SetUids(uids);
                index_ptr->SetBlacklist(concurrent_bitset_ptr);
                segment_ptr_->SetVectorIndex(field_name, index_ptr);
            }

            return Status::OK();
        }

        // read index file
        std::string relate_file_path;
        STATUS_CHECK(engine::GetSegmentFileRelatePath(index_visitor, relate_file_path));
        std::string full_file_path = dir_collections_ + relate_file_path;

        // if the data is in cache, no need to read file
        auto data_obj = cache::CpuCacheMgr::GetInstance().GetItem(relate_file_path);
        if (data_obj != nullptr) {
            index_ptr = std::static_pointer_cast<knowhere::VecIndex>(data_obj);
            segment_ptr_->SetVectorIndex(field_name, index_ptr);

            return Status::OK();
        }

        ss_codec.GetVectorIndexFormat()->ReadIndex(fs_ptr_, full_file_path, index_data);

        // for some kinds index(IVF), read raw file
        auto index_type = index_visitor->GetElement()->GetTypeName();
        if (index_type == knowhere::IndexEnum::INDEX_FAISS_IVFFLAT || index_type == knowhere::IndexEnum::INDEX_NSG ||
            index_type == knowhere::IndexEnum::INDEX_HNSW) {
            engine::BinaryDataPtr fixed_data;
            auto status = segment_ptr_->GetFixedFieldData(field_name, fixed_data);
            if (status.ok()) {
                ss_codec.GetVectorIndexFormat()->ConvertRaw(fixed_data, raw_data);
            } else if (auto visitor = field_visitor->GetElementVisitor(engine::FieldElementType::FET_RAW)) {
                std::string relate_file_path;
                STATUS_CHECK(engine::GetSegmentFileRelatePath(visitor, relate_file_path));
                std::string full_file_path = dir_collections_ + relate_file_path;
                ss_codec.GetVectorIndexFormat()->ReadRaw(fs_ptr_, full_file_path, raw_data);
            }
        }

        // for some kinds index(SQ8), read compress file
        if (index_type == knowhere::IndexEnum::INDEX_RHNSWSQ) {
            if (auto visitor = field_visitor->GetElementVisitor(engine::FieldElementType::FET_COMPRESS_SQ8)) {
                std::string relate_file_path;
                STATUS_CHECK(engine::GetSegmentFileRelatePath(visitor, relate_file_path));
                std::string full_file_path = dir_collections_ + relate_file_path;
                ss_codec.GetVectorIndexFormat()->ReadCompress(fs_ptr_, full_file_path, compress_data);
            }
        }

        ss_codec.GetVectorIndexFormat()->ConstructIndex(index_type, index_data, raw_data, compress_data, index_ptr);

        index_ptr->SetUids(uids);
        index_ptr->SetBlacklist(concurrent_bitset_ptr);
        segment_ptr_->SetVectorIndex(field_name, index_ptr);

        cache::CpuCacheMgr::GetInstance().InsertItem(relate_file_path, index_ptr);  // put into cache
    } catch (std::exception& e) {
        std::string err_msg = "Failed to load vector index: " + std::string(e.what());
        LOG_ENGINE_ERROR_ << err_msg;
        return Status(DB_ERROR, err_msg);
    }

    return Status::OK();
}

Status
SegmentReader::LoadStructuredIndex(const std::string& field_name, knowhere::IndexPtr& index_ptr) {
    try {
        segment_ptr_->GetStructuredIndex(field_name, index_ptr);
        if (index_ptr != nullptr) {
            return Status::OK();  // already exist
        }

        // check field type
        auto& ss_codec = codec::Codec::instance();
        auto field_visitor = segment_visitor_->GetFieldVisitor(field_name);
        if (!field_visitor) {
            return Status(DB_ERROR, "Field: " + field_name + " is not exist");
        }
        const engine::snapshot::FieldPtr& field = field_visitor->GetField();
        if (engine::IsVectorField(field)) {
            return Status(DB_ERROR, "Field is not structured type");
        }

        // read field index
        auto index_visitor = field_visitor->GetElementVisitor(engine::FieldElementType::FET_INDEX);
        if (index_visitor && index_visitor->GetFile() != nullptr) {
            std::string relate_file_path;
            STATUS_CHECK(engine::GetSegmentFileRelatePath(index_visitor, relate_file_path));
            std::string full_file_path = dir_collections_ + relate_file_path;

            // if the data is in cache, no need to read file
            auto data_obj = cache::CpuCacheMgr::GetInstance().GetItem(relate_file_path);
            if (data_obj == nullptr) {
                ss_codec.GetStructuredIndexFormat()->Read(fs_ptr_, full_file_path, index_ptr);
                cache::CpuCacheMgr::GetInstance().InsertItem(relate_file_path, index_ptr);  // put into cache
            } else {
                index_ptr = std::static_pointer_cast<knowhere::Index>(data_obj);
            }

            segment_ptr_->SetStructuredIndex(field_name, index_ptr);
        }
    } catch (std::exception& e) {
        std::string err_msg = "Failed to load vector index: " + std::string(e.what());
        LOG_ENGINE_ERROR_ << err_msg;
        return Status(DB_ERROR, err_msg);
    }

    return Status::OK();
}

Status
SegmentReader::LoadVectorIndice() {
    auto& field_visitors_map = segment_visitor_->GetFieldVisitors();
    for (auto& iter : field_visitors_map) {
        const engine::snapshot::FieldPtr& field = iter.second->GetField();
        std::string name = field->GetName();

        if (engine::IsVectorField(field)) {
            knowhere::VecIndexPtr index_ptr;
            STATUS_CHECK(LoadVectorIndex(name, index_ptr));
        } else {
            knowhere::IndexPtr index_ptr;
            STATUS_CHECK(LoadStructuredIndex(name, index_ptr));
        }
    }

    return Status::OK();
}

Status
SegmentReader::LoadBloomFilter(segment::IdBloomFilterPtr& id_bloom_filter_ptr) {
    try {
        id_bloom_filter_ptr = segment_ptr_->GetBloomFilter();
        if (id_bloom_filter_ptr != nullptr) {
            return Status::OK();  // already exist
        }

        auto uid_field_visitor = segment_visitor_->GetFieldVisitor(engine::FIELD_UID);
        auto visitor = uid_field_visitor->GetElementVisitor(engine::FieldElementType::FET_BLOOM_FILTER);
<<<<<<< HEAD

        std::string relate_file_path;
        STATUS_CHECK(engine::GetSegmentFileRelatePath(visitor, relate_file_path));
        std::string full_file_path = dir_collections_ + relate_file_path;
        if (!boost::filesystem::exists(full_file_path)) {
=======
        std::string file_path =
            engine::snapshot::GetResPath<engine::snapshot::SegmentFile>(dir_collections_, visitor->GetFile());
        if (!std::experimental::filesystem::exists(file_path + codec::IdBloomFilterFormat::FilePostfix())) {
>>>>>>> 1304e03d
            return Status::OK();  // file doesn't exist
        }

        // if the data is in cache, no need to read file
        auto data_obj = cache::CpuCacheMgr::GetInstance().GetItem(relate_file_path);
        if (data_obj == nullptr) {
            auto& ss_codec = codec::Codec::instance();
            ss_codec.GetIdBloomFilterFormat()->Read(fs_ptr_, full_file_path, id_bloom_filter_ptr);
        } else {
            id_bloom_filter_ptr = std::static_pointer_cast<segment::IdBloomFilter>(data_obj);
        }

        if (id_bloom_filter_ptr) {
            segment_ptr_->SetBloomFilter(id_bloom_filter_ptr);

            // TODO: disable cache for solving bloom filter ptr problem
<<<<<<< HEAD
            // cache::CpuCacheMgr::GetInstance().InsertItem(relate_file_path, id_bloom_filter_ptr);  // put into cache
=======
            // cache::CpuCacheMgr::GetInstance().InsertItem(file_path, id_bloom_filter_ptr);  // put into cache
>>>>>>> 1304e03d
        }
    } catch (std::exception& e) {
        std::string err_msg = "Failed to load bloom filter: " + std::string(e.what());
        LOG_ENGINE_ERROR_ << err_msg;
        return Status(DB_ERROR, err_msg);
    }
    return Status::OK();
}

Status
SegmentReader::LoadDeletedDocs(segment::DeletedDocsPtr& deleted_docs_ptr) {
    try {
        deleted_docs_ptr = segment_ptr_->GetDeletedDocs();
        if (deleted_docs_ptr != nullptr) {
            return Status::OK();  // already exist
        }

        auto uid_field_visitor = segment_visitor_->GetFieldVisitor(engine::FIELD_UID);
        auto visitor = uid_field_visitor->GetElementVisitor(engine::FieldElementType::FET_DELETED_DOCS);
<<<<<<< HEAD

        std::string relate_file_path;
        STATUS_CHECK(engine::GetSegmentFileRelatePath(visitor, relate_file_path));
        std::string full_file_path = dir_collections_ + relate_file_path;
        if (!boost::filesystem::exists(full_file_path)) {
=======
        std::string file_path =
            engine::snapshot::GetResPath<engine::snapshot::SegmentFile>(dir_collections_, visitor->GetFile());
        if (!std::experimental::filesystem::exists(file_path + codec::DeletedDocsFormat::FilePostfix())) {
>>>>>>> 1304e03d
            return Status::OK();  // file doesn't exist
        }

        // if the data is in cache, no need to read file
        auto data_obj = cache::CpuCacheMgr::GetInstance().GetItem(relate_file_path);
        if (data_obj == nullptr) {
            auto& ss_codec = codec::Codec::instance();
            ss_codec.GetDeletedDocsFormat()->Read(fs_ptr_, full_file_path, deleted_docs_ptr);
        } else {
            deleted_docs_ptr = std::static_pointer_cast<segment::DeletedDocs>(data_obj);
        }

        if (deleted_docs_ptr) {
            segment_ptr_->SetDeletedDocs(deleted_docs_ptr);
            cache::CpuCacheMgr::GetInstance().InsertItem(relate_file_path, deleted_docs_ptr);  // put into cache
        }
    } catch (std::exception& e) {
        std::string err_msg = "Failed to load deleted docs: " + std::string(e.what());
        LOG_ENGINE_ERROR_ << err_msg;
        return Status(DB_ERROR, err_msg);
    }
    return Status::OK();
}

Status
SegmentReader::ReadDeletedDocsSize(size_t& size) {
    try {
        size = 0;
        auto deleted_docs_ptr = segment_ptr_->GetDeletedDocs();
        if (deleted_docs_ptr != nullptr) {
            size = deleted_docs_ptr->GetCount();
            return Status::OK();  // already exist
        }

        auto uid_field_visitor = segment_visitor_->GetFieldVisitor(engine::FIELD_UID);
        auto visitor = uid_field_visitor->GetElementVisitor(engine::FieldElementType::FET_DELETED_DOCS);
<<<<<<< HEAD

        std::string relate_file_path;
        STATUS_CHECK(engine::GetSegmentFileRelatePath(visitor, relate_file_path));
        std::string full_file_path = dir_collections_ + relate_file_path;

        if (!boost::filesystem::exists(full_file_path)) {
=======
        std::string file_path =
            engine::snapshot::GetResPath<engine::snapshot::SegmentFile>(dir_collections_, visitor->GetFile());
        if (!std::experimental::filesystem::exists(file_path + codec::DeletedDocsFormat::FilePostfix())) {
>>>>>>> 1304e03d
            return Status::OK();  // file doesn't exist
        }

        auto& ss_codec = codec::Codec::instance();
        ss_codec.GetDeletedDocsFormat()->ReadSize(fs_ptr_, full_file_path, size);
    } catch (std::exception& e) {
        std::string err_msg = "Failed to read deleted docs size: " + std::string(e.what());
        LOG_ENGINE_ERROR_ << err_msg;
        return Status(DB_ERROR, err_msg);
    }
    return Status::OK();
}

Status
SegmentReader::GetSegment(engine::SegmentPtr& segment_ptr) {
    segment_ptr = segment_ptr_;
    return Status::OK();
}

Status
SegmentReader::GetSegmentID(int64_t& id) {
    if (segment_visitor_) {
        auto segment = segment_visitor_->GetSegment();
        if (segment) {
            id = segment->GetID();
            return Status::OK();
        }
    }

    return Status(DB_ERROR, "SegmentWriter::GetSegmentID: null pointer");
}

std::string
SegmentReader::GetSegmentPath() {
    std::string seg_path =
        engine::snapshot::GetResPath<engine::snapshot::Segment>(dir_collections_, segment_visitor_->GetSegment());
    return seg_path;
}

}  // namespace segment
}  // namespace milvus<|MERGE_RESOLUTION|>--- conflicted
+++ resolved
@@ -456,17 +456,11 @@
 
         auto uid_field_visitor = segment_visitor_->GetFieldVisitor(engine::FIELD_UID);
         auto visitor = uid_field_visitor->GetElementVisitor(engine::FieldElementType::FET_BLOOM_FILTER);
-<<<<<<< HEAD
 
         std::string relate_file_path;
         STATUS_CHECK(engine::GetSegmentFileRelatePath(visitor, relate_file_path));
         std::string full_file_path = dir_collections_ + relate_file_path;
-        if (!boost::filesystem::exists(full_file_path)) {
-=======
-        std::string file_path =
-            engine::snapshot::GetResPath<engine::snapshot::SegmentFile>(dir_collections_, visitor->GetFile());
-        if (!std::experimental::filesystem::exists(file_path + codec::IdBloomFilterFormat::FilePostfix())) {
->>>>>>> 1304e03d
+        if (!std::experimental::filesystem::exists(full_file_path)) {
             return Status::OK();  // file doesn't exist
         }
 
@@ -483,11 +477,7 @@
             segment_ptr_->SetBloomFilter(id_bloom_filter_ptr);
 
             // TODO: disable cache for solving bloom filter ptr problem
-<<<<<<< HEAD
             // cache::CpuCacheMgr::GetInstance().InsertItem(relate_file_path, id_bloom_filter_ptr);  // put into cache
-=======
-            // cache::CpuCacheMgr::GetInstance().InsertItem(file_path, id_bloom_filter_ptr);  // put into cache
->>>>>>> 1304e03d
         }
     } catch (std::exception& e) {
         std::string err_msg = "Failed to load bloom filter: " + std::string(e.what());
@@ -507,17 +497,11 @@
 
         auto uid_field_visitor = segment_visitor_->GetFieldVisitor(engine::FIELD_UID);
         auto visitor = uid_field_visitor->GetElementVisitor(engine::FieldElementType::FET_DELETED_DOCS);
-<<<<<<< HEAD
 
         std::string relate_file_path;
         STATUS_CHECK(engine::GetSegmentFileRelatePath(visitor, relate_file_path));
         std::string full_file_path = dir_collections_ + relate_file_path;
-        if (!boost::filesystem::exists(full_file_path)) {
-=======
-        std::string file_path =
-            engine::snapshot::GetResPath<engine::snapshot::SegmentFile>(dir_collections_, visitor->GetFile());
-        if (!std::experimental::filesystem::exists(file_path + codec::DeletedDocsFormat::FilePostfix())) {
->>>>>>> 1304e03d
+        if (!std::experimental::filesystem::exists(full_file_path)) {
             return Status::OK();  // file doesn't exist
         }
 
@@ -554,18 +538,11 @@
 
         auto uid_field_visitor = segment_visitor_->GetFieldVisitor(engine::FIELD_UID);
         auto visitor = uid_field_visitor->GetElementVisitor(engine::FieldElementType::FET_DELETED_DOCS);
-<<<<<<< HEAD
 
         std::string relate_file_path;
         STATUS_CHECK(engine::GetSegmentFileRelatePath(visitor, relate_file_path));
         std::string full_file_path = dir_collections_ + relate_file_path;
-
-        if (!boost::filesystem::exists(full_file_path)) {
-=======
-        std::string file_path =
-            engine::snapshot::GetResPath<engine::snapshot::SegmentFile>(dir_collections_, visitor->GetFile());
-        if (!std::experimental::filesystem::exists(file_path + codec::DeletedDocsFormat::FilePostfix())) {
->>>>>>> 1304e03d
+        if (!std::experimental::filesystem::exists(full_file_path)) {
             return Status::OK();  // file doesn't exist
         }
 
