--- conflicted
+++ resolved
@@ -388,19 +388,7 @@
     }
 
     // TODO(zhiru): PQ build takes forever
-
-<<<<<<< HEAD
-    //    index.engine_type_ = (int)milvus::engine::EngineType::FAISS_PQ;
-    //    db_->CreateIndex(TABLE_NAME, index);  // wait until build index finish
-    //
-    //    {
-    //        std::vector<std::string> tags;
-    //        milvus::engine::ResultIds result_ids;
-    //        milvus::engine::ResultDistances result_distances;
-    //        stat = db_->Query(dummy_context_, TABLE_NAME, tags, k, 10, xq, result_ids, result_distances);
-    //        ASSERT_TRUE(stat.ok());
-    //    }
-=======
+#if 0
     {
         std::vector<std::string> tags;
         milvus::engine::ResultIds result_ids;
@@ -415,7 +403,7 @@
         ASSERT_FALSE(stat.ok());
         fiu_disable("SqliteMetaImpl.FilesToSearch.throw_exception");
     }
->>>>>>> 036aaef7
+#endif
 
 #ifdef CUSTOMIZATION
 #ifdef MILVUS_GPU_VERSION
