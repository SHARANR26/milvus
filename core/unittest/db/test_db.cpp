--- conflicted
+++ resolved
@@ -13,126 +13,6 @@
 #include <fiu-local.h>
 #include <gtest/gtest.h>
 
-<<<<<<< HEAD
-#include <string>
-#include <set>
-#include <algorithm>
-
-#include "segment/Segment.h"
-#include "db/utils.h"
-#include "db/SnapshotUtils.h"
-#include "db/SnapshotVisitor.h"
-#include "db/snapshot/IterateHandler.h"
-#include "db/snapshot/ResourceHelper.h"
-#include "knowhere/index/vector_index/helpers/IndexParameter.h"
-
-using SegmentVisitor = milvus::engine::SegmentVisitor;
-
-namespace {
-const char* VECTOR_FIELD_NAME = "vector";
-
-milvus::Status
-CreateCollection(std::shared_ptr<DBImpl> db, const std::string& collection_name, const LSN_TYPE& lsn) {
-    CreateCollectionContext context;
-    context.lsn = lsn;
-    auto collection_schema = std::make_shared<Collection>(collection_name);
-    context.collection = collection_schema;
-    auto vector_field = std::make_shared<Field>(VECTOR_FIELD_NAME, 0,
-                                                milvus::engine::DataType::VECTOR_FLOAT);
-    auto vector_field_element = std::make_shared<FieldElement>(0, 0, "ivfsq8",
-                                                               milvus::engine::FieldElementType::FET_INDEX);
-    auto int_field = std::make_shared<Field>("int", 0,
-                                             milvus::engine::DataType::INT32);
-    context.fields_schema[vector_field] = {vector_field_element};
-    context.fields_schema[int_field] = {};
-
-    return db->CreateCollection(context);
-}
-
-static constexpr int64_t COLLECTION_DIM = 128;
-
-milvus::Status
-CreateCollection2(std::shared_ptr<DBImpl> db, const std::string& collection_name, const LSN_TYPE& lsn) {
-    CreateCollectionContext context;
-    context.lsn = lsn;
-    auto collection_schema = std::make_shared<Collection>(collection_name);
-    context.collection = collection_schema;
-
-    milvus::json params;
-    params[milvus::knowhere::meta::DIM] = COLLECTION_DIM;
-    auto vector_field = std::make_shared<Field>(VECTOR_FIELD_NAME, 0, milvus::engine::DataType::VECTOR_FLOAT, params);
-    context.fields_schema[vector_field] = {};
-
-    std::unordered_map<std::string, milvus::engine::DataType> attr_type = {
-        {"field_0", milvus::engine::DataType::INT32},
-        {"field_1", milvus::engine::DataType::INT64},
-        {"field_2", milvus::engine::DataType::DOUBLE},
-    };
-
-    std::vector<std::string> field_names;
-    for (auto& pair : attr_type) {
-        auto field = std::make_shared<Field>(pair.first, 0, pair.second);
-        context.fields_schema[field] = {};
-        field_names.push_back(pair.first);
-    }
-
-    return db->CreateCollection(context);
-}
-
-void
-BuildEntities(uint64_t n, uint64_t batch_index, milvus::engine::DataChunkPtr& data_chunk) {
-    data_chunk = std::make_shared<milvus::engine::DataChunk>();
-    data_chunk->count_ = n;
-
-    milvus::engine::VectorsData vectors;
-    vectors.vector_count_ = n;
-    vectors.float_data_.clear();
-    vectors.float_data_.resize(n * COLLECTION_DIM);
-    float* data = vectors.float_data_.data();
-    for (uint64_t i = 0; i < n; i++) {
-        for (int64_t j = 0; j < COLLECTION_DIM; j++) data[COLLECTION_DIM * i + j] = drand48();
-        data[COLLECTION_DIM * i] += i / 2000.;
-
-        vectors.id_array_.push_back(n * batch_index + i);
-    }
-
-    milvus::engine::FIXED_FIELD_DATA& raw = data_chunk->fixed_fields_[VECTOR_FIELD_NAME];
-    raw.resize(vectors.float_data_.size() * sizeof(float));
-    memcpy(raw.data(), vectors.float_data_.data(), vectors.float_data_.size() * sizeof(float));
-
-    std::vector<int32_t> value_0;
-    std::vector<int64_t> value_1;
-    std::vector<double> value_2;
-    value_0.resize(n);
-    value_1.resize(n);
-    value_2.resize(n);
-
-    std::default_random_engine e;
-    std::uniform_real_distribution<double> u(0, 1);
-    for (uint64_t i = 0; i < n; ++i) {
-        value_0[i] = i;
-        value_1[i] = i + n;
-        value_2[i] = u(e);
-    }
-
-    {
-        milvus::engine::FIXED_FIELD_DATA& raw = data_chunk->fixed_fields_["field_0"];
-        raw.resize(value_0.size() * sizeof(int32_t));
-        memcpy(raw.data(), value_0.data(), value_0.size() * sizeof(int32_t));
-    }
-
-    {
-        milvus::engine::FIXED_FIELD_DATA& raw = data_chunk->fixed_fields_["field_1"];
-        raw.resize(value_1.size() * sizeof(int64_t));
-        memcpy(raw.data(), value_1.data(), value_1.size() * sizeof(int64_t));
-    }
-
-    {
-        milvus::engine::FIXED_FIELD_DATA& raw = data_chunk->fixed_fields_["field_2"];
-        raw.resize(value_2.size() * sizeof(double));
-        memcpy(raw.data(), value_2.data(), value_2.size() * sizeof(double));
-    }
-=======
 #include <algorithm>
 #include <set>
 #include <string>
@@ -194,16 +74,176 @@
     }
 
     return db->CreateCollection(context);
->>>>>>> 96d79965
+}
+
+milvus::Status
+CreateCollection3(std::shared_ptr<DBImpl> db, const std::string& collection_name, const LSN_TYPE& lsn) {
+    CreateCollectionContext context;
+    context.lsn = lsn;
+    auto collection_schema = std::make_shared<Collection>(collection_name);
+    context.collection = collection_schema;
+
+    milvus::json params;
+    params[milvus::knowhere::meta::DIM] = COLLECTION_DIM;
+    auto vector_field = std::make_shared<Field>("float_vector", 0, milvus::engine::DataType::VECTOR_FLOAT, params);
+    context.fields_schema[vector_field] = {};
+
+    std::unordered_map<std::string, milvus::engine::DataType> attr_type = {
+        {"int64", milvus::engine::DataType::INT64},
+    };
+
+    std::vector<std::string> field_names;
+    for (auto& pair : attr_type) {
+        auto field = std::make_shared<Field>(pair.first, 0, pair.second);
+        context.fields_schema[field] = {};
+        field_names.push_back(pair.first);
+    }
+
+    return db->CreateCollection(context);
+}
+
+void
+BuildEntities(uint64_t n, uint64_t batch_index, milvus::engine::DataChunkPtr& data_chunk) {
+    data_chunk = std::make_shared<milvus::engine::DataChunk>();
+    data_chunk->count_ = n;
+
+    milvus::engine::VectorsData vectors;
+    vectors.vector_count_ = n;
+    vectors.float_data_.clear();
+    vectors.float_data_.resize(n * COLLECTION_DIM);
+    float* data = vectors.float_data_.data();
+    for (uint64_t i = 0; i < n; i++) {
+        for (int64_t j = 0; j < COLLECTION_DIM; j++) data[COLLECTION_DIM * i + j] = drand48();
+        data[COLLECTION_DIM * i] += i / 2000.;
+
+        vectors.id_array_.push_back(n * batch_index + i);
+    }
+
+    milvus::engine::BinaryDataPtr raw = std::make_shared<milvus::engine::BinaryData>();
+    raw->data_.resize(vectors.float_data_.size() * sizeof(float));
+    memcpy(raw->data_.data(), vectors.float_data_.data(), vectors.float_data_.size() * sizeof(float));
+    data_chunk->fixed_fields_[VECTOR_FIELD_NAME] = raw;
+
+    std::vector<int32_t> value_0;
+    std::vector<int64_t> value_1;
+    std::vector<double> value_2;
+    value_0.resize(n);
+    value_1.resize(n);
+    value_2.resize(n);
+
+    std::default_random_engine e;
+    std::uniform_real_distribution<double> u(0, 1);
+    for (uint64_t i = 0; i < n; ++i) {
+        value_0[i] = i;
+        value_1[i] = i + n;
+        value_2[i] = u(e);
+    }
+
+    {
+        milvus::engine::BinaryDataPtr raw = std::make_shared<milvus::engine::BinaryData>();
+        raw->data_.resize(value_0.size() * sizeof(int32_t));
+        memcpy(raw->data_.data(), value_0.data(), value_0.size() * sizeof(int32_t));
+        data_chunk->fixed_fields_["field_0"] = raw;
+    }
+
+    {
+        milvus::engine::BinaryDataPtr raw = std::make_shared<milvus::engine::BinaryData>();
+        raw->data_.resize(value_1.size() * sizeof(int64_t));
+        memcpy(raw->data_.data(), value_1.data(), value_1.size() * sizeof(int64_t));
+        data_chunk->fixed_fields_["field_1"] = raw;
+    }
+
+    {
+        milvus::engine::BinaryDataPtr raw = std::make_shared<milvus::engine::BinaryData>();
+        raw->data_.resize(value_2.size() * sizeof(double));
+        memcpy(raw->data_.data(), value_2.data(), value_2.size() * sizeof(double));
+        data_chunk->fixed_fields_["field_2"] = raw;
+    }
+}
+
+void
+BuildQueryPtr(const std::string& collection_name, int64_t n, int64_t topk, std::vector<std::string>& field_names,
+              std::vector<std::string>& partitions, milvus::query::QueryPtr& query_ptr) {
+    auto general_query = std::make_shared<milvus::query::GeneralQuery>();
+    query_ptr->collection_id = collection_name;
+    query_ptr->field_names = field_names;
+    query_ptr->partitions = partitions;
+    std::set<std::string> index_fields = {"int64", "float_vector"};
+    query_ptr->index_fields = index_fields;
+
+    auto left_query = std::make_shared<milvus::query::GeneralQuery>();
+    auto term_query = std::make_shared<milvus::query::TermQuery>();
+    std::vector<int32_t> term_value(n, 0);
+    for (uint64_t i = 0; i < n; i++) {
+        term_value[i] = i;
+    }
+    term_query->json_obj = {{"int64", {{"values", term_value}}}};
+    std::cout << term_query->json_obj.dump() << std::endl;
+    left_query->leaf = std::make_shared<milvus::query::LeafQuery>();
+    left_query->leaf->term_query = term_query;
+    general_query->bin->left_query = left_query;
+
+    auto right_query = std::make_shared<milvus::query::GeneralQuery>();
+    right_query->leaf = std::make_shared<milvus::query::LeafQuery>();
+    std::string placeholder = "placeholder_1";
+    right_query->leaf->vector_placeholder = placeholder;
+    general_query->bin->right_query = right_query;
+
+    auto vector_query = std::make_shared<milvus::query::VectorQuery>();
+    vector_query->field_name = "float_vector";
+    vector_query->topk = topk;
+    milvus::query::VectorRecord vector_record;
+    vector_record.float_data.resize(n * COLLECTION_DIM);
+    for (uint64_t i = 0; i < n; i++) {
+        for (int64_t j = 0; j < COLLECTION_DIM; j++) vector_record.float_data[COLLECTION_DIM * i + j] = drand48();
+        vector_record.float_data[COLLECTION_DIM * i] += i / 2000.;
+    }
+    vector_query->query_vector = vector_record;
+    vector_query->extra_params = {{"metric_type", "L2"}, {"nprobe", 1024}};
+
+    query_ptr->root = general_query;
+    query_ptr->vectors.insert(std::make_pair(placeholder, vector_query));
+}
+
+void
+BuildEntities2(uint64_t n, uint64_t batch_index, milvus::engine::DataChunkPtr& data_chunk) {
+    data_chunk = std::make_shared<milvus::engine::DataChunk>();
+    data_chunk->count_ = n;
+
+    milvus::engine::VectorsData vectors;
+    vectors.vector_count_ = n;
+    vectors.float_data_.clear();
+    vectors.float_data_.resize(n * COLLECTION_DIM);
+    float* data = vectors.float_data_.data();
+    for (uint64_t i = 0; i < n; i++) {
+        for (int64_t j = 0; j < COLLECTION_DIM; j++) data[COLLECTION_DIM * i + j] = drand48();
+        data[COLLECTION_DIM * i] += i / 2000.;
+
+        vectors.id_array_.push_back(n * batch_index + i);
+    }
+
+    milvus::engine::FIXED_FIELD_DATA& raw = data_chunk->fixed_fields_["float_vector"];
+    raw.resize(vectors.float_data_.size() * sizeof(float));
+    memcpy(raw.data(), vectors.float_data_.data(), vectors.float_data_.size() * sizeof(float));
+
+    std::vector<int64_t> value_1;
+    value_1.resize(n);
+
+    for (uint64_t i = 0; i < n; ++i) {
+        value_1[i] = i;
+    }
+
+    {
+        milvus::engine::FIXED_FIELD_DATA& raw = data_chunk->fixed_fields_["int64"];
+        raw.resize(value_1.size() * sizeof(int64_t));
+        memcpy(raw.data(), value_1.data(), value_1.size() * sizeof(int64_t));
+    }
 }
 }  // namespace
 
-<<<<<<< HEAD
 TEST_F(DBTest, CollectionTest) {
     LSN_TYPE lsn = 0;
-    auto next_lsn = [&]() -> decltype(lsn) {
-        return ++lsn;
-    };
+    auto next_lsn = [&]() -> decltype(lsn) { return ++lsn; };
     std::string c1 = "c1";
     auto status = CreateCollection(db_, c1, next_lsn());
     ASSERT_TRUE(status.ok());
@@ -257,9 +297,7 @@
 
 TEST_F(DBTest, PartitionTest) {
     LSN_TYPE lsn = 0;
-    auto next_lsn = [&]() -> decltype(lsn) {
-        return ++lsn;
-    };
+    auto next_lsn = [&]() -> decltype(lsn) { return ++lsn; };
     std::string c1 = "c1";
     auto status = CreateCollection(db_, c1, next_lsn());
     ASSERT_TRUE(status.ok());
@@ -296,9 +334,7 @@
 
 TEST_F(DBTest, VisitorTest) {
     LSN_TYPE lsn = 0;
-    auto next_lsn = [&]() -> decltype(lsn) {
-        return ++lsn;
-    };
+    auto next_lsn = [&]() -> decltype(lsn) { return ++lsn; };
 
     std::string c1 = "c1";
     auto status = CreateCollection(db_, c1, next_lsn());
@@ -349,89 +385,10 @@
     segment_handler->Iterate();
     std::cout << segment_handler->GetStatus().ToString() << std::endl;
     ASSERT_TRUE(segment_handler->GetStatus().ok());
-=======
-milvus::Status
-CreateCollection3(std::shared_ptr<DBImpl> db, const std::string& collection_name, const LSN_TYPE& lsn) {
-    CreateCollectionContext context;
-    context.lsn = lsn;
-    auto collection_schema = std::make_shared<Collection>(collection_name);
-    context.collection = collection_schema;
-
-    milvus::json params;
-    params[milvus::knowhere::meta::DIM] = COLLECTION_DIM;
-    auto vector_field = std::make_shared<Field>("float_vector", 0, milvus::engine::DataType::VECTOR_FLOAT, params);
-    context.fields_schema[vector_field] = {};
-
-    std::unordered_map<std::string, milvus::engine::DataType> attr_type = {
-        {"int64", milvus::engine::DataType::INT64},
-    };
-
-    std::vector<std::string> field_names;
-    for (auto& pair : attr_type) {
-        auto field = std::make_shared<Field>(pair.first, 0, pair.second);
-        context.fields_schema[field] = {};
-        field_names.push_back(pair.first);
-    }
-
-    return db->CreateCollection(context);
-}
-
-void
-BuildEntities(uint64_t n, uint64_t batch_index, milvus::engine::DataChunkPtr& data_chunk) {
-    data_chunk = std::make_shared<milvus::engine::DataChunk>();
-    data_chunk->count_ = n;
-
-    milvus::engine::VectorsData vectors;
-    vectors.vector_count_ = n;
-    vectors.float_data_.clear();
-    vectors.float_data_.resize(n * COLLECTION_DIM);
-    float* data = vectors.float_data_.data();
-    for (uint64_t i = 0; i < n; i++) {
-        for (int64_t j = 0; j < COLLECTION_DIM; j++) data[COLLECTION_DIM * i + j] = drand48();
-        data[COLLECTION_DIM * i] += i / 2000.;
-
-        vectors.id_array_.push_back(n * batch_index + i);
-    }
-
-    milvus::engine::BinaryDataPtr raw = std::make_shared<milvus::engine::BinaryData>();
-    raw->data_.resize(vectors.float_data_.size() * sizeof(float));
-    memcpy(raw->data_.data(), vectors.float_data_.data(), vectors.float_data_.size() * sizeof(float));
-    data_chunk->fixed_fields_[VECTOR_FIELD_NAME] = raw;
-
-    std::vector<int32_t> value_0;
-    std::vector<int64_t> value_1;
-    std::vector<double> value_2;
-    value_0.resize(n);
-    value_1.resize(n);
-    value_2.resize(n);
-
-    std::default_random_engine e;
-    std::uniform_real_distribution<double> u(0, 1);
-    for (uint64_t i = 0; i < n; ++i) {
-        value_0[i] = i;
-        value_1[i] = i + n;
-        value_2[i] = u(e);
-    }
-
-    {
-        milvus::engine::BinaryDataPtr raw = std::make_shared<milvus::engine::BinaryData>();
-        raw->data_.resize(value_0.size() * sizeof(int32_t));
-        memcpy(raw->data_.data(), value_0.data(), value_0.size() * sizeof(int32_t));
-        data_chunk->fixed_fields_["field_0"] = raw;
-    }
-
-    {
-        milvus::engine::BinaryDataPtr raw = std::make_shared<milvus::engine::BinaryData>();
-        raw->data_.resize(value_1.size() * sizeof(int64_t));
-        memcpy(raw->data_.data(), value_1.data(), value_1.size() * sizeof(int64_t));
-        data_chunk->fixed_fields_["field_1"] = raw;
-    }
->>>>>>> 96d79965
 
     auto row_cnt = ss->GetCollectionCommit()->GetRowCount();
     auto new_segment_row_cnt = 1024;
     {
-<<<<<<< HEAD
         OperationContext context;
         context.lsn = next_lsn();
         context.prev_partition = ss->GetResource<Partition>(partition_id);
@@ -481,542 +438,6 @@
 
 TEST_F(DBTest, QueryTest) {
     LSN_TYPE lsn = 0;
-    auto next_lsn = [&]() -> decltype(lsn) {
-        return ++lsn;
-    };
-
-    std::string c1 = "c1";
-    auto status = CreateCollection(db_, c1, next_lsn());
-    ASSERT_TRUE(status.ok());
-
-    std::stringstream p_name;
-    auto num = RandomInt(1, 3);
-    for (auto i = 0; i < num; ++i) {
-        p_name.str("");
-        p_name << "partition_" << i;
-        status = db_->CreatePartition(c1, p_name.str());
-        ASSERT_TRUE(status.ok());
-    }
-
-    ScopedSnapshotT ss;
-    status = Snapshots::GetInstance().GetSnapshot(ss, c1);
-    ASSERT_TRUE(status.ok());
-
-    SegmentFileContext sf_context;
-    SFContextBuilder(sf_context, ss);
-
-    auto new_total = 0;
-    auto &partitions = ss->GetResources<Partition>();
-    ID_TYPE partition_id;
-    for (auto &kv : partitions) {
-        num = RandomInt(1, 3);
-        auto row_cnt = 100;
-        for (auto i = 0; i < num; ++i) {
-            ASSERT_TRUE(CreateSegment(ss, kv.first, next_lsn(), sf_context, row_cnt).ok());
-        }
-        new_total += num;
-        partition_id = kv.first;
-    }
-
-    status = Snapshots::GetInstance().GetSnapshot(ss, c1);
-    ASSERT_TRUE(status.ok());
-
-    milvus::server::ContextPtr ctx1;
-    std::vector<std::string> partition_patterns;
-    milvus::query::GeneralQueryPtr general_query;
-    milvus::query::QueryPtr query_ptr;
-    std::vector<std::string> field_names;
-    std::unordered_map<std::string, milvus::engine::DataType> attr_type;
-    milvus::engine::QueryResult result;
-    //db_->Query(ctx1, c1, partition_patterns, general_query, query_ptr, field_names, attr_type, result);
-}
-
-TEST_F(DBTest, InsertTest) {
-    std::string collection_name = "MERGE_TEST";
-    auto status = CreateCollection2(db_, collection_name, 0);
-    ASSERT_TRUE(status.ok());
-
-    status = db_->Flush();
-    ASSERT_TRUE(status.ok());
-
-    const uint64_t entity_count = 100;
-    milvus::engine::DataChunkPtr data_chunk;
-    BuildEntities(entity_count, 0, data_chunk);
-
-    status = db_->Insert(collection_name, "", data_chunk);
-    ASSERT_TRUE(status.ok());
-
-    status = db_->Flush();
-    ASSERT_TRUE(status.ok());
-
-    int64_t row_count = 0;
-    status = db_->CountEntities(collection_name, row_count);
-    ASSERT_TRUE(status.ok());
-    ASSERT_EQ(row_count, entity_count);
-}
-
-TEST_F(DBTest, MergeTest) {
-    std::string collection_name = "MERGE_TEST";
-    auto status = CreateCollection2(db_, collection_name, 0);
-    ASSERT_TRUE(status.ok());
-
-    const uint64_t entity_count = 100;
-    milvus::engine::DataChunkPtr data_chunk;
-    BuildEntities(entity_count, 0, data_chunk);
-
-    int64_t repeat = 2;
-    for (int32_t i = 0; i < repeat; i++) {
-        status = db_->Insert(collection_name, "", data_chunk);
-        ASSERT_TRUE(status.ok());
-
-        status = db_->Flush();
-        ASSERT_TRUE(status.ok());
-    }
-
-    sleep(2); // wait to merge
-
-    int64_t row_count = 0;
-    status = db_->CountEntities(collection_name, row_count);
-    ASSERT_TRUE(status.ok());
-    ASSERT_EQ(row_count, entity_count * repeat);
-
-    ScopedSnapshotT ss;
-    status = Snapshots::GetInstance().GetSnapshot(ss, collection_name);
-    ASSERT_TRUE(status.ok());
-    std::cout << ss->ToString() << std::endl;
-
-    auto root_path = GetOptions().meta_.path_ + milvus::engine::COLLECTIONS_FOLDER;
-    std::vector<std::string> segment_paths;
-
-    auto seg_executor = [&] (const SegmentPtr& segment, SegmentIterator* handler) -> Status {
-        std::string res_path = milvus::engine::snapshot::GetResPath<Segment>(root_path, segment);
-        std::cout << res_path << std::endl;
-        if (!boost::filesystem::is_directory(res_path)) {
-            return Status(milvus::SS_ERROR, res_path + " not exist");
-        }
-        segment_paths.push_back(res_path);
-        return Status::OK();
-    };
-    auto segment_iter = std::make_shared<SegmentIterator>(ss, seg_executor);
-    segment_iter->Iterate();
-    status = segment_iter->GetStatus();
-    ASSERT_TRUE(status.ok()) << status.ToString();
-
-    std::set<std::string> segment_file_paths;
-    auto sf_executor = [&] (const SegmentFilePtr& segment_file, SegmentFileIterator* handler) -> Status {
-        std::string res_path = milvus::engine::snapshot::GetResPath<SegmentFile>(root_path, segment_file);
-        if (boost::filesystem::is_regular_file(res_path)
-            || boost::filesystem::is_regular_file(res_path + milvus::codec::IdBloomFilterFormat::FilePostfix())
-            || boost::filesystem::is_regular_file(res_path + milvus::codec::DeletedDocsFormat::FilePostfix())) {
-            segment_file_paths.insert(res_path);
-            std::cout << res_path << std::endl;
-        }
-        return Status::OK();
-    };
-    auto sf_iterator = std::make_shared<SegmentFileIterator>(ss, sf_executor);
-    sf_iterator->Iterate();
-
-    std::set<std::string> expect_file_paths;
-    boost::filesystem::recursive_directory_iterator iter(root_path);
-    boost::filesystem::recursive_directory_iterator end;
-    for (; iter != end ; ++iter) {
-        if (boost::filesystem::is_regular_file((*iter).path())) {
-            expect_file_paths.insert((*iter).path().filename().string());
-        }
-    }
-
-    // TODO: Fix segment file suffix issue.
-    ASSERT_EQ(expect_file_paths.size(), segment_file_paths.size());
-}
-
-TEST_F(DBTest, IndexTest) {
-    std::string collection_name = "INDEX_TEST";
-    auto status = CreateCollection2(db_, collection_name, 0);
-    ASSERT_TRUE(status.ok());
-
-    const uint64_t entity_count = 10000;
-    milvus::engine::DataChunkPtr data_chunk;
-    BuildEntities(entity_count, 0, data_chunk);
-
-    status = db_->Insert(collection_name, "", data_chunk);
-    ASSERT_TRUE(status.ok());
-
-    status = db_->Flush();
-    ASSERT_TRUE(status.ok());
-
-    {
-        milvus::engine::CollectionIndex index;
-        index.index_name_ = "my_index1";
-        index.index_type_ = milvus::knowhere::IndexEnum::INDEX_FAISS_IVFFLAT;
-        index.metric_name_ = milvus::knowhere::Metric::L2;
-        index.extra_params_["nlist"] = 2048;
-        status = db_->CreateIndex(dummy_context_, collection_name, VECTOR_FIELD_NAME, index);
-        ASSERT_TRUE(status.ok());
-
-        milvus::engine::CollectionIndex index_get;
-        status = db_->DescribeIndex(collection_name, VECTOR_FIELD_NAME, index_get);
-        ASSERT_TRUE(status.ok());
-        ASSERT_EQ(index.index_name_, index_get.index_name_);
-        ASSERT_EQ(index.index_type_, index_get.index_type_);
-        ASSERT_EQ(index.metric_name_, index_get.metric_name_);
-        ASSERT_EQ(index.extra_params_, index_get.extra_params_);
-    }
-
-    {
-        milvus::engine::CollectionIndex index;
-        index.index_name_ = "my_index2";
-        index.index_type_ = milvus::engine::DEFAULT_STRUCTURED_INDEX_NAME;
-        status = db_->CreateIndex(dummy_context_, collection_name, "field_0", index);
-        ASSERT_TRUE(status.ok());
-        status = db_->CreateIndex(dummy_context_, collection_name, "field_1", index);
-        ASSERT_TRUE(status.ok());
-        status = db_->CreateIndex(dummy_context_, collection_name, "field_2", index);
-        ASSERT_TRUE(status.ok());
-
-        milvus::engine::CollectionIndex index_get;
-        status = db_->DescribeIndex(collection_name, "field_0", index_get);
-        ASSERT_TRUE(status.ok());
-        ASSERT_EQ(index.index_name_, index_get.index_name_);
-        ASSERT_EQ(index.index_type_, index_get.index_type_);
-    }
-
-    {
-        status = db_->DropIndex(collection_name, VECTOR_FIELD_NAME);
-        ASSERT_TRUE(status.ok());
-
-        milvus::engine::CollectionIndex index_get;
-        status = db_->DescribeIndex(collection_name, VECTOR_FIELD_NAME, index_get);
-        ASSERT_TRUE(status.ok());
-        ASSERT_TRUE(index_get.index_name_.empty());
-    }
-
-    {
-        status = db_->DropIndex(collection_name, "field_0");
-        ASSERT_TRUE(status.ok());
-
-        milvus::engine::CollectionIndex index_get;
-        status = db_->DescribeIndex(collection_name, "field_0", index_get);
-        ASSERT_TRUE(status.ok());
-        ASSERT_TRUE(index_get.index_name_.empty());
-    }
-}
-
-TEST_F(DBTest, StatsTest) {
-    std::string collection_name = "STATS_TEST";
-    auto status = CreateCollection2(db_, collection_name, 0);
-    ASSERT_TRUE(status.ok());
-
-    std::string partition_name = "p1";
-    status = db_->CreatePartition(collection_name, partition_name);
-    ASSERT_TRUE(status.ok());
-
-    const uint64_t entity_count = 10000;
-    milvus::engine::DataChunkPtr data_chunk;
-    BuildEntities(entity_count, 0, data_chunk);
-
-    status = db_->Insert(collection_name, "", data_chunk);
-    ASSERT_TRUE(status.ok());
-
-    status = db_->Insert(collection_name, partition_name, data_chunk);
-    ASSERT_TRUE(status.ok());
-
-    status = db_->Flush();
-    ASSERT_TRUE(status.ok());
-
-    {
-        milvus::engine::CollectionIndex index;
-        index.index_type_ = milvus::knowhere::IndexEnum::INDEX_FAISS_IVFFLAT;
-        index.metric_name_ = milvus::knowhere::Metric::L2;
-        index.extra_params_["nlist"] = 2048;
-        status = db_->CreateIndex(dummy_context_, collection_name, VECTOR_FIELD_NAME, index);
-        ASSERT_TRUE(status.ok());
-    }
-
-=======
-        milvus::engine::BinaryDataPtr raw = std::make_shared<milvus::engine::BinaryData>();
-        raw->data_.resize(value_2.size() * sizeof(double));
-        memcpy(raw->data_.data(), value_2.data(), value_2.size() * sizeof(double));
-        data_chunk->fixed_fields_["field_2"] = raw;
-    }
-}
-
-void
-BuildQueryPtr(const std::string& collection_name, int64_t n, int64_t topk, std::vector<std::string>& field_names,
-              std::vector<std::string>& partitions, milvus::query::QueryPtr& query_ptr) {
-    auto general_query = std::make_shared<milvus::query::GeneralQuery>();
-    query_ptr->collection_id = collection_name;
-    query_ptr->field_names = field_names;
-    query_ptr->partitions = partitions;
-    std::set<std::string> index_fields = {"int64", "float_vector"};
-    query_ptr->index_fields = index_fields;
-
-    auto left_query = std::make_shared<milvus::query::GeneralQuery>();
-    auto term_query = std::make_shared<milvus::query::TermQuery>();
-    std::vector<int32_t> term_value(n, 0);
-    for (uint64_t i = 0; i < n; i++) {
-        term_value[i] = i;
-    }
-    term_query->json_obj = {{"int64", {{"values", term_value}}}};
-    std::cout << term_query->json_obj.dump() << std::endl;
-    left_query->leaf = std::make_shared<milvus::query::LeafQuery>();
-    left_query->leaf->term_query = term_query;
-    general_query->bin->left_query = left_query;
-
-    auto right_query = std::make_shared<milvus::query::GeneralQuery>();
-    right_query->leaf = std::make_shared<milvus::query::LeafQuery>();
-    std::string placeholder = "placeholder_1";
-    right_query->leaf->vector_placeholder = placeholder;
-    general_query->bin->right_query = right_query;
-
-    auto vector_query = std::make_shared<milvus::query::VectorQuery>();
-    vector_query->field_name = "float_vector";
-    vector_query->topk = topk;
-    milvus::query::VectorRecord vector_record;
-    vector_record.float_data.resize(n * COLLECTION_DIM);
-    for (uint64_t i = 0; i < n; i++) {
-        for (int64_t j = 0; j < COLLECTION_DIM; j++) vector_record.float_data[COLLECTION_DIM * i + j] = drand48();
-        vector_record.float_data[COLLECTION_DIM * i] += i / 2000.;
-    }
-    vector_query->query_vector = vector_record;
-    vector_query->extra_params = {{"metric_type", "L2"}, {"nprobe", 1024}};
-
-    query_ptr->root = general_query;
-    query_ptr->vectors.insert(std::make_pair(placeholder, vector_query));
-}
-
-void
-BuildEntities2(uint64_t n, uint64_t batch_index, milvus::engine::DataChunkPtr& data_chunk) {
-    data_chunk = std::make_shared<milvus::engine::DataChunk>();
-    data_chunk->count_ = n;
-
-    milvus::engine::VectorsData vectors;
-    vectors.vector_count_ = n;
-    vectors.float_data_.clear();
-    vectors.float_data_.resize(n * COLLECTION_DIM);
-    float* data = vectors.float_data_.data();
-    for (uint64_t i = 0; i < n; i++) {
-        for (int64_t j = 0; j < COLLECTION_DIM; j++) data[COLLECTION_DIM * i + j] = drand48();
-        data[COLLECTION_DIM * i] += i / 2000.;
-
-        vectors.id_array_.push_back(n * batch_index + i);
-    }
-
-    milvus::engine::FIXED_FIELD_DATA& raw = data_chunk->fixed_fields_["float_vector"];
-    raw.resize(vectors.float_data_.size() * sizeof(float));
-    memcpy(raw.data(), vectors.float_data_.data(), vectors.float_data_.size() * sizeof(float));
-
-    std::vector<int64_t> value_1;
-    value_1.resize(n);
-
-    for (uint64_t i = 0; i < n; ++i) {
-        value_1[i] = i;
-    }
-
-    {
-        milvus::engine::FIXED_FIELD_DATA& raw = data_chunk->fixed_fields_["int64"];
-        raw.resize(value_1.size() * sizeof(int64_t));
-        memcpy(raw.data(), value_1.data(), value_1.size() * sizeof(int64_t));
-    }
-}
-}  // namespace
-
-TEST_F(DBTest, CollectionTest) {
-    LSN_TYPE lsn = 0;
-    auto next_lsn = [&]() -> decltype(lsn) { return ++lsn; };
-    std::string c1 = "c1";
-    auto status = CreateCollection(db_, c1, next_lsn());
-    ASSERT_TRUE(status.ok());
-
-    ScopedSnapshotT ss;
-    status = Snapshots::GetInstance().GetSnapshot(ss, c1);
-    ASSERT_TRUE(status.ok());
-    ASSERT_TRUE(ss);
-    ASSERT_EQ(ss->GetName(), c1);
-
-    bool has;
-    status = db_->HasCollection(c1, has);
-    ASSERT_TRUE(has);
-    ASSERT_TRUE(status.ok());
-
-    ASSERT_EQ(ss->GetCollectionCommit()->GetRowCount(), 0);
-    int64_t row_cnt = 0;
-    status = db_->CountEntities(c1, row_cnt);
-    ASSERT_TRUE(status.ok());
-    ASSERT_EQ(row_cnt, 0);
-
-    std::vector<std::string> names;
-    status = db_->ListCollections(names);
-    ASSERT_TRUE(status.ok());
-    ASSERT_EQ(names.size(), 1);
-    ASSERT_EQ(names[0], c1);
-
-    std::string c1_1 = "c1";
-    status = CreateCollection(db_, c1_1, next_lsn());
-    ASSERT_FALSE(status.ok());
-
-    std::string c2 = "c2";
-    status = CreateCollection(db_, c2, next_lsn());
-    ASSERT_TRUE(status.ok());
-
-    status = db_->ListCollections(names);
-    ASSERT_TRUE(status.ok());
-    ASSERT_EQ(names.size(), 2);
-
-    status = db_->DropCollection(c1);
-    ASSERT_TRUE(status.ok());
-
-    status = db_->ListCollections(names);
-    ASSERT_TRUE(status.ok());
-    ASSERT_EQ(names.size(), 1);
-    ASSERT_EQ(names[0], c2);
-
-    status = db_->DropCollection(c1);
-    ASSERT_FALSE(status.ok());
-}
-
-TEST_F(DBTest, PartitionTest) {
-    LSN_TYPE lsn = 0;
-    auto next_lsn = [&]() -> decltype(lsn) { return ++lsn; };
-    std::string c1 = "c1";
-    auto status = CreateCollection(db_, c1, next_lsn());
-    ASSERT_TRUE(status.ok());
-
-    std::vector<std::string> partition_names;
-    status = db_->ListPartitions(c1, partition_names);
-    ASSERT_EQ(partition_names.size(), 1);
-    ASSERT_EQ(partition_names[0], "_default");
-
-    std::string p1 = "p1";
-    std::string c2 = "c2";
-    status = db_->CreatePartition(c2, p1);
-    ASSERT_FALSE(status.ok());
-
-    status = db_->CreatePartition(c1, p1);
-    ASSERT_TRUE(status.ok());
-
-    status = db_->ListPartitions(c1, partition_names);
-    ASSERT_TRUE(status.ok());
-    ASSERT_EQ(partition_names.size(), 2);
-
-    status = db_->CreatePartition(c1, p1);
-    ASSERT_FALSE(status.ok());
-
-    status = db_->DropPartition(c1, "p3");
-    ASSERT_FALSE(status.ok());
-
-    status = db_->DropPartition(c1, p1);
-    ASSERT_TRUE(status.ok());
-    status = db_->ListPartitions(c1, partition_names);
-    ASSERT_TRUE(status.ok());
-    ASSERT_EQ(partition_names.size(), 1);
-}
-
-TEST_F(DBTest, VisitorTest) {
-    LSN_TYPE lsn = 0;
-    auto next_lsn = [&]() -> decltype(lsn) { return ++lsn; };
-
-    std::string c1 = "c1";
-    auto status = CreateCollection(db_, c1, next_lsn());
-    ASSERT_TRUE(status.ok());
-
-    std::stringstream p_name;
-    auto num = RandomInt(1, 3);
-    for (auto i = 0; i < num; ++i) {
-        p_name.str("");
-        p_name << "partition_" << i;
-        status = db_->CreatePartition(c1, p_name.str());
-        ASSERT_TRUE(status.ok());
-    }
-
-    ScopedSnapshotT ss;
-    status = Snapshots::GetInstance().GetSnapshot(ss, c1);
-    ASSERT_TRUE(status.ok());
-
-    SegmentFileContext sf_context;
-    SFContextBuilder(sf_context, ss);
-
-    auto new_total = 0;
-    auto& partitions = ss->GetResources<Partition>();
-    ID_TYPE partition_id;
-    for (auto& kv : partitions) {
-        num = RandomInt(1, 3);
-        auto row_cnt = 100;
-        for (auto i = 0; i < num; ++i) {
-            ASSERT_TRUE(CreateSegment(ss, kv.first, next_lsn(), sf_context, row_cnt).ok());
-        }
-        new_total += num;
-        partition_id = kv.first;
-    }
-
-    status = Snapshots::GetInstance().GetSnapshot(ss, c1);
-    ASSERT_TRUE(status.ok());
-
-    auto executor = [&](const Segment::Ptr& segment, SegmentIterator* handler) -> Status {
-        auto visitor = SegmentVisitor::Build(ss, segment->GetID());
-        if (!visitor) {
-            return Status(milvus::SS_ERROR, "Cannot build segment visitor");
-        }
-        std::cout << visitor->ToString() << std::endl;
-        return Status::OK();
-    };
-
-    auto segment_handler = std::make_shared<SegmentIterator>(ss, executor);
-    segment_handler->Iterate();
-    std::cout << segment_handler->GetStatus().ToString() << std::endl;
-    ASSERT_TRUE(segment_handler->GetStatus().ok());
-
-    auto row_cnt = ss->GetCollectionCommit()->GetRowCount();
-    auto new_segment_row_cnt = 1024;
-    {
-        OperationContext context;
-        context.lsn = next_lsn();
-        context.prev_partition = ss->GetResource<Partition>(partition_id);
-        auto op = std::make_shared<NewSegmentOperation>(context, ss);
-        SegmentPtr new_seg;
-        status = op->CommitNewSegment(new_seg);
-        ASSERT_TRUE(status.ok());
-        SegmentFilePtr seg_file;
-        auto nsf_context = sf_context;
-        nsf_context.segment_id = new_seg->GetID();
-        nsf_context.partition_id = new_seg->GetPartitionId();
-        status = op->CommitNewSegmentFile(nsf_context, seg_file);
-        ASSERT_TRUE(status.ok());
-        auto ctx = op->GetContext();
-        ASSERT_TRUE(ctx.new_segment);
-        auto visitor = SegmentVisitor::Build(ss, ctx.new_segment, ctx.new_segment_files);
-        ASSERT_TRUE(visitor);
-        ASSERT_EQ(visitor->GetSegment(), new_seg);
-        ASSERT_FALSE(visitor->GetSegment()->IsActive());
-
-        int file_num = 0;
-        auto field_visitors = visitor->GetFieldVisitors();
-        for (auto& kv : field_visitors) {
-            auto& field_visitor = kv.second;
-            auto field_element_visitors = field_visitor->GetElementVistors();
-            for (auto& kkvv : field_element_visitors) {
-                auto& field_element_visitor = kkvv.second;
-                auto file = field_element_visitor->GetFile();
-                if (file) {
-                    file_num++;
-                    ASSERT_FALSE(file->IsActive());
-                }
-            }
-        }
-        ASSERT_EQ(file_num, 1);
-
-        std::cout << visitor->ToString() << std::endl;
-        status = op->CommitRowCount(new_segment_row_cnt);
-        status = op->Push();
-        ASSERT_TRUE(status.ok());
-    }
-    status = Snapshots::GetInstance().GetSnapshot(ss, c1);
-    ASSERT_TRUE(status.ok());
-    ASSERT_EQ(ss->GetCollectionCommit()->GetRowCount(), row_cnt + new_segment_row_cnt);
-    std::cout << ss->ToString() << std::endl;
-}
-
-TEST_F(DBTest, QueryTest) {
-    LSN_TYPE lsn = 0;
     auto next_lsn = [&]() -> decltype(lsn) { return ++lsn; };
 
     std::string c1 = "c1";
@@ -1248,7 +669,6 @@
         ASSERT_TRUE(status.ok());
     }
 
->>>>>>> 96d79965
     {
         milvus::engine::CollectionIndex index;
         index.index_type_ = milvus::engine::DEFAULT_STRUCTURED_INDEX_NAME;
@@ -1265,11 +685,6 @@
     int64_t row_count = json_stats[milvus::engine::JSON_ROW_COUNT];
     ASSERT_EQ(row_count, entity_count * 2);
 
-<<<<<<< HEAD
-//    std::string ss = json_stats.dump();
-//    std::cout << ss << std::endl;
-=======
     //    std::string ss = json_stats.dump();
     //    std::cout << ss << std::endl;
->>>>>>> 96d79965
 }