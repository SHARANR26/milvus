--- conflicted
+++ resolved
@@ -481,9 +481,3 @@
     }
 }
 
-<<<<<<< HEAD
-=======
-    stat = db_->DropTable(table_name);
-    ASSERT_TRUE(stat.ok());
-}
->>>>>>> 120f68d9
