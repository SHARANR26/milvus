// Licensed to the Apache Software Foundation (ASF) under one
// or more contributor license agreements.  See the NOTICE file
// distributed with this work for additional information
// regarding copyright ownership.  The ASF licenses this file
// to you under the Apache License, Version 2.0 (the
// "License"); you may not use this file except in compliance
// with the License.  You may obtain a copy of the License at
//
//   http://www.apache.org/licenses/LICENSE-2.0
//
// Unless required by applicable law or agreed to in writing,
// software distributed under the License is distributed on an
// "AS IS" BASIS, WITHOUT WARRANTIES OR CONDITIONS OF ANY
// KIND, either express or implied.  See the License for the
// specific language governing permissions and limitations
// under the License.

#include "db/Constants.h"
#include "db/DB.h"
#include "db/DBImpl.h"
#include "db/meta/MetaConsts.h"
#include "db/utils.h"

#include <gtest/gtest.h>
#include <boost/filesystem.hpp>

#include <random>
#include <thread>

namespace {

static const char* TABLE_NAME = "test_group";
static constexpr int64_t TABLE_DIM = 256;
static constexpr int64_t VECTOR_COUNT = 25000;
static constexpr int64_t INSERT_LOOP = 1000;

milvus::engine::meta::TableSchema
BuildTableSchema() {
    milvus::engine::meta::TableSchema table_info;
    table_info.dimension_ = TABLE_DIM;
    table_info.table_id_ = TABLE_NAME;
    table_info.engine_type_ = (int)milvus::engine::EngineType::FAISS_IDMAP;
    return table_info;
}

void
BuildVectors(int64_t n, std::vector<float>& vectors) {
    vectors.clear();
    vectors.resize(n * TABLE_DIM);
    float* data = vectors.data();
    for (int i = 0; i < n; i++) {
        for (int j = 0; j < TABLE_DIM; j++) data[TABLE_DIM * i + j] = drand48();
        data[TABLE_DIM * i] += i / 2000.;
    }
}

}  // namespace

TEST_F(MySqlDBTest, DB_TEST) {
    milvus::engine::meta::TableSchema table_info = BuildTableSchema();
    auto stat = db_->CreateTable(table_info);

    milvus::engine::meta::TableSchema table_info_get;
    table_info_get.table_id_ = TABLE_NAME;
    stat = db_->DescribeTable(table_info_get);
    ASSERT_TRUE(stat.ok());
    ASSERT_EQ(table_info_get.dimension_, TABLE_DIM);

    milvus::engine::IDNumbers vector_ids;
    milvus::engine::IDNumbers target_ids;

    int64_t nb = 50;
    std::vector<float> xb;
    BuildVectors(nb, xb);

    int64_t qb = 5;
    std::vector<float> qxb;
    BuildVectors(qb, qxb);

    db_->InsertVectors(TABLE_NAME, "", qb, qxb.data(), target_ids);
    ASSERT_EQ(target_ids.size(), qb);

    std::thread search([&]() {
        milvus::engine::QueryResults results;
        int k = 10;
        std::this_thread::sleep_for(std::chrono::seconds(5));

        INIT_TIMER;
        std::stringstream ss;
        uint64_t count = 0;
        uint64_t prev_count = 0;

        for (auto j = 0; j < 10; ++j) {
            ss.str("");
            db_->Size(count);
            prev_count = count;

            START_TIMER;
<<<<<<< HEAD
            std::vector<std::string> tags;
            stat = db_->Query(TABLE_NAME, tags, k, qb, 10, qxb.data(), result_ids, result_distances);
=======
            stat = db_->Query(TABLE_NAME, k, qb, 10, qxb.data(), results);
>>>>>>> b4189371
            ss << "Search " << j << " With Size " << count / milvus::engine::M << " M";
            STOP_TIMER(ss.str());

            ASSERT_TRUE(stat.ok());
            for (auto k = 0; k < qb; ++k) {
                //                std::cout << results[k][0].first << " " << target_ids[k] << std::endl;
                //                ASSERT_EQ(results[k][0].first, target_ids[k]);
                bool exists = false;
                for (auto& result : results[k]) {
                    if (result.first == target_ids[k]) {
                        exists = true;
                    }
                }
                ASSERT_TRUE(exists);
                ss.str("");
                ss << "Result [" << k << "]:";
                for (auto result : results[k]) {
                    ss << result.first << " ";
                }
                /* LOG(DEBUG) << ss.str(); */
            }
            ASSERT_TRUE(count >= prev_count);
            std::this_thread::sleep_for(std::chrono::seconds(3));
        }

        std::cout << "All search done!" << std::endl;
    });

    int loop = INSERT_LOOP;

    for (auto i = 0; i < loop; ++i) {
<<<<<<< HEAD
//        if (i==10) {
//            db_->InsertVectors(TABLE_NAME, "", qb, qxb.data(), target_ids);
//            ASSERT_EQ(target_ids.size(), qb);
//        } else {
//            db_->InsertVectors(TABLE_NAME, "", nb, xb.data(), vector_ids);
//        }
        db_->InsertVectors(TABLE_NAME, "", nb, xb.data(), vector_ids);
=======
        //        if (i==10) {
        //            db_->InsertVectors(TABLE_NAME, qb, qxb.data(), target_ids);
        //            ASSERT_EQ(target_ids.size(), qb);
        //        } else {
        //            db_->InsertVectors(TABLE_NAME, nb, xb.data(), vector_ids);
        //        }
        db_->InsertVectors(TABLE_NAME, nb, xb.data(), vector_ids);
>>>>>>> b4189371
        std::this_thread::sleep_for(std::chrono::microseconds(1));
    }

    search.join();
}

TEST_F(MySqlDBTest, SEARCH_TEST) {
    milvus::engine::meta::TableSchema table_info = BuildTableSchema();
    auto stat = db_->CreateTable(table_info);

    milvus::engine::meta::TableSchema table_info_get;
    table_info_get.table_id_ = TABLE_NAME;
    stat = db_->DescribeTable(table_info_get);
    ASSERT_TRUE(stat.ok());
    ASSERT_EQ(table_info_get.dimension_, TABLE_DIM);

    // prepare raw data
    size_t nb = VECTOR_COUNT;
    size_t nq = 10;
    size_t k = 5;
    std::vector<float> xb(nb * TABLE_DIM);
    std::vector<float> xq(nq * TABLE_DIM);
    std::vector<int64_t> ids(nb);

    std::random_device rd;
    std::mt19937 gen(rd());
    std::uniform_real_distribution<> dis_xt(-1.0, 1.0);
    for (size_t i = 0; i < nb * TABLE_DIM; i++) {
        xb[i] = dis_xt(gen);
        if (i < nb) {
            ids[i] = i;
        }
    }
    for (size_t i = 0; i < nq * TABLE_DIM; i++) {
        xq[i] = dis_xt(gen);
    }

    // result data
    // std::vector<long> nns_gt(k*nq);
    std::vector<int64_t> nns(k * nq);  // nns = nearst neg search
    // std::vector<float> dis_gt(k*nq);
    std::vector<float> dis(k * nq);

    // insert data
    const int batch_size = 100;
    for (int j = 0; j < nb / batch_size; ++j) {
<<<<<<< HEAD
        stat = db_->InsertVectors(TABLE_NAME, "", batch_size, xb.data() + batch_size * j * TABLE_DIM, ids);
        if (j == 200) { sleep(1); }
=======
        stat = db_->InsertVectors(TABLE_NAME, batch_size, xb.data() + batch_size * j * TABLE_DIM, ids);
        if (j == 200) {
            sleep(1);
        }
>>>>>>> b4189371
        ASSERT_TRUE(stat.ok());
    }

    sleep(2);  // wait until build index finish

<<<<<<< HEAD
    std::vector<std::string> tags;
    milvus::engine::ResultIds result_ids;
    milvus::engine::ResultDistances result_distances;
    stat = db_->Query(TABLE_NAME, tags, k, nq, 10, xq.data(), result_ids, result_distances);

=======
    milvus::engine::QueryResults results;
    stat = db_->Query(TABLE_NAME, k, nq, 10, xq.data(), results);
>>>>>>> b4189371
    ASSERT_TRUE(stat.ok());
}

TEST_F(MySqlDBTest, ARHIVE_DISK_CHECK) {
    milvus::engine::meta::TableSchema table_info = BuildTableSchema();
    auto stat = db_->CreateTable(table_info);

    std::vector<milvus::engine::meta::TableSchema> table_schema_array;
    stat = db_->AllTables(table_schema_array);
    ASSERT_TRUE(stat.ok());
    bool bfound = false;
    for (auto& schema : table_schema_array) {
        if (schema.table_id_ == TABLE_NAME) {
            bfound = true;
            break;
        }
    }
    ASSERT_TRUE(bfound);

    milvus::engine::meta::TableSchema table_info_get;
    table_info_get.table_id_ = TABLE_NAME;
    stat = db_->DescribeTable(table_info_get);
    ASSERT_TRUE(stat.ok());
    ASSERT_EQ(table_info_get.dimension_, TABLE_DIM);

    milvus::engine::IDNumbers vector_ids;
    milvus::engine::IDNumbers target_ids;

    uint64_t size;
    db_->Size(size);

    int64_t nb = 10;
    std::vector<float> xb;
    BuildVectors(nb, xb);

    int loop = INSERT_LOOP;
    for (auto i = 0; i < loop; ++i) {
        db_->InsertVectors(TABLE_NAME, "", nb, xb.data(), vector_ids);
        std::this_thread::sleep_for(std::chrono::microseconds(1));
    }

    std::this_thread::sleep_for(std::chrono::seconds(1));

    db_->Size(size);
    LOG(DEBUG) << "size=" << size;
    ASSERT_LE(size, 1 * milvus::engine::G);
}

TEST_F(MySqlDBTest, DELETE_TEST) {
    milvus::engine::meta::TableSchema table_info = BuildTableSchema();
    auto stat = db_->CreateTable(table_info);
    //    std::cout << stat.ToString() << std::endl;

    milvus::engine::meta::TableSchema table_info_get;
    table_info_get.table_id_ = TABLE_NAME;
    stat = db_->DescribeTable(table_info_get);
    ASSERT_TRUE(stat.ok());

    bool has_table = false;
    db_->HasTable(TABLE_NAME, has_table);
    ASSERT_TRUE(has_table);

    milvus::engine::IDNumbers vector_ids;

    uint64_t size;
    db_->Size(size);

    int64_t nb = INSERT_LOOP;
    std::vector<float> xb;
    BuildVectors(nb, xb);

    int loop = 20;
    for (auto i = 0; i < loop; ++i) {
        db_->InsertVectors(TABLE_NAME, "", nb, xb.data(), vector_ids);
        std::this_thread::sleep_for(std::chrono::microseconds(1));
    }

<<<<<<< HEAD
//    std::vector<engine::meta::DateT> dates;
//    stat = db_->DropTable(TABLE_NAME, dates);
////    std::cout << "5 sec start" << std::endl;
//    std::this_thread::sleep_for(std::chrono::seconds(5));
////    std::cout << "5 sec finish" << std::endl;
//    ASSERT_TRUE(stat.ok());
//
//    db_->HasTable(TABLE_NAME, has_table);
//    ASSERT_FALSE(has_table);
}

TEST_F(MySqlDBTest, PARTITION_TEST) {
    milvus::engine::meta::TableSchema table_info = BuildTableSchema();
    auto stat = db_->CreateTable(table_info);
    ASSERT_TRUE(stat.ok());

    // create partition and insert data
    const int64_t PARTITION_COUNT = 5;
    const int64_t INSERT_BATCH = 2000;
    std::string table_name = TABLE_NAME;
    for (int64_t i = 0; i < PARTITION_COUNT; i++) {
        std::string partition_tag = std::to_string(i);
        std::string partition_name = table_name + "_" + partition_tag;
        stat = db_->CreatePartition(table_name, partition_name, partition_tag);
        ASSERT_TRUE(stat.ok());


        std::vector<float> xb;
        BuildVectors(INSERT_BATCH, xb);

        milvus::engine::IDNumbers vector_ids;
        vector_ids.resize(INSERT_BATCH);
        for (int64_t k = 0; k < INSERT_BATCH; k++) {
            vector_ids[k] = i*INSERT_BATCH + k;
        }

        db_->InsertVectors(table_name, partition_tag, INSERT_BATCH, xb.data(), vector_ids);
        ASSERT_EQ(vector_ids.size(), INSERT_BATCH);
    }

    //duplicated partition is not allowed
    stat = db_->CreatePartition(table_name, "", "0");
    ASSERT_FALSE(stat.ok());

    std::vector<milvus::engine::meta::TableSchema> partiton_schema_array;
    stat = db_->ShowPartitions(table_name, partiton_schema_array);
    ASSERT_TRUE(stat.ok());
    ASSERT_EQ(partiton_schema_array.size(), PARTITION_COUNT);
    for (int64_t i = 0; i < PARTITION_COUNT; i++) {
        ASSERT_EQ(partiton_schema_array[i].table_id_, table_name + "_" + std::to_string(i));
    }

    { // build index
        milvus::engine::TableIndex index;
        index.engine_type_ = (int) milvus::engine::EngineType::FAISS_IVFFLAT;
        index.metric_type_ = (int) milvus::engine::MetricType::L2;
        stat = db_->CreateIndex(table_info.table_id_, index);
        ASSERT_TRUE(stat.ok());

        uint64_t row_count = 0;
        stat = db_->GetTableRowCount(TABLE_NAME, row_count);
        ASSERT_TRUE(stat.ok());
        ASSERT_EQ(row_count, INSERT_BATCH*PARTITION_COUNT);
    }

    { // search
        const int64_t nq = 5;
        const int64_t topk = 10;
        const int64_t nprobe = 10;
        std::vector<float> xq;
        BuildVectors(nq, xq);

        // specify partition tags
        std::vector<std::string> tags = {"0", std::to_string(PARTITION_COUNT - 1)};
        milvus::engine::ResultIds result_ids;
        milvus::engine::ResultDistances result_distances;
        stat = db_->Query(TABLE_NAME, tags, 10, nq, 10, xq.data(), result_ids, result_distances);
        ASSERT_TRUE(stat.ok());
        ASSERT_EQ(result_ids.size()/topk, nq);

        // search in whole table
        tags.clear();
        result_ids.clear();
        result_distances.clear();
        stat = db_->Query(TABLE_NAME, tags, 10, nq, 10, xq.data(), result_ids, result_distances);
        ASSERT_TRUE(stat.ok());
        ASSERT_EQ(result_ids.size()/topk, nq);

        // search in all partitions(tag regex match)
        tags.push_back("\\d");
        result_ids.clear();
        result_distances.clear();
        stat = db_->Query(TABLE_NAME, tags, 10, nq, 10, xq.data(), result_ids, result_distances);
        ASSERT_TRUE(stat.ok());
        ASSERT_EQ(result_ids.size()/topk, nq);
    }

    stat = db_->DropPartition(table_name + "_0");
    ASSERT_TRUE(stat.ok());

    stat = db_->DropPartitionByTag(table_name, "1");
    ASSERT_TRUE(stat.ok());

    stat = db_->DropIndex(table_name);
    ASSERT_TRUE(stat.ok());

    milvus::engine::meta::DatesT dates;
    stat = db_->DropTable(table_name, dates);
    ASSERT_TRUE(stat.ok());
=======
    //    std::vector<engine::meta::DateT> dates;
    //    stat = db_->DeleteTable(TABLE_NAME, dates);
    ////    std::cout << "5 sec start" << std::endl;
    //    std::this_thread::sleep_for(std::chrono::seconds(5));
    ////    std::cout << "5 sec finish" << std::endl;
    //    ASSERT_TRUE(stat.ok());
    //
    //    db_->HasTable(TABLE_NAME, has_table);
    //    ASSERT_FALSE(has_table);
>>>>>>> b4189371
}<|MERGE_RESOLUTION|>--- conflicted
+++ resolved
@@ -81,7 +81,8 @@
     ASSERT_EQ(target_ids.size(), qb);
 
     std::thread search([&]() {
-        milvus::engine::QueryResults results;
+        milvus::engine::ResultIds result_ids;
+        milvus::engine::ResultDistances result_distances;
         int k = 10;
         std::this_thread::sleep_for(std::chrono::seconds(5));
 
@@ -96,30 +97,26 @@
             prev_count = count;
 
             START_TIMER;
-<<<<<<< HEAD
             std::vector<std::string> tags;
             stat = db_->Query(TABLE_NAME, tags, k, qb, 10, qxb.data(), result_ids, result_distances);
-=======
-            stat = db_->Query(TABLE_NAME, k, qb, 10, qxb.data(), results);
->>>>>>> b4189371
             ss << "Search " << j << " With Size " << count / milvus::engine::M << " M";
             STOP_TIMER(ss.str());
 
             ASSERT_TRUE(stat.ok());
-            for (auto k = 0; k < qb; ++k) {
-                //                std::cout << results[k][0].first << " " << target_ids[k] << std::endl;
-                //                ASSERT_EQ(results[k][0].first, target_ids[k]);
+            for (auto i = 0; i < qb; ++i) {
+//                std::cout << results[k][0].first << " " << target_ids[k] << std::endl;
+//                ASSERT_EQ(results[k][0].first, target_ids[k]);
                 bool exists = false;
-                for (auto& result : results[k]) {
-                    if (result.first == target_ids[k]) {
+                for (auto t = 0; t < k; t++) {
+                    if (result_ids[i * k + t] == target_ids[i]) {
                         exists = true;
                     }
                 }
                 ASSERT_TRUE(exists);
                 ss.str("");
-                ss << "Result [" << k << "]:";
-                for (auto result : results[k]) {
-                    ss << result.first << " ";
+                ss << "Result [" << i << "]:";
+                for (auto t = 0; t < k; t++) {
+                    ss << result_ids[i * k + t] << " ";
                 }
                 /* LOG(DEBUG) << ss.str(); */
             }
@@ -133,7 +130,6 @@
     int loop = INSERT_LOOP;
 
     for (auto i = 0; i < loop; ++i) {
-<<<<<<< HEAD
 //        if (i==10) {
 //            db_->InsertVectors(TABLE_NAME, "", qb, qxb.data(), target_ids);
 //            ASSERT_EQ(target_ids.size(), qb);
@@ -141,15 +137,6 @@
 //            db_->InsertVectors(TABLE_NAME, "", nb, xb.data(), vector_ids);
 //        }
         db_->InsertVectors(TABLE_NAME, "", nb, xb.data(), vector_ids);
-=======
-        //        if (i==10) {
-        //            db_->InsertVectors(TABLE_NAME, qb, qxb.data(), target_ids);
-        //            ASSERT_EQ(target_ids.size(), qb);
-        //        } else {
-        //            db_->InsertVectors(TABLE_NAME, nb, xb.data(), vector_ids);
-        //        }
-        db_->InsertVectors(TABLE_NAME, nb, xb.data(), vector_ids);
->>>>>>> b4189371
         std::this_thread::sleep_for(std::chrono::microseconds(1));
     }
 
@@ -196,30 +183,17 @@
     // insert data
     const int batch_size = 100;
     for (int j = 0; j < nb / batch_size; ++j) {
-<<<<<<< HEAD
         stat = db_->InsertVectors(TABLE_NAME, "", batch_size, xb.data() + batch_size * j * TABLE_DIM, ids);
         if (j == 200) { sleep(1); }
-=======
-        stat = db_->InsertVectors(TABLE_NAME, batch_size, xb.data() + batch_size * j * TABLE_DIM, ids);
-        if (j == 200) {
-            sleep(1);
-        }
->>>>>>> b4189371
         ASSERT_TRUE(stat.ok());
     }
 
     sleep(2);  // wait until build index finish
 
-<<<<<<< HEAD
     std::vector<std::string> tags;
     milvus::engine::ResultIds result_ids;
     milvus::engine::ResultDistances result_distances;
     stat = db_->Query(TABLE_NAME, tags, k, nq, 10, xq.data(), result_ids, result_distances);
-
-=======
-    milvus::engine::QueryResults results;
-    stat = db_->Query(TABLE_NAME, k, nq, 10, xq.data(), results);
->>>>>>> b4189371
     ASSERT_TRUE(stat.ok());
 }
 
@@ -297,7 +271,6 @@
         std::this_thread::sleep_for(std::chrono::microseconds(1));
     }
 
-<<<<<<< HEAD
 //    std::vector<engine::meta::DateT> dates;
 //    stat = db_->DropTable(TABLE_NAME, dates);
 ////    std::cout << "5 sec start" << std::endl;
@@ -407,15 +380,4 @@
     milvus::engine::meta::DatesT dates;
     stat = db_->DropTable(table_name, dates);
     ASSERT_TRUE(stat.ok());
-=======
-    //    std::vector<engine::meta::DateT> dates;
-    //    stat = db_->DeleteTable(TABLE_NAME, dates);
-    ////    std::cout << "5 sec start" << std::endl;
-    //    std::this_thread::sleep_for(std::chrono::seconds(5));
-    ////    std::cout << "5 sec finish" << std::endl;
-    //    ASSERT_TRUE(stat.ok());
-    //
-    //    db_->HasTable(TABLE_NAME, has_table);
-    //    ASSERT_FALSE(has_table);
->>>>>>> b4189371
 }