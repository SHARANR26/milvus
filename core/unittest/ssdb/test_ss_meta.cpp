--- conflicted
+++ resolved
@@ -72,7 +72,6 @@
     ASSERT_GT(result_id, 0);
     field->SetID(result_id);
 
-<<<<<<< HEAD
     auto field_element = std::make_shared<FieldElement>(collection->GetID(), field->GetID(),
         "meta_test_f1_fe1", FEType::FET_RAW);
     auto fe_ctx = ResourceContextBuilder<FieldElement>().SetResource(field_element).CreatePtr();
@@ -82,9 +81,6 @@
     field_element->SetID(result_id);
 
     auto session = MetaAdapter::GetInstance().CreateSession();
-=======
-    auto session = meta_->CreateSession();
->>>>>>> f8cb9e3d
     ASSERT_TRUE(collection->Activate());
     auto c2_ctx = ResourceContextBuilder<Collection>().SetResource(collection)
         .SetOp(Op::oUpdate).AddAttr(milvus::engine::meta::F_STATE).CreatePtr();
