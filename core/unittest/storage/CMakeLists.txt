--- conflicted
+++ resolved
@@ -27,12 +27,9 @@
 target_link_libraries(test_storage
         ${UNITTEST_LIBS}
         stdc++
-<<<<<<< HEAD
         server
         milvus_engine
-=======
         storage
->>>>>>> da4e071c
         value
         utils
         log
