--- conflicted
+++ resolved
@@ -246,19 +246,17 @@
 }
 
 TEST(UtilTest, LOG_TEST) {
-<<<<<<< HEAD
+    fiu_init(0);
+
+    fiu_enable("LogUtil.InitLog.set_max_log_size_small_than_min", 1, NULL, 0);
     auto status = milvus::server::InitLog(true, true, true, true, true, true,
             "/tmp/test_util", 1024 * 1024 * 1024, 10); // 1024 MB
-=======
-    fiu_init(0);
-
-    fiu_enable("LogUtil.InitLog.set_max_log_size_small_than_min", 1, NULL, 0);
-    auto status = milvus::server::InitLog(true, true, true, true, true, true, "/tmp/test_util", 1024, 10);
     ASSERT_FALSE(status.ok());
     fiu_disable("LogUtil.InitLog.set_max_log_size_small_than_min");
 
     fiu_enable("LogUtil.InitLog.delete_exceeds_small_than_min", 1, NULL, 0);
-    status = milvus::server::InitLog(true, true, true, true, true, true, "/tmp/test_util", 1024, 10);
+    status = milvus::server::InitLog(true, true, true, true, true, true,
+            "/tmp/test_util", 1024 * 1024 * 1024, 10); // 1024 MB
     ASSERT_FALSE(status.ok());
     fiu_disable("LogUtil.InitLog.delete_exceeds_small_than_min");
 
@@ -268,7 +266,9 @@
     fiu_enable("LogUtil.InitLog.trace_enable_to_false", 1, NULL, 0);
     fiu_enable("LogUtil.InitLog.error_enable_to_false", 1, NULL, 0);
     fiu_enable("LogUtil.InitLog.fatal_enable_to_false", 1, NULL, 0);
-    status = milvus::server::InitLog(true, true, true, true, true, true, "/tmp/test_util", 1024, 10);
+    status = milvus::server::InitLog(true, true, true, true, true, true,
+            "/tmp/test_util", 1024 * 1024 * 1024, 10); // 1024 MB
+    ASSERT_FALSE(status.ok());
     ASSERT_TRUE(status.ok()) << status.message();
     fiu_disable("LogUtil.InitLog.fatal_enable_to_false");
     fiu_disable("LogUtil.InitLog.error_enable_to_false");
@@ -277,8 +277,9 @@
     fiu_disable("LogUtil.InitLog.debug_enable_to_false");
     fiu_disable("LogUtil.InitLog.info_enable_to_false");
 
-    status = milvus::server::InitLog(true, true, true, true, true, true, "/tmp/test_util", 1024, 10);
->>>>>>> 551be85d
+    status = milvus::server::InitLog(true, true, true, true, true, true,
+            "/tmp/test_util", 1024 * 1024 * 1024, 10); // 1024 MB
+    ASSERT_FALSE(status.ok());
     ASSERT_TRUE(status.ok()) << status.message();
 
     EXPECT_FALSE(el::Loggers::hasFlag(el::LoggingFlag::NewLineForContainer));
