// Licensed to the Apache Software Foundation (ASF) under one
// or more contributor license agreements.  See the NOTICE file
// distributed with this work for additional information
// regarding copyright ownership.  The ASF licenses this file
// to you under the Apache License, Version 2.0 (the
// "License"); you may not use this file except in compliance
// with the License.  You may obtain a copy of the License at
//
//   http://www.apache.org/licenses/LICENSE-2.0
//
// Unless required by applicable law or agreed to in writing,
// software distributed under the License is distributed on an
// "AS IS" BASIS, WITHOUT WARRANTIES OR CONDITIONS OF ANY
// KIND, either express or implied.  See the License for the
// specific language governing permissions and limitations
// under the License.

#include "db/engine/ExecutionEngine.h"
#include "utils/BlockingQueue.h"
#include "utils/CommonUtil.h"
#include "utils/Error.h"
#include "utils/LogUtil.h"
#include "utils/SignalUtil.h"
#include "utils/StringHelpFunctions.h"
#include "utils/TimeRecorder.h"
#include "utils/ValidationUtil.h"
#include "utils/ThreadPool.h"

#include <gtest/gtest.h>
#include <sys/stat.h>
#include <sys/types.h>
#include <boost/filesystem.hpp>
#include <thread>
#include <src/utils/Exception.h>

#include <fiu-local.h>
#include <fiu-control.h>

namespace {

static const char* LOG_FILE_PATH = "./milvus/conf/log_config.conf";

void
CopyStatus(milvus::Status& st1, milvus::Status& st2) {
    st1 = st2;
}

}  // namespace

TEST(UtilTest, EXCEPTION_TEST) {
    std::string err_msg = "failed";
    milvus::server::ServerException ex(milvus::SERVER_UNEXPECTED_ERROR, err_msg);
    ASSERT_EQ(ex.error_code(), milvus::SERVER_UNEXPECTED_ERROR);
    std::string msg = ex.what();
    ASSERT_EQ(msg, err_msg);

    milvus::Exception ex1(milvus::SERVER_UNEXPECTED_ERROR, err_msg);
    ASSERT_EQ(ex1.code(), milvus::SERVER_UNEXPECTED_ERROR);
    msg = ex1.what();
    ASSERT_EQ(msg, err_msg);

    std::string empty_err_msg;
    milvus::Exception empty_ex(milvus::SERVER_UNEXPECTED_ERROR, empty_err_msg);
    ASSERT_EQ(empty_ex.code(), milvus::SERVER_UNEXPECTED_ERROR);
    msg = empty_ex.what();
    ASSERT_NE(msg, empty_err_msg);
}

TEST(UtilTest, SIGNAL_TEST) {
    milvus::server::SignalUtil::PrintStacktrace();
}

TEST(UtilTest, COMMON_TEST) {
    uint64_t total_mem = 0, free_mem = 0;
    milvus::server::CommonUtil::GetSystemMemInfo(total_mem, free_mem);
    ASSERT_GT(total_mem, 0);
    ASSERT_GT(free_mem, 0);

    int64_t thread_cnt = 0;
    milvus::server::CommonUtil::GetSystemAvailableThreads(thread_cnt);
    ASSERT_GT(thread_cnt, 0);

    fiu_init(0);
    fiu_enable("CommonUtil.GetSystemAvailableThreads.zero_thread", 1, NULL, 0);
    milvus::server::CommonUtil::GetSystemAvailableThreads(thread_cnt);
    ASSERT_GT(thread_cnt, 0);
    fiu_disable("CommonUtil.GetSystemAvailableThreads.zero_thread");

    std::string empty_path = "";
    std::string path1 = "/tmp/milvus_test/";
    std::string path2 = path1 + "common_test_12345/";
    std::string path3 = path2 + "abcdef";
    milvus::Status status = milvus::server::CommonUtil::CreateDirectory(path3);
    ASSERT_TRUE(status.ok());

    status = milvus::server::CommonUtil::CreateDirectory(empty_path);
    ASSERT_TRUE(status.ok());

    // test again
    status = milvus::server::CommonUtil::CreateDirectory(path3);
    ASSERT_TRUE(status.ok());

    ASSERT_TRUE(milvus::server::CommonUtil::IsDirectoryExist(path3));

    status = milvus::server::CommonUtil::DeleteDirectory(empty_path);
    ASSERT_TRUE(status.ok());

    status = milvus::server::CommonUtil::DeleteDirectory(path1);
    ASSERT_TRUE(status.ok());
    // test again
    status = milvus::server::CommonUtil::DeleteDirectory(path1);
    ASSERT_TRUE(status.ok());

    ASSERT_FALSE(milvus::server::CommonUtil::IsDirectoryExist(path1));
    ASSERT_FALSE(milvus::server::CommonUtil::IsFileExist(path1));

    std::string exe_path = milvus::server::CommonUtil::GetExePath();
    ASSERT_FALSE(exe_path.empty());

    fiu_enable("CommonUtil.GetExePath.readlink_fail", 1, NULL, 0);
    exe_path = milvus::server::CommonUtil::GetExePath();
    ASSERT_FALSE(!exe_path.empty());
    fiu_disable("CommonUtil.GetExePath.readlink_fail");

    fiu_enable("CommonUtil.GetExePath.exe_path_error", 1, NULL, 0);
    exe_path = milvus::server::CommonUtil::GetExePath();
    ASSERT_FALSE(exe_path.empty());
    fiu_disable("CommonUtil.GetExePath.exe_path_error");

    fiu_enable("CommonUtil.CreateDirectory.create_parent_fail", 1, NULL, 0);
    status = milvus::server::CommonUtil::CreateDirectory(path3);
    ASSERT_FALSE(status.ok());
    fiu_disable("CommonUtil.CreateDirectory.create_parent_fail");

    fiu_enable("CommonUtil.CreateDirectory.create_dir_fail", 1, NULL, 0);
    status = milvus::server::CommonUtil::CreateDirectory(path3);
    ASSERT_FALSE(status.ok());
    fiu_disable("CommonUtil.CreateDirectory.create_dir_fail");

    time_t tt;
    time(&tt);
    tm time_struct;
    memset(&time_struct, 0, sizeof(tm));
    milvus::server::CommonUtil::ConvertTime(tt, time_struct);
<<<<<<< HEAD
    ASSERT_GT(time_struct.tm_year, 0);
    ASSERT_GE(time_struct.tm_mon, 0);
    ASSERT_GT(time_struct.tm_mday, 0);
=======
    ASSERT_GE(time_struct.tm_year, 0);
    ASSERT_GE(time_struct.tm_mon, 0);
    ASSERT_GE(time_struct.tm_mday, 0);
>>>>>>> 988dc399
    milvus::server::CommonUtil::ConvertTime(time_struct, tt);
    ASSERT_GT(tt, 0);

    bool res = milvus::server::CommonUtil::TimeStrToTime("2019-03-23", tt, time_struct);
    ASSERT_EQ(time_struct.tm_year, 119);
    ASSERT_EQ(time_struct.tm_mon, 2);
    ASSERT_EQ(time_struct.tm_mday, 23);
    ASSERT_GT(tt, 0);
    ASSERT_TRUE(res);
}

TEST(UtilTest, STRINGFUNCTIONS_TEST) {
    std::string str = " test str";
    milvus::server::StringHelpFunctions::TrimStringBlank(str);
    ASSERT_EQ(str, "test str");

    str = "\"test str\"";
    milvus::server::StringHelpFunctions::TrimStringQuote(str, "\"");
    ASSERT_EQ(str, "test str");

    str = "a,b,c";
    std::vector<std::string> result;
    milvus::server::StringHelpFunctions::SplitStringByDelimeter(str, ",", result);
    ASSERT_EQ(result.size(), 3UL);

    std::string merge_str;
    milvus::server::StringHelpFunctions::MergeStringWithDelimeter(result, ",", merge_str);
    ASSERT_EQ(merge_str, "a,b,c");
    result.clear();
    milvus::server::StringHelpFunctions::MergeStringWithDelimeter(result, ",", merge_str);
    ASSERT_TRUE(merge_str.empty());

    auto status = milvus::server::StringHelpFunctions::SplitStringByQuote(str, ",", "\"", result);
    ASSERT_TRUE(status.ok());
    ASSERT_EQ(result.size(), 3UL);

    result.clear();
    status = milvus::server::StringHelpFunctions::SplitStringByQuote(str, ",", "", result);
    ASSERT_TRUE(status.ok());
    ASSERT_EQ(result.size(), 3UL);

    str = "55,\"aa,gg,yy\",b";
    result.clear();
    status = milvus::server::StringHelpFunctions::SplitStringByQuote(str, ",", "\"", result);
    ASSERT_TRUE(status.ok());
    ASSERT_EQ(result.size(), 3UL);

    fiu_init(0);
    fiu_enable("StringHelpFunctions.SplitStringByQuote.invalid_index", 1, NULL, 0);
    result.clear();
    status = milvus::server::StringHelpFunctions::SplitStringByQuote(str, ",", "\"", result);
    ASSERT_FALSE(status.ok());
    fiu_disable("StringHelpFunctions.SplitStringByQuote.invalid_index");

    fiu_enable("StringHelpFunctions.SplitStringByQuote.index_gt_last", 1, NULL, 0);
    result.clear();
    status = milvus::server::StringHelpFunctions::SplitStringByQuote(str, ",", "\"", result);
    ASSERT_TRUE(status.ok());
    fiu_disable("StringHelpFunctions.SplitStringByQuote.index_gt_last");

    fiu_enable("StringHelpFunctions.SplitStringByQuote.invalid_index2", 1, NULL, 0);
    result.clear();
    status = milvus::server::StringHelpFunctions::SplitStringByQuote(str, ",", "\"", result);
    ASSERT_FALSE(status.ok());
    fiu_disable("StringHelpFunctions.SplitStringByQuote.invalid_index2");

    fiu_enable("StringHelpFunctions.SplitStringByQuote.last_is_end", 1, NULL, 0);
    result.clear();
    status = milvus::server::StringHelpFunctions::SplitStringByQuote(str, ",", "\"", result);
    ASSERT_TRUE(status.ok());
    fiu_disable("StringHelpFunctions.SplitStringByQuote.last_is_end2");

    ASSERT_TRUE(milvus::server::StringHelpFunctions::IsRegexMatch("abc", "abc"));
    ASSERT_TRUE(milvus::server::StringHelpFunctions::IsRegexMatch("a8c", "a\\d."));
    ASSERT_FALSE(milvus::server::StringHelpFunctions::IsRegexMatch("abc", "a\\dc"));
}

TEST(UtilTest, BLOCKINGQUEUE_TEST) {
    milvus::server::BlockingQueue<std::string> bq;

    static const size_t count = 10;
    bq.SetCapacity(count);

    for (size_t i = 1; i <= count; i++) {
        std::string id = "No." + std::to_string(i);
        bq.Put(id);
    }

    ASSERT_EQ(bq.Size(), count);
    ASSERT_FALSE(bq.Empty());

    std::string str = bq.Front();
    ASSERT_EQ(str, "No.1");

    str = bq.Back();
    ASSERT_EQ(str, "No." + std::to_string(count));

    for (size_t i = 1; i <= count; i++) {
        std::string id = "No." + std::to_string(i);
        str = bq.Take();
        ASSERT_EQ(id, str);
    }

    ASSERT_EQ(bq.Size(), 0);
}

TEST(UtilTest, LOG_TEST) {
    auto status = milvus::server::InitLog(LOG_FILE_PATH);
    ASSERT_TRUE(status.ok());

    EXPECT_FALSE(el::Loggers::hasFlag(el::LoggingFlag::NewLineForContainer));
    EXPECT_FALSE(el::Loggers::hasFlag(el::LoggingFlag::LogDetailedCrashReason));

    std::string fname = milvus::server::CommonUtil::GetFileName(LOG_FILE_PATH);
    ASSERT_EQ(fname, "log_config.conf");
}

TEST(UtilTest, TIMERECORDER_TEST) {
    for (int64_t log_level = 0; log_level <= 6; log_level++) {
        if (log_level == 5) {
            continue;  // skip fatal
        }
        milvus::TimeRecorder rc("time", log_level);
        rc.RecordSection("end");
    }
}

TEST(UtilTest, TIMERECOREDRAUTO_TEST) {
    milvus::TimeRecorderAuto rc("time");
    rc.RecordSection("end");
}

TEST(UtilTest, STATUS_TEST) {
    auto status = milvus::Status::OK();
    std::string str = status.ToString();
    ASSERT_FALSE(str.empty());

    status = milvus::Status(milvus::DB_SUCCESS, "success");
    ASSERT_EQ(status.code(), milvus::DB_SUCCESS);
    str = status.ToString();
    ASSERT_FALSE(str.empty());

    status = milvus::Status(milvus::DB_ERROR, "mistake");
    ASSERT_EQ(status.code(), milvus::DB_ERROR);
    str = status.ToString();
    ASSERT_FALSE(str.empty());

    status = milvus::Status(milvus::DB_NOT_FOUND, "mistake");
    ASSERT_EQ(status.code(), milvus::DB_NOT_FOUND);
    str = status.ToString();
    ASSERT_FALSE(str.empty());

    status = milvus::Status(milvus::DB_ALREADY_EXIST, "mistake");
    ASSERT_EQ(status.code(), milvus::DB_ALREADY_EXIST);
    str = status.ToString();
    ASSERT_FALSE(str.empty());

    status = milvus::Status(milvus::DB_INVALID_PATH, "mistake");
    ASSERT_EQ(status.code(), milvus::DB_INVALID_PATH);
    str = status.ToString();
    ASSERT_FALSE(str.empty());

    status = milvus::Status(milvus::DB_META_TRANSACTION_FAILED, "mistake");
    ASSERT_EQ(status.code(), milvus::DB_META_TRANSACTION_FAILED);
    str = status.ToString();
    ASSERT_FALSE(str.empty());

    auto status_copy = milvus::Status::OK();
    CopyStatus(status_copy, status);
    ASSERT_EQ(status.code(), milvus::DB_META_TRANSACTION_FAILED);

    auto status_ref(status);
    ASSERT_EQ(status_ref.code(), status.code());
    ASSERT_EQ(status_ref.ToString(), status.ToString());

    auto status_move = std::move(status);
    ASSERT_EQ(status_move.code(), status_ref.code());
    ASSERT_EQ(status_move.ToString(), status_ref.ToString());
}

TEST(ValidationUtilTest, VALIDATE_TABLENAME_TEST) {
    std::string table_name = "Normal123_";
    auto status = milvus::server::ValidationUtil::ValidateTableName(table_name);
    ASSERT_TRUE(status.ok());

    table_name = "12sds";
    status = milvus::server::ValidationUtil::ValidateTableName(table_name);
    ASSERT_EQ(status.code(), milvus::SERVER_INVALID_TABLE_NAME);

    table_name = "";
    status = milvus::server::ValidationUtil::ValidateTableName(table_name);
    ASSERT_EQ(status.code(), milvus::SERVER_INVALID_TABLE_NAME);

    table_name = "_asdasd";
    status = milvus::server::ValidationUtil::ValidateTableName(table_name);
    ASSERT_EQ(status.code(), milvus::SERVER_SUCCESS);

    table_name = "!@#!@";
    status = milvus::server::ValidationUtil::ValidateTableName(table_name);
    ASSERT_EQ(status.code(), milvus::SERVER_INVALID_TABLE_NAME);

    table_name = "_!@#!@";
    status = milvus::server::ValidationUtil::ValidateTableName(table_name);
    ASSERT_EQ(status.code(), milvus::SERVER_INVALID_TABLE_NAME);

    table_name = "中文";
    status = milvus::server::ValidationUtil::ValidateTableName(table_name);
    ASSERT_EQ(status.code(), milvus::SERVER_INVALID_TABLE_NAME);

    table_name = std::string(10000, 'a');
    status = milvus::server::ValidationUtil::ValidateTableName(table_name);
    ASSERT_EQ(status.code(), milvus::SERVER_INVALID_TABLE_NAME);

    table_name = "";
    status = milvus::server::ValidationUtil::ValidatePartitionName(table_name);
    ASSERT_EQ(status.code(), milvus::SERVER_INVALID_TABLE_NAME);
}

TEST(ValidationUtilTest, VALIDATE_DIMENSION_TEST) {
    ASSERT_EQ(milvus::server::ValidationUtil::ValidateTableDimension(-1).code(),
              milvus::SERVER_INVALID_VECTOR_DIMENSION);
    ASSERT_EQ(milvus::server::ValidationUtil::ValidateTableDimension(0).code(),
              milvus::SERVER_INVALID_VECTOR_DIMENSION);
    ASSERT_EQ(milvus::server::ValidationUtil::ValidateTableDimension(16385).code(),
              milvus::SERVER_INVALID_VECTOR_DIMENSION);
    ASSERT_EQ(milvus::server::ValidationUtil::ValidateTableDimension(16384).code(), milvus::SERVER_SUCCESS);
    ASSERT_EQ(milvus::server::ValidationUtil::ValidateTableDimension(1).code(), milvus::SERVER_SUCCESS);
}

TEST(ValidationUtilTest, VALIDATE_INDEX_TEST) {
    ASSERT_EQ(milvus::server::ValidationUtil::ValidateTableIndexType((int)milvus::engine::EngineType::INVALID).code(),
              milvus::SERVER_INVALID_INDEX_TYPE);
    for (int i = 1; i <= (int)milvus::engine::EngineType::MAX_VALUE; i++) {
#ifndef CUSTOMIZATION
        if (i == (int)milvus::engine::EngineType::FAISS_IVFSQ8H) {
            ASSERT_NE(milvus::server::ValidationUtil::ValidateTableIndexType(i).code(), milvus::SERVER_SUCCESS);
            continue;
        }
#endif
        ASSERT_EQ(milvus::server::ValidationUtil::ValidateTableIndexType(i).code(), milvus::SERVER_SUCCESS);
    }

    ASSERT_EQ(
        milvus::server::ValidationUtil::ValidateTableIndexType((int)milvus::engine::EngineType::MAX_VALUE + 1).code(),
        milvus::SERVER_INVALID_INDEX_TYPE);

    ASSERT_EQ(milvus::server::ValidationUtil::ValidateTableIndexNlist(0).code(), milvus::SERVER_INVALID_INDEX_NLIST);
    ASSERT_EQ(milvus::server::ValidationUtil::ValidateTableIndexNlist(100).code(), milvus::SERVER_SUCCESS);

    ASSERT_EQ(milvus::server::ValidationUtil::ValidateTableIndexFileSize(0).code(),
              milvus::SERVER_INVALID_INDEX_FILE_SIZE);
    ASSERT_EQ(milvus::server::ValidationUtil::ValidateTableIndexFileSize(100).code(), milvus::SERVER_SUCCESS);

    ASSERT_EQ(milvus::server::ValidationUtil::ValidateTableIndexMetricType(0).code(),
              milvus::SERVER_INVALID_INDEX_METRIC_TYPE);
    ASSERT_EQ(milvus::server::ValidationUtil::ValidateTableIndexMetricType(1).code(), milvus::SERVER_SUCCESS);
    ASSERT_EQ(milvus::server::ValidationUtil::ValidateTableIndexMetricType(2).code(), milvus::SERVER_SUCCESS);
}

TEST(ValidationUtilTest, VALIDATE_TOPK_TEST) {
    milvus::engine::meta::TableSchema schema;
    ASSERT_EQ(milvus::server::ValidationUtil::ValidateSearchTopk(10, schema).code(), milvus::SERVER_SUCCESS);
    ASSERT_NE(milvus::server::ValidationUtil::ValidateSearchTopk(65536, schema).code(), milvus::SERVER_SUCCESS);
    ASSERT_NE(milvus::server::ValidationUtil::ValidateSearchTopk(0, schema).code(), milvus::SERVER_SUCCESS);
}

TEST(ValidationUtilTest, VALIDATE_NPROBE_TEST) {
    milvus::engine::meta::TableSchema schema;
    schema.nlist_ = 100;
    ASSERT_EQ(milvus::server::ValidationUtil::ValidateSearchNprobe(10, schema).code(), milvus::SERVER_SUCCESS);
    ASSERT_NE(milvus::server::ValidationUtil::ValidateSearchNprobe(0, schema).code(), milvus::SERVER_SUCCESS);
    ASSERT_NE(milvus::server::ValidationUtil::ValidateSearchNprobe(101, schema).code(), milvus::SERVER_SUCCESS);
}

TEST(ValidationUtilTest, VALIDATE_PARTITION_TAGS) {
    std::vector<std::string> partition_tags = {"abc"};
    ASSERT_EQ(milvus::server::ValidationUtil::ValidatePartitionTags(partition_tags).code(), milvus::SERVER_SUCCESS);
    partition_tags.push_back("");
    ASSERT_NE(milvus::server::ValidationUtil::ValidatePartitionTags(partition_tags).code(), milvus::SERVER_SUCCESS);
}

#ifdef MILVUS_GPU_VERSION
TEST(ValidationUtilTest, VALIDATE_GPU_TEST) {
    ASSERT_EQ(milvus::server::ValidationUtil::ValidateGpuIndex(0).code(), milvus::SERVER_SUCCESS);
    ASSERT_NE(milvus::server::ValidationUtil::ValidateGpuIndex(100).code(), milvus::SERVER_SUCCESS);

    fiu_init(0);
    fiu_enable("ValidationUtil.ValidateGpuIndex.get_device_count_fail", 1, NULL, 0);
    ASSERT_NE(milvus::server::ValidationUtil::ValidateGpuIndex(0).code(), milvus::SERVER_SUCCESS);
    fiu_disable("ValidationUtil.ValidateGpuIndex.get_device_count_fail");

    size_t memory = 0;
    ASSERT_EQ(milvus::server::ValidationUtil::GetGpuMemory(0, memory).code(), milvus::SERVER_SUCCESS);
    ASSERT_NE(milvus::server::ValidationUtil::GetGpuMemory(100, memory).code(), milvus::SERVER_SUCCESS);
}

#endif

TEST(ValidationUtilTest, VALIDATE_IPADDRESS_TEST) {
    ASSERT_EQ(milvus::server::ValidationUtil::ValidateIpAddress("127.0.0.1").code(), milvus::SERVER_SUCCESS);
    ASSERT_NE(milvus::server::ValidationUtil::ValidateIpAddress("not ip").code(), milvus::SERVER_SUCCESS);

    fiu_init(0);
    fiu_enable("ValidationUtil.ValidateIpAddress.error_ip_result", 1, NULL, 0);
    ASSERT_NE(milvus::server::ValidationUtil::ValidateIpAddress("not ip").code(), milvus::SERVER_SUCCESS);
    fiu_disable("ValidationUtil.ValidateIpAddress.error_ip_result");
}

TEST(ValidationUtilTest, VALIDATE_NUMBER_TEST) {
    ASSERT_EQ(milvus::server::ValidationUtil::ValidateStringIsNumber("1234").code(), milvus::SERVER_SUCCESS);
    ASSERT_NE(milvus::server::ValidationUtil::ValidateStringIsNumber("not number").code(), milvus::SERVER_SUCCESS);

    fiu_init(0);
    fiu_enable("ValidationUtil.ValidateStringIsNumber.throw_exception", 1, NULL, 0);
    ASSERT_NE(milvus::server::ValidationUtil::ValidateStringIsNumber("122").code(), milvus::SERVER_SUCCESS);
    fiu_disable("ValidationUtil.ValidateStringIsNumber.throw_exception");
}

TEST(ValidationUtilTest, VALIDATE_BOOL_TEST) {
    std::string str = "true";
    ASSERT_EQ(milvus::server::ValidationUtil::ValidateStringIsBool(str).code(), milvus::SERVER_SUCCESS);
    str = "not bool";
    ASSERT_NE(milvus::server::ValidationUtil::ValidateStringIsBool(str).code(), milvus::SERVER_SUCCESS);
}

TEST(ValidationUtilTest, VALIDATE_DOUBLE_TEST) {
    ASSERT_EQ(milvus::server::ValidationUtil::ValidateStringIsFloat("2.5").code(), milvus::SERVER_SUCCESS);
    ASSERT_NE(milvus::server::ValidationUtil::ValidateStringIsFloat("not double").code(), milvus::SERVER_SUCCESS);
}

TEST(ValidationUtilTest, VALIDATE_DBURI_TEST) {
    ASSERT_EQ(milvus::server::ValidationUtil::ValidateDbURI("sqlite://:@:/").code(), milvus::SERVER_SUCCESS);
    ASSERT_NE(milvus::server::ValidationUtil::ValidateDbURI("xxx://:@:/").code(), milvus::SERVER_SUCCESS);
    ASSERT_NE(milvus::server::ValidationUtil::ValidateDbURI("not uri").code(), milvus::SERVER_SUCCESS);
    ASSERT_EQ(milvus::server::ValidationUtil::ValidateDbURI("mysql://root:123456@127.0.0.1:3303/milvus").code(),
              milvus::SERVER_SUCCESS);
    ASSERT_NE(milvus::server::ValidationUtil::ValidateDbURI("mysql://root:123456@127.0.0.1:port/milvus").code(),
              milvus::SERVER_SUCCESS);
}

TEST(UtilTest, ROLLOUTHANDLER_TEST) {
    std::string dir1 = "/tmp/milvus_test";
    std::string dir2 = "/tmp/milvus_test/log_test";
    std::string filename[6] = {"log_global.log", "log_debug.log", "log_warning.log",
                               "log_trace.log", "log_error.log", "log_fatal.log"};

    el::Level list[6] = {el::Level::Global, el::Level::Debug, el::Level::Warning,
                         el::Level::Trace, el::Level::Error, el::Level::Fatal};

    mkdir(dir1.c_str(), S_IRWXU);
    mkdir(dir2.c_str(), S_IRWXU);
//    [&]() {
////        std::string tmp = dir2 + "/" + filename[0]+"*@%$";
//        std::string tmp = dir2 + "/" + filename[0] + "*$";
//        std::ofstream file;
//        file.open(tmp.c_str());
//        file << "test" << std::endl;
//        milvus::server::RolloutHandler(tmp.c_str(), 0, el::Level::Unknown);
//        tmp.append(".1");
//        std::ifstream file2;
//        file2.open(tmp);
//        std::string tmp2;
//        file2 >> tmp2;
//        ASSERT_EQ(tmp2, "test");
//    }();

    for (int i = 0; i < 6; ++i) {
        std::string tmp = dir2 + "/" + filename[i];

        std::ofstream file;
        file.open(tmp.c_str());
        file << "test" << std::endl;

        milvus::server::RolloutHandler(tmp.c_str(), 0, list[i]);

        tmp.append(".1");
        std::ifstream file2;
        file2.open(tmp);

        std::string tmp2;
        file2 >> tmp2;
        ASSERT_EQ(tmp2, "test");
    }

    [&]() {
        std::string tmp = dir2 + "/" + filename[0];
        std::ofstream file;
        file.open(tmp.c_str());
        file << "test" << std::endl;
        milvus::server::RolloutHandler(tmp.c_str(), 0, el::Level::Unknown);
        tmp.append(".1");
        std::ifstream file2;
        file2.open(tmp);
        std::string tmp2;
        file2 >> tmp2;
        ASSERT_EQ(tmp2, "test");
    }();

    boost::filesystem::remove_all(dir2);
}

TEST(UtilTest, THREADPOOL_TEST) {
    auto thread_pool_ptr = std::make_unique<milvus::ThreadPool>(3);
    auto fun = [](int i) {
        sleep(1);
    };
    for (int i = 0; i < 10; ++i) {
        thread_pool_ptr->enqueue(fun, i);
    }

    fiu_init(0);
    fiu_enable("ThreadPool.enqueue.stop_is_true", 1, NULL, 0);
    try {
        thread_pool_ptr->enqueue(fun, -1);
    } catch (std::exception& err) {
        std::cout << "catch an error here" << std::endl;
    }
    fiu_disable("ThreadPool.enqueue.stop_is_true");

    thread_pool_ptr.reset();
}<|MERGE_RESOLUTION|>--- conflicted
+++ resolved
@@ -142,15 +142,9 @@
     tm time_struct;
     memset(&time_struct, 0, sizeof(tm));
     milvus::server::CommonUtil::ConvertTime(tt, time_struct);
-<<<<<<< HEAD
-    ASSERT_GT(time_struct.tm_year, 0);
-    ASSERT_GE(time_struct.tm_mon, 0);
-    ASSERT_GT(time_struct.tm_mday, 0);
-=======
     ASSERT_GE(time_struct.tm_year, 0);
     ASSERT_GE(time_struct.tm_mon, 0);
     ASSERT_GE(time_struct.tm_mday, 0);
->>>>>>> 988dc399
     milvus::server::CommonUtil::ConvertTime(time_struct, tt);
     ASSERT_GT(tt, 0);
 
