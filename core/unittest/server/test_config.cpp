--- conflicted
+++ resolved
@@ -252,41 +252,6 @@
     ASSERT_TRUE(s.ok());
     ASSERT_TRUE(bool_val == resource_enable_gpu);
 
-<<<<<<< HEAD
-#ifdef MILVUS_CPU_VERSION
-    std::vector<std::string> search_resources = {"cpu"};
-#else
-    std::vector<std::string> search_resources = {"cpu", "gpu0"};
-#endif
-    std::vector<std::string> search_res_vec;
-    std::string search_res_str;
-    milvus::server::StringHelpFunctions::MergeStringWithDelimeter(
-        search_resources, milvus::server::CONFIG_RESOURCE_RESOURCES_DELIMITER, search_res_str);
-    s = config.SetResourceConfigSearchResources(search_res_str);
-    ASSERT_TRUE(s.ok());
-    s = config.GetResourceConfigSearchResources(search_res_vec);
-    ASSERT_TRUE(s.ok());
-    for (size_t i = 0; i < search_resources.size(); i++) {
-        ASSERT_TRUE(search_resources[i] == search_res_vec[i]);
-    }
-
-#ifdef MILVUS_CPU_VERSION
-    std::vector<std::string> index_build_resources = {"cpu"};
-#else
-    std::vector<std::string> index_build_resources = {"gpu0", "gpu1"};
-#endif
-    std::vector<std::string> index_build_res_vec;
-    std::string index_build_res_str;
-    milvus::server::StringHelpFunctions::MergeStringWithDelimeter(
-        index_build_resources, milvus::server::CONFIG_RESOURCE_RESOURCES_DELIMITER, index_build_res_str);
-    s = config.SetResourceConfigIndexBuildResources(index_build_res_str);
-    ASSERT_TRUE(s.ok());
-    s = config.GetResourceConfigIndexBuildResources(index_build_res_vec);
-    ASSERT_TRUE(s.ok());
-    for (size_t i = 0; i < index_build_resources.size(); i++) {
-        ASSERT_TRUE(index_build_resources[i] == index_build_res_vec[i]);
-    }
-=======
 #ifdef MILVUS_GPU_VERSION
     int64_t gpu_cache_capacity = 1;
     s = config.SetGpuResourceConfigCacheCapacity(std::to_string(gpu_cache_capacity));
@@ -327,7 +292,6 @@
         ASSERT_TRUE(std::stoi(build_index_resources[i].substr(3)) == build_index_res_vec[i]);
     }
 #endif
->>>>>>> 24f758fc
 }
 
 TEST_F(ConfigTest, SERVER_CONFIG_INVALID_TEST) {
@@ -447,15 +411,9 @@
     s = config.SetGpuResourceConfigSearchResources("gpu10");
     ASSERT_FALSE(s.ok());
 
-<<<<<<< HEAD
-    s = config.SetResourceConfigIndexBuildResources("gup2");
-    ASSERT_FALSE(s.ok());
-    s = config.SetResourceConfigIndexBuildResources("gpu16");
-=======
     s = config.SetGpuResourceConfigBuildIndexResources("gup2");
     ASSERT_FALSE(s.ok());
     s = config.SetGpuResourceConfigBuildIndexResources("gpu16");
->>>>>>> 24f758fc
     ASSERT_FALSE(s.ok());
 #endif
 }
@@ -473,4 +431,4 @@
 
     s = config.ResetDefaultConfig();
     ASSERT_TRUE(s.ok());
-}
+}