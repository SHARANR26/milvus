--- conflicted
+++ resolved
@@ -82,13 +82,12 @@
     add_subdirectory( prometheus )
 endif ()
 
-<<<<<<< HEAD
 # ****************************** Thirdparty oatpp ***************************************
 if ( MILVUS_WITH_OATPP )
     add_subdirectory( oatpp )
-=======
+endif()
+
 # ****************************** Thirdparty aws ***************************************
 if (MILVUS_WITH_AWS)
     add_subdirectory( aws )
->>>>>>> c13b0a25
 endif ()