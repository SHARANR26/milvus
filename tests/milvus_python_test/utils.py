# STL imports
import random
import string
import struct
import sys
import logging
import time, datetime
import copy
import numpy as np
from milvus import Milvus, IndexType, MetricType

port = 19530
epsilon = 0.000001


def get_milvus(handler=None):
    if handler is None:
        handler = "GRPC"
    return Milvus(handler=handler)


def gen_inaccuracy(num):
    return num / 255.0


def gen_vectors(num, dim):
    return [[random.random() for _ in range(dim)] for _ in range(num)]


def gen_binary_vectors(num, dim):
    raw_vectors = []
    binary_vectors = []
    for i in range(num):
        raw_vector = [random.randint(0, 1) for i in range(dim)]
        raw_vectors.append(raw_vector)
        binary_vectors.append(bytes(np.packbits(raw_vector, axis=-1).tolist()))
    return raw_vectors, binary_vectors


def jaccard(x, y):
    x = np.asarray(x, np.bool)
    y = np.asarray(y, np.bool)
    return 1 - np.double(np.bitwise_and(x, y).sum()) / np.double(np.bitwise_or(x, y).sum())


def hamming(x, y):
    x = np.asarray(x, np.bool)
    y = np.asarray(y, np.bool)
    return np.bitwise_xor(x, y).sum()


def tanimoto(x, y):
    x = np.asarray(x, np.bool)
    y = np.asarray(y, np.bool)
    return -np.log2(np.double(np.bitwise_and(x, y).sum()) / np.double(np.bitwise_or(x, y).sum()))


def gen_single_vector(dim):
    return [[random.random() for _ in range(dim)]]


def gen_vector(nb, d, seed=np.random.RandomState(1234)):
    xb = seed.rand(nb, d).astype("float32")
    return xb.tolist()


def gen_unique_str(str_value=None):
    prefix = "".join(random.choice(string.ascii_letters + string.digits) for _ in range(8))
    return "test_" + prefix if str_value is None else str_value + "_" + prefix


def gen_long_str(num):
    string = ''
    for _ in range(num):
        char = random.choice('tomorrow')
        string += char


def gen_invalid_ips():
    ips = [
            # "255.0.0.0",
            # "255.255.0.0",
            # "255.255.255.0",
            # "255.255.255.255",
            "127.0.0",
            # "123.0.0.2",
            "12-s",
            " ",
            "12 s",
            "BB。A",
            " siede ",
            "(mn)",
            "\n",
            "\t",
            "中文",
            "a".join("a" for _ in range(256))
    ]
    return ips


def gen_invalid_ports():
    ports = [
            # empty
            " ",
            -1,
            # too big port
            100000,
            # not correct port
            39540,
            "BB。A",
            " siede ",
            "(mn)",
            "\n",
            "\t",
            "中文"
    ]
    return ports


def gen_invalid_uris():
    ip = None
    uris = [
            " ",
            "中文",
            # invalid protocol
            # "tc://%s:%s" % (ip, port),
            # "tcp%s:%s" % (ip, port),

            # # invalid port
            # "tcp://%s:100000" % ip,
            # "tcp://%s: " % ip,
            # "tcp://%s:19540" % ip,
            # "tcp://%s:-1" % ip,
            # "tcp://%s:string" % ip,

            # invalid ip
            "tcp:// :19530",
            # "tcp://123.0.0.1:%s" % port,
            "tcp://127.0.0:19530",
            # "tcp://255.0.0.0:%s" % port,
            # "tcp://255.255.0.0:%s" % port,
            # "tcp://255.255.255.0:%s" % port,
            # "tcp://255.255.255.255:%s" % port,
            "tcp://\n:19530",
    ]
    return uris


def gen_invalid_table_names():
    table_names = [
            "12-s",
            "12/s",
            " ",
            # "",
            # None,
            "12 s",
            "BB。A",
            "c|c",
            " siede ",
            "(mn)",
            "#12s",
            "pip+",
            "=c",
            "\n",
            "\t",
            "中文",
            "a".join("a" for i in range(256))
    ]
    return table_names


def gen_invalid_top_ks():
    top_ks = [
            0,
            -1,
            None,
            [1,2,3],
            (1,2),
            {"a": 1},
            " ",
            "",
            "String",
            "12-s",
            "BB。A",
            " siede ",
            "(mn)",
            "#12s",
            "pip+",
            "=c",
            "\n",
            "\t",
            "中文",
            "a".join("a" for i in range(256))
    ]
    return top_ks


def gen_invalid_dims():
    dims = [
            0,
            -1,
            100001,
            1000000000000001,
            None,
            False,
            [1,2,3],
            (1,2),
            {"a": 1},
            " ",
            "",
            "String",
            "12-s",
            "BB。A",
            " siede ",
            "(mn)",
            "#12s",
            "pip+",
            "=c",
            "\n",
            "\t",
            "中文",
            "a".join("a" for i in range(256))
    ]
    return dims


def gen_invalid_file_sizes():
    file_sizes = [
            0,
            -1,
            1000000000000001,
            None,
            False,
            [1,2,3],
            (1,2),
            {"a": 1},
            " ",
            "",
            "String",
            "12-s",
            "BB。A",
            " siede ",
            "(mn)",
            "#12s",
            "pip+",
            "=c",
            "\n",
            "\t",
            "中文",
            "a".join("a" for i in range(256))
    ]
    return file_sizes


def gen_invalid_index_types():
    invalid_types = [
            0,
            -1,
            100,
            1000000000000001,
            # None,
            False,
            [1,2,3],
            (1,2),
            {"a": 1},
            " ",
            "",
            "String",
            "12-s",
            "BB。A",
            " siede ",
            "(mn)",
            "#12s",
            "pip+",
            "=c",
            "\n",
            "\t",
            "中文",
            "a".join("a" for i in range(256))
    ]
    return invalid_types


def gen_invalid_params():
    params = [
            9999999999,
            -1,
            # None,
            [1,2,3],
            (1,2),
            {"a": 1},
            " ",
            "",
            "String",
            "12-s",
            "BB。A",
            " siede ",
            "(mn)",
            "#12s",
            "pip+",
            "=c",
            "\n",
            "\t",
            "中文"
    ]
    return params


def gen_invalid_nprobes():
    nprobes = [
            0,
            -1,
            1000000000000001,
            None,
            [1,2,3],
            (1,2),
            {"a": 1},
            " ",
            "",
            "String",
            "12-s",
            "BB。A",
            " siede ",
            "(mn)",
            "#12s",
            "pip+",
            "=c",
            "\n",
            "\t",
            "中文"
    ]
    return nprobes


def gen_invalid_metric_types():
    metric_types = [
            0,
            -1,
            1000000000000001,
            # None,
            [1,2,3],
            (1,2),
            {"a": 1},
            " ",
            "",
            "String",
            "12-s",
            "BB。A",
            " siede ",
            "(mn)",
            "#12s",
            "pip+",
            "=c",
            "\n",
            "\t",
            "中文"    
    ]
    return metric_types


def gen_invalid_vectors():
    invalid_vectors = [
            "1*2",
            [],
            [1],
            [1,2],
            [" "],
            ['a'],
            [None],
            None,
            (1,2),
            {"a": 1},
            " ",
            "",
            "String",
            "12-s",
            "BB。A",
            " siede ",
            "(mn)",
            "#12s",
            "pip+",
            "=c",
            "\n",
            "\t",
            "中文",
            "a".join("a" for i in range(256))
    ]
    return invalid_vectors


def gen_invalid_vector_ids():
    invalid_vector_ids = [
            1.0,
            -1.0,
            None,
            # int 64
            10000000000000000000000000000000000000000000000000000000000000000000000000000000000000000000000000000,
            " ",
            "",
            "String",
            "BB。A",
            " siede ",
            "(mn)",
            "#12s",
            "=c",
            "\n",
            "中文",
    ]
    return invalid_vector_ids


def gen_invalid_cache_config():
    invalid_configs = [
            0,
            -1,
            9223372036854775808,
            [1,2,3],
            (1,2),
            {"a": 1},
            " ",
            "",
            "String",
            "12-s",
            "BB。A",
            " siede ",
            "(mn)",
            "#12s",
            "pip+",
            "=c",
            "\n",
            "\t",
            "中文",
            "'123'",
            "さようなら"
    ]
    return invalid_configs


def gen_invalid_engine_config():
    invalid_configs = [
            -1,
            [1,2,3],
            (1,2),
            {"a": 1},
            " ",
            "",
            "String",
            "12-s",
            "BB。A",
            " siede ",
            "(mn)",
            "#12s",
            "pip+",
            "=c",
            "\n",
            "\t",
            "中文",
            "'123'",
    ]
    return invalid_configs


def gen_invaild_search_params():
    index_types = [
        IndexType.FLAT,
        IndexType.IVFLAT,
        IndexType.IVF_SQ8,
        IndexType.IVF_SQ8H,
        IndexType.IVF_PQ,
        IndexType.HNSW,
    #    IndexType.RNSG
    ]

    search_params = []
    for index_type in index_types:
        if index_type in [IndexType.IVFLAT, IndexType.IVF_SQ8, IndexType.IVF_SQ8H, IndexType.IVF_PQ]:
            for nprobe in gen_invalid_params():
                ivf_search_params = {"index_type": index_type, "search_param": {"nprobe": nprobe}}
                search_params.append(ivf_search_params)
            search_params.append({"index_type": index_type, "search_param": {"invalid_key": 100}})
        elif index_type == IndexType.HNSW:
<<<<<<< HEAD
            for efConstruction in gen_invalid_params():
                hnsw_search_param = {"index_type": index_type, "search_param": {"efConstruction": efConstruction}}
=======
            for ef in gen_invalid_params():
                hnsw_search_param = {"index_type": index_type, "search_param": {"ef": ef}}
>>>>>>> bd987b50
                search_params.append(hnsw_search_param)
            search_params.append({"index_type": index_type, "search_param": {"invalid_key": 100}})
        # elif index_type == IndexType.RNSG:
        #     for search_length in gen_invalid_params():
        #         nsg_search_param = {"index_type": index_type, "search_param": {"search_length": search_length}}
        #         search_params.append(nsg_search_param)
        #     search_params.append({"index_type": index_type, "search_param": {"invalid_key": 100}})

    return search_params


def gen_invalid_index():
    index_params = []
    for index_type in gen_invalid_index_types():
        index_param = {"index_type": index_type, "index_param": {"nlist": 1024}}
        index_params.append(index_param)
    for nlist in gen_invalid_params():
        index_param = {"index_type": IndexType.IVFLAT, "index_param": {"nlist": nlist}}
        index_params.append(index_param)
    for M in gen_invalid_params():
        index_param = {"index_type": IndexType.HNSW, "index_param": {"M": M, "efConstruction": 100}}
        index_params.append(index_param)
    for efConstruction in gen_invalid_params():
        index_param = {"index_type": IndexType.HNSW, "index_param": {"M": 16, "efConstruction": efConstruction}}
        index_params.append(index_param)
    # for search_length in gen_invalid_params():
    #     index_param = {"index_type": IndexType.RNSG,
    #                    "index_param": {"search_length": search_length, "out_degree": 40, "candidate_pool_size": 50,
    #                                    "knng": 100}}
    #     index_params.append(index_param)
    # for out_degree in gen_invalid_params():
    #     index_param = {"index_type": IndexType.RNSG,
    #                    "index_param": {"search_length": 100, "out_degree": out_degree, "candidate_pool_size": 50,
    #                                    "knng": 100}}
    #     index_params.append(index_param)
    # for candidate_pool_size in gen_invalid_params():
    #     index_param = {"index_type": IndexType.RNSG, "index_param": {"search_length": 100, "out_degree": 40,
    #                                                                  "candidate_pool_size": candidate_pool_size,
    #                                                                  "knng": 100}}
    #     index_params.append(index_param)
    index_params.append({"index_type": IndexType.IVF_FLAT, "index_param": {"invalid_key": 1024}})
    index_params.append({"index_type": IndexType.HNSW, "index_param": {"invalid_key": 16, "efConstruction": 100}})
    # index_params.append({"index_type": IndexType.RNSG,
    #                      "index_param": {"invalid_key": 100, "out_degree": 40, "candidate_pool_size": 300,
    #                                      "knng": 100}})
    return index_params


def gen_index():
    index_types = [
        IndexType.FLAT,
        IndexType.IVFLAT,
        IndexType.IVF_SQ8,
        IndexType.IVF_SQ8H,
        IndexType.IVF_PQ,
        IndexType.HNSW,
    #    IndexType.RNSG
    ]

    nlists = [1, 1024, 16384]
<<<<<<< HEAD
=======
    pq_ms = [128, 64, 32, 16, 8, 4]
>>>>>>> bd987b50
    Ms = [5, 24, 48]
    efConstructions = [100, 300, 500]
    search_lengths = [10, 100, 300]
    out_degrees = [5, 40, 300]
    candidate_pool_sizes = [50, 100, 300]
    knngs = [5, 100, 300]

    index_params = []
    for index_type in index_types:
        if index_type == IndexType.FLAT:
            index_params.append({"index_type": index_type, "index_param": {"nlist": 1024}})
<<<<<<< HEAD
        elif index_type in [IndexType.IVFLAT, IndexType.IVF_SQ8, IndexType.IVF_SQ8H, IndexType.IVF_PQ]:
            ivf_params = [{"index_type": index_type, "index_param": {"nlist": nlist}} \
                          for nlist in nlists]
            index_params.extend(ivf_params)
=======
        elif index_type in [IndexType.IVFLAT, IndexType.IVF_SQ8, IndexType.IVF_SQ8H]:
            ivf_params = [{"index_type": index_type, "index_param": {"nlist": nlist}} \
                          for nlist in nlists]
            index_params.extend(ivf_params)
        elif index_type == IndexType.IVF_PQ:
            ivf_pq_params = [{"index_type": index_type, "index_param": {"nlist": nlist, "m": m}} \
                        for nlist in nlists \
                        for m in pq_ms]
            index_params.extend(ivf_pq_params)
>>>>>>> bd987b50
        elif index_type == IndexType.HNSW:
            hnsw_params = [{"index_type": index_type, "index_param": {"M": M, "efConstruction": efConstruction}} \
                           for M in Ms \
                           for efConstruction in efConstructions]
            index_params.extend(hnsw_params)
        # elif index_type == IndexType.RNSG:
        #     nsg_params = [{"index_type": index_type,
        #                    "index_param": {"search_length": search_length, "out_degree": out_degree,
        #                                    "candidate_pool_size": candidate_pool_size, "knng": knng}} \
        #                   for search_length in search_lengths \
        #                   for out_degree in out_degrees \
        #                   for candidate_pool_size in candidate_pool_sizes \
        #                   for knng in knngs]
        #     index_params.extend(nsg_params)

    return index_params


def gen_simple_index():
    index_types = [
        IndexType.FLAT,
        IndexType.IVFLAT,
        IndexType.IVF_SQ8,
        IndexType.IVF_SQ8H,
        IndexType.IVF_PQ,
        IndexType.HNSW,
    #    IndexType.RNSG
    ]
    params = [
        {"nlist": 1024},
        {"nlist": 1024},
        {"nlist": 1024},
        {"nlist": 1024},
<<<<<<< HEAD
        {"nlist": 1024},
=======
        {"nlist": 1024, "m": 16},
>>>>>>> bd987b50
        {"M": 16, "efConstruction": 500},
    #    {"search_length": 100, "out_degree": 40, "candidate_pool_size": 66, "knng": 100}
    ]

    index_params = []
    for i in range(len(index_types)):
        index_params.append({"index_type": index_types[i], "index_param": params[i]})
    return index_params


def get_search_param(index_type):
    if index_type in [IndexType.FLAT, IndexType.IVFLAT, IndexType.IVF_SQ8, IndexType.IVF_SQ8H, IndexType.IVF_PQ]:
        return {"nprobe": 32}
    elif index_type == IndexType.HNSW:
        return {"ef": 64}
    # elif index_type == IndexType.RNSG:
    #     return {"search_length": 100}
    else:
        logging.getLogger().info("Invalid index_type.")


def assert_has_table(conn, table_name):
    status, ok = conn.has_table(table_name)
    return status.OK() and ok


def assert_equal_vector(v1, v2):
    if len(v1) != len(v2):
        assert False
    for i in range(len(v1)):
        assert abs(v1[i] - v2[i]) < epsilon<|MERGE_RESOLUTION|>--- conflicted
+++ resolved
@@ -479,13 +479,8 @@
                 search_params.append(ivf_search_params)
             search_params.append({"index_type": index_type, "search_param": {"invalid_key": 100}})
         elif index_type == IndexType.HNSW:
-<<<<<<< HEAD
-            for efConstruction in gen_invalid_params():
-                hnsw_search_param = {"index_type": index_type, "search_param": {"efConstruction": efConstruction}}
-=======
             for ef in gen_invalid_params():
                 hnsw_search_param = {"index_type": index_type, "search_param": {"ef": ef}}
->>>>>>> bd987b50
                 search_params.append(hnsw_search_param)
             search_params.append({"index_type": index_type, "search_param": {"invalid_key": 100}})
         # elif index_type == IndexType.RNSG:
@@ -546,10 +541,7 @@
     ]
 
     nlists = [1, 1024, 16384]
-<<<<<<< HEAD
-=======
     pq_ms = [128, 64, 32, 16, 8, 4]
->>>>>>> bd987b50
     Ms = [5, 24, 48]
     efConstructions = [100, 300, 500]
     search_lengths = [10, 100, 300]
@@ -561,12 +553,6 @@
     for index_type in index_types:
         if index_type == IndexType.FLAT:
             index_params.append({"index_type": index_type, "index_param": {"nlist": 1024}})
-<<<<<<< HEAD
-        elif index_type in [IndexType.IVFLAT, IndexType.IVF_SQ8, IndexType.IVF_SQ8H, IndexType.IVF_PQ]:
-            ivf_params = [{"index_type": index_type, "index_param": {"nlist": nlist}} \
-                          for nlist in nlists]
-            index_params.extend(ivf_params)
-=======
         elif index_type in [IndexType.IVFLAT, IndexType.IVF_SQ8, IndexType.IVF_SQ8H]:
             ivf_params = [{"index_type": index_type, "index_param": {"nlist": nlist}} \
                           for nlist in nlists]
@@ -576,7 +562,6 @@
                         for nlist in nlists \
                         for m in pq_ms]
             index_params.extend(ivf_pq_params)
->>>>>>> bd987b50
         elif index_type == IndexType.HNSW:
             hnsw_params = [{"index_type": index_type, "index_param": {"M": M, "efConstruction": efConstruction}} \
                            for M in Ms \
@@ -610,11 +595,7 @@
         {"nlist": 1024},
         {"nlist": 1024},
         {"nlist": 1024},
-<<<<<<< HEAD
-        {"nlist": 1024},
-=======
         {"nlist": 1024, "m": 16},
->>>>>>> bd987b50
         {"M": 16, "efConstruction": 500},
     #    {"search_length": 100, "out_degree": 40, "candidate_pool_size": 66, "knng": 100}
     ]
