--- conflicted
+++ resolved
@@ -5,7 +5,6 @@
 import logging
 from multiprocessing import Pool, Process
 import pytest
-from milvus import IndexType, MetricType
 from utils import *
 import ujson
 
@@ -187,17 +186,9 @@
         expected: status ok, set successfully
         '''
         self.reset_configs(connect)
-<<<<<<< HEAD
-        relpy = connect.set_config("cache", "cache_size", '8GB')
+        relpy = connect.set_config("cache", "cache_size", '2GB')
         config_value = connect.get_config("cache", "cache_size")
-        assert config_value == '8GB'
-=======
-        status, reply = connect.set_config("cache", "cache_size", '2GB')
-        assert status.OK()
-        status, config_value = connect.get_config("cache", "cache_size")
-        assert status.OK()
         assert config_value == '2GB'
->>>>>>> 0e0a731d
 
     @pytest.mark.level(2)
     def test_set_cache_size_valid_multiple_times(self, connect, collection):
@@ -212,17 +203,9 @@
             config_value = connect.get_config("cache", "cache_size")
             assert config_value == '4GB'
         for i in range(20):
-<<<<<<< HEAD
-            relpy = connect.set_config("cache", "cache_size", '8GB')
+            relpy = connect.set_config("cache", "cache_size", '2GB')
             config_value = connect.get_config("cache", "cache_size")
-            assert config_value == '8GB'
-=======
-            status, reply = connect.set_config("cache", "cache_size", '2GB')
-            assert status.OK()
-            status, config_value = connect.get_config("cache", "cache_size")
-            assert status.OK()
             assert config_value == '2GB'
->>>>>>> 0e0a731d
 
     @pytest.mark.level(2)
     def test_set_insert_buffer_size_invalid_parent_key(self, connect, collection):
