--- conflicted
+++ resolved
@@ -197,11 +197,7 @@
         expected: status ok, partitions correct
         '''
         res = connect.list_partitions(collection)
-<<<<<<< HEAD
-        assert not len(res)
-=======
         assert len(res) == 1
->>>>>>> ab010f8f
 
     def test_show_multi_partitions(self, connect, collection):
         '''
