--- conflicted
+++ resolved
@@ -121,11 +121,7 @@
         result, res = connect.get_table_row_count(table)
         assert res == nb
         result, res = connect.get_table_row_count(table_new)
-<<<<<<< HEAD
-        assert res == nb 
-=======
         assert res == nb
->>>>>>> d460f48c
        
     def test_add_flush_multiable_times(self, connect, table):
         '''
