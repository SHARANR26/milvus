import logging
import time
import pdb
import threading
from multiprocessing import Pool, Process
import numpy
import pytest
import sklearn.preprocessing
from utils import *

nb = 6000
dim = 128
index_file_size = 10
BUILD_TIMEOUT = 300
nprobe = 1
top_k = 5
tag = "1970-01-01"
NLIST = 4046
INVALID_NLIST = 100000000
field_name = "float_vector"
binary_field_name = "binary_vector"
collection_id = "index"
default_index_type = "FLAT"
entity = gen_entities(1)
entities = gen_entities(nb)
raw_vector, binary_entity = gen_binary_entities(1)
raw_vectors, binary_entities = gen_binary_entities(nb)
query, query_vecs = gen_query_vectors(field_name, entities, top_k, 1)
default_index = {"index_type": "IVF_FLAT", "params": {"nlist": 1024}, "metric_type": "L2"}


class TestIndexBase:
    @pytest.fixture(
        scope="function",
        params=gen_simple_index()
    )
    def get_simple_index(self, request, connect):
        logging.getLogger().info(request.param)
        if str(connect._cmd("mode")) == "CPU":
            if request.param["index_type"] in index_cpu_not_support():
                pytest.skip("sq8h not support in CPU mode")
        return request.param

    @pytest.fixture(
        scope="function",
        params=[
            1,
            10,
            1500
        ],
    )
    def get_nq(self, request):
        yield request.param

    """
    ******************************************************************
      The following cases are used to test `create_index` function
    ******************************************************************
    """

    @pytest.mark.timeout(BUILD_TIMEOUT)
    def test_create_index(self, connect, collection, get_simple_index):
        '''
        target: test create index interface
        method: create collection and add entities in it, create index
        expected: return search success
        '''
        ids = connect.insert(collection, entities)
        connect.create_index(collection, field_name, get_simple_index)

    @pytest.mark.timeout(BUILD_TIMEOUT)
    def test_create_index_no_vectors(self, connect, collection, get_simple_index):
        '''
        target: test create index interface
        method: create collection and add entities in it, create index
        expected: return search success
        '''
        connect.create_index(collection, field_name, get_simple_index)

    @pytest.mark.timeout(BUILD_TIMEOUT)
    def test_create_index_partition(self, connect, collection, get_simple_index):
        '''
        target: test create index interface
        method: create collection, create partition, and add entities in it, create index
        expected: return search success
        '''
        connect.create_partition(collection, tag)
        ids = connect.insert(collection, entities, partition_tag=tag)
        connect.flush([collection])
        connect.create_index(collection, field_name, get_simple_index)

    @pytest.mark.timeout(BUILD_TIMEOUT)
    def test_create_index_partition_flush(self, connect, collection, get_simple_index):
        '''
        target: test create index interface
        method: create collection, create partition, and add entities in it, create index
        expected: return search success
        '''
        connect.create_partition(collection, tag)
        ids = connect.insert(collection, entities, partition_tag=tag)
        connect.flush()
        connect.create_index(collection, field_name, get_simple_index)

    def test_create_index_without_connect(self, dis_connect, collection):
        '''
        target: test create index without connection
        method: create collection and add entities in it, check if added successfully
        expected: raise exception
        '''
        with pytest.raises(Exception) as e:
            dis_connect.create_index(collection, field_name, get_simple_index)

    @pytest.mark.timeout(BUILD_TIMEOUT)
    def test_create_index_search_with_query_vectors(self, connect, collection, get_simple_index, get_nq):
        '''
        target: test create index interface, search with more query vectors
        method: create collection and add entities in it, create index
        expected: return search success
        '''
        ids = connect.insert(collection, entities)
        connect.create_index(collection, field_name, get_simple_index)
        logging.getLogger().info(connect.get_collection_stats(collection))
        nq = get_nq
        index_type = get_simple_index["index_type"]
        search_param = get_search_param(index_type)
        query, vecs = gen_query_vectors(field_name, entities, top_k, nq, search_params=search_param)
        res = connect.search(collection, query)
        assert len(res) == nq

    @pytest.mark.timeout(BUILD_TIMEOUT)
    @pytest.mark.level(2)
    def test_create_index_multithread(self, connect, collection, args):
        '''
        target: test create index interface with multiprocess
        method: create collection and add entities in it, create index
        expected: return search success
        '''
        ids = connect.insert(collection, entities)

        def build(connect):
            connect.create_index(collection, field_name, default_index)

        threads_num = 8
        threads = []
        for i in range(threads_num):
            m = get_milvus(host=args["ip"], port=args["port"], handler=args["handler"])
            t = threading.Thread(target=build, args=(m,))
            threads.append(t)
            t.start()
            time.sleep(0.2)
        for t in threads:
            t.join()

    def test_create_index_collection_not_existed(self, connect):
        '''
        target: test create index interface when collection name not existed
        method: create collection and add entities in it, create index
            , make sure the collection name not in index
        expected: return code not equals to 0, create index failed
        '''
        collection_name = gen_unique_str(collection_id)
        with pytest.raises(Exception) as e:
            connect.create_index(collection_name, field_name, default_index)

    @pytest.mark.timeout(BUILD_TIMEOUT)
    def test_create_index_no_vectors_insert(self, connect, collection, get_simple_index):
        '''
        target: test create index interface when there is no vectors in collection, and does not affect the subsequent process
        method: create collection and add no vectors in it, and then create index, add entities in it
        expected: return code equals to 0
        '''
        connect.create_index(collection, field_name, get_simple_index)
        ids = connect.insert(collection, entities)
        connect.flush([collection])
        count = connect.count_entities(collection)
        assert count == nb

    @pytest.mark.level(2)
    @pytest.mark.timeout(BUILD_TIMEOUT)
    def test_create_same_index_repeatedly(self, connect, collection, get_simple_index):
        '''
        target: check if index can be created repeatedly, with the same create_index params
        method: create index after index have been built
        expected: return code success, and search ok
        '''
        connect.create_index(collection, field_name, get_simple_index)
        connect.create_index(collection, field_name, get_simple_index)

    # TODO:
    @pytest.mark.level(2)
    @pytest.mark.timeout(BUILD_TIMEOUT)
    def test_create_different_index_repeatedly(self, connect, collection):
        '''
        target: check if index can be created repeatedly, with the different create_index params
        method: create another index with different index_params after index have been built
        expected: return code 0, and describe index result equals with the second index params
        '''
        ids = connect.insert(collection, entities)
        indexs = [default_index, {"metric_type":"L2", "index_type": "FLAT", "params":{"nlist": 1024}}]
        for index in indexs:
            connect.create_index(collection, field_name, index)
            stats = connect.get_collection_stats(collection)
<<<<<<< HEAD
            # TODO
=======
>>>>>>> 46f2f20d
            # assert stats["partitions"][0]["segments"][0]["index_name"] == index["index_type"]
            assert stats["row_count"] == nb

    @pytest.mark.timeout(BUILD_TIMEOUT)
    def test_create_index_ip(self, connect, collection, get_simple_index):
        '''
        target: test create index interface
        method: create collection and add entities in it, create index
        expected: return search success
        '''
        ids = connect.insert(collection, entities)
        get_simple_index["metric_type"] = "IP"
        connect.create_index(collection, field_name, get_simple_index)

    @pytest.mark.timeout(BUILD_TIMEOUT)
    def test_create_index_no_vectors_ip(self, connect, collection, get_simple_index):
        '''
        target: test create index interface
        method: create collection and add entities in it, create index
        expected: return search success
        '''
        get_simple_index["metric_type"] = "IP"
        connect.create_index(collection, field_name, get_simple_index)

    @pytest.mark.timeout(BUILD_TIMEOUT)
    def test_create_index_partition_ip(self, connect, collection, get_simple_index):
        '''
        target: test create index interface
        method: create collection, create partition, and add entities in it, create index
        expected: return search success
        '''
        connect.create_partition(collection, tag)
        ids = connect.insert(collection, entities, partition_tag=tag)
        connect.flush([collection])
        get_simple_index["metric_type"] = "IP"
        connect.create_index(collection, field_name, get_simple_index)

    @pytest.mark.timeout(BUILD_TIMEOUT)
    def test_create_index_partition_flush_ip(self, connect, collection, get_simple_index):
        '''
        target: test create index interface
        method: create collection, create partition, and add entities in it, create index
        expected: return search success
        '''
        connect.create_partition(collection, tag)
        ids = connect.insert(collection, entities, partition_tag=tag)
        connect.flush()
        get_simple_index["metric_type"] = "IP"
        connect.create_index(collection, field_name, get_simple_index)

    @pytest.mark.timeout(BUILD_TIMEOUT)
    def test_create_index_search_with_query_vectors_ip(self, connect, collection, get_simple_index, get_nq):
        '''
        target: test create index interface, search with more query vectors
        method: create collection and add entities in it, create index
        expected: return search success
        '''
        metric_type = "IP"
        ids = connect.insert(collection, entities)
        get_simple_index["metric_type"] = metric_type
        connect.create_index(collection, field_name, get_simple_index)
        logging.getLogger().info(connect.get_collection_stats(collection))
        nq = get_nq
        index_type = get_simple_index["index_type"]
        search_param = get_search_param(index_type)
        query, vecs = gen_query_vectors(field_name, entities, top_k, nq, metric_type=metric_type, search_params=search_param)
        res = connect.search(collection, query)
        assert len(res) == nq

    @pytest.mark.timeout(BUILD_TIMEOUT)
    @pytest.mark.level(2)
    def test_create_index_multithread_ip(self, connect, collection, args):
        '''
        target: test create index interface with multiprocess
        method: create collection and add entities in it, create index
        expected: return search success
        '''
        ids = connect.insert(collection, entities)

        def build(connect):
            default_index["metric_type"] = "IP"
            connect.create_index(collection, field_name, default_index)

        threads_num = 8
        threads = []
        for i in range(threads_num):
            m = get_milvus(host=args["ip"], port=args["port"], handler=args["handler"])
            t = threading.Thread(target=build, args=(m,))
            threads.append(t)
            t.start()
            time.sleep(0.2)
        for t in threads:
            t.join()

    def test_create_index_collection_not_existed_ip(self, connect, collection):
        '''
        target: test create index interface when collection name not existed
        method: create collection and add entities in it, create index
            , make sure the collection name not in index
        expected: return code not equals to 0, create index failed
        '''
        collection_name = gen_unique_str(collection_id)
        default_index["metric_type"] = "IP"
        with pytest.raises(Exception) as e:
            connect.create_index(collection_name, field_name, default_index)

    @pytest.mark.timeout(BUILD_TIMEOUT)
    def test_create_index_no_vectors_insert_ip(self, connect, collection, get_simple_index):
        '''
        target: test create index interface when there is no vectors in collection, and does not affect the subsequent process
        method: create collection and add no vectors in it, and then create index, add entities in it
        expected: return code equals to 0
        '''
        default_index["metric_type"] = "IP"
        connect.create_index(collection, field_name, get_simple_index)
        ids = connect.insert(collection, entities)
        connect.flush([collection])
        count = connect.count_entities(collection)
        assert count == nb

    @pytest.mark.level(2)
    @pytest.mark.timeout(BUILD_TIMEOUT)
    def test_create_same_index_repeatedly_ip(self, connect, collection, get_simple_index):
        '''
        target: check if index can be created repeatedly, with the same create_index params
        method: create index after index have been built
        expected: return code success, and search ok
        '''
        default_index["metric_type"] = "IP"
        connect.create_index(collection, field_name, get_simple_index)
        connect.create_index(collection, field_name, get_simple_index)

    # TODO:
    @pytest.mark.level(2)
    @pytest.mark.timeout(BUILD_TIMEOUT)
    def test_create_different_index_repeatedly_ip(self, connect, collection):
        '''
        target: check if index can be created repeatedly, with the different create_index params
        method: create another index with different index_params after index have been built
        expected: return code 0, and describe index result equals with the second index params
        '''
        ids = connect.insert(collection, entities)
        indexs = [default_index, {"index_type": "FLAT", "params": {"nlist": 1024}, "metric_type": "IP"}]
        for index in indexs:
            connect.create_index(collection, field_name, index)
            stats = connect.get_collection_stats(collection)
<<<<<<< HEAD
            # TODO
=======
>>>>>>> 46f2f20d
            # assert stats["partitions"][0]["segments"][0]["index_name"] == index["index_type"]
            assert stats["row_count"] == nb

    """
    ******************************************************************
      The following cases are used to test `drop_index` function
    ******************************************************************
    """

    def test_drop_index(self, connect, collection, get_simple_index):
        '''
        target: test drop index interface
        method: create collection and add entities in it, create index, call drop index
        expected: return code 0, and default index param
        '''
        # ids = connect.insert(collection, entities)
        connect.create_index(collection, field_name, get_simple_index)
        connect.drop_index(collection, field_name)
        stats = connect.get_collection_stats(collection)
        # assert stats["partitions"][0]["segments"][0]["index_name"] == default_index_type
        assert not stats["partitions"][0]["segments"]

    @pytest.mark.level(2)
    def test_drop_index_repeatly(self, connect, collection, get_simple_index):
        '''
        target: test drop index repeatly
        method: create index, call drop index, and drop again
        expected: return code 0
        '''
        connect.create_index(collection, field_name, get_simple_index)
        stats = connect.get_collection_stats(collection)
        connect.drop_index(collection, field_name)
        connect.drop_index(collection, field_name)
        stats = connect.get_collection_stats(collection)
        logging.getLogger().info(stats)
        # assert stats["partitions"][0]["segments"][0]["index_name"] == default_index_type
        assert not stats["partitions"][0]["segments"]

    @pytest.mark.level(2)
    def test_drop_index_without_connect(self, dis_connect, collection):
        '''
        target: test drop index without connection
        method: drop index, and check if drop successfully
        expected: raise exception
        '''
        with pytest.raises(Exception) as e:
            dis_connect.drop_index(collection, field_name)

    def test_drop_index_collection_not_existed(self, connect):
        '''
        target: test drop index interface when collection name not existed
        method: create collection and add entities in it, create index
            , make sure the collection name not in index, and then drop it
        expected: return code not equals to 0, drop index failed
        '''
        collection_name = gen_unique_str(collection_id)
        with pytest.raises(Exception) as e:
            connect.drop_index(collection_name, field_name)

    def test_drop_index_collection_not_create(self, connect, collection):
        '''
        target: test drop index interface when index not created
        method: create collection and add entities in it, create index
        expected: return code not equals to 0, drop index failed
        '''
        # ids = connect.insert(collection, entities)
        # no create index
        connect.drop_index(collection, field_name)

    @pytest.mark.level(2)
    def test_create_drop_index_repeatly(self, connect, collection, get_simple_index):
        '''
        target: test create / drop index repeatly, use the same index params
        method: create index, drop index, four times
        expected: return code 0
        '''
        for i in range(4):
            connect.create_index(collection, field_name, get_simple_index)
            connect.drop_index(collection, field_name)

    def test_drop_index_ip(self, connect, collection, get_simple_index):
        '''
        target: test drop index interface
        method: create collection and add entities in it, create index, call drop index
        expected: return code 0, and default index param
        '''
        # ids = connect.insert(collection, entities)
        get_simple_index["metric_type"] = "IP"
        connect.create_index(collection, field_name, get_simple_index)
        connect.drop_index(collection, field_name)
        stats = connect.get_collection_stats(collection)
        # assert stats["partitions"][0]["segments"][0]["index_name"] == default_index_type
        assert not stats["partitions"][0]["segments"]

    @pytest.mark.level(2)
    def test_drop_index_repeatly_ip(self, connect, collection, get_simple_index):
        '''
        target: test drop index repeatly
        method: create index, call drop index, and drop again
        expected: return code 0
        '''
        get_simple_index["metric_type"] = "IP"
        connect.create_index(collection, field_name, get_simple_index)
        stats = connect.get_collection_stats(collection)
        connect.drop_index(collection, field_name)
        connect.drop_index(collection, field_name)
        stats = connect.get_collection_stats(collection)
        logging.getLogger().info(stats)
        # assert stats["partitions"][0]["segments"][0]["index_name"] == default_index_type
        assert not stats["partitions"][0]["segments"]

    @pytest.mark.level(2)
    def test_drop_index_without_connect_ip(self, dis_connect, collection):
        '''
        target: test drop index without connection
        method: drop index, and check if drop successfully
        expected: raise exception
        '''
        with pytest.raises(Exception) as e:
            dis_connect.drop_index(collection, field_name)

    def test_drop_index_collection_not_create_ip(self, connect, collection):
        '''
        target: test drop index interface when index not created
        method: create collection and add entities in it, create index
        expected: return code not equals to 0, drop index failed
        '''
        # ids = connect.insert(collection, entities)
        # no create index
        connect.drop_index(collection, field_name)

    @pytest.mark.level(2)
    def test_create_drop_index_repeatly_ip(self, connect, collection, get_simple_index):
        '''
        target: test create / drop index repeatly, use the same index params
        method: create index, drop index, four times
        expected: return code 0
        '''
        get_simple_index["metric_type"] = "IP"
        for i in range(4):
            connect.create_index(collection, field_name, get_simple_index)
            connect.drop_index(collection, field_name)


class TestIndexBinary:
    @pytest.fixture(
        scope="function",
        params=gen_simple_index()
    )
    def get_simple_index(self, request, connect):
        if str(connect._cmd("mode")) == "CPU":
            if request.param["index_type"] in index_cpu_not_support():
                pytest.skip("sq8h not support in CPU mode")
        return request.param

    @pytest.fixture(
        scope="function",
        params=gen_simple_index()
    )
    def get_jaccard_index(self, request, connect):
        if request.param["index_type"] in binary_support():
            request.param["metric_type"] = "JACCARD"
            return request.param
        else:
            pytest.skip("Skip index")

    @pytest.fixture(
        scope="function",
        params=[
            1,
            10,
            1500
        ],
    )
    def get_nq(self, request):
        yield request.param

    """
    ******************************************************************
      The following cases are used to test `create_index` function
    ******************************************************************
    """

    @pytest.mark.timeout(BUILD_TIMEOUT)
    def test_create_index(self, connect, binary_collection, get_jaccard_index):
        '''
        target: test create index interface
        method: create collection and add entities in it, create index
        expected: return search success
        '''
        ids = connect.insert(binary_collection, binary_entities)
        connect.create_index(binary_collection, binary_field_name, get_jaccard_index)

    @pytest.mark.timeout(BUILD_TIMEOUT)
    def test_create_index_partition(self, connect, binary_collection, get_jaccard_index):
        '''
        target: test create index interface
        method: create collection, create partition, and add entities in it, create index
        expected: return search success
        '''
        connect.create_partition(binary_collection, tag)
        ids = connect.insert(binary_collection, binary_entities, partition_tag=tag)
        connect.create_index(binary_collection, binary_field_name, get_jaccard_index)

    # TODO:
    @pytest.mark.timeout(BUILD_TIMEOUT)
    def _test_create_index_search_with_query_vectors(self, connect, binary_collection, get_jaccard_index, get_nq):
        '''
        target: test create index interface, search with more query vectors
        method: create collection and add entities in it, create index
        expected: return search success
        '''
        nq = get_nq
        pdb.set_trace()
        ids = connect.insert(binary_collection, binary_entities)
        connect.create_index(binary_collection, binary_field_name, get_jaccard_index)
        query, vecs = gen_query_vectors(binary_field_name, binary_entities, top_k, nq)
        search_param = get_search_param(binary_collection["index_type"])
        res = connect.search(binary_collection, query, search_params=search_param)
        logging.getLogger().info(res)
        assert len(res) == nq

    """
    ******************************************************************
      The following cases are used to test `get_index_info` function
    ******************************************************************
    """

    def test_get_index_info(self, connect, binary_collection, get_jaccard_index):
        '''
        target: test describe index interface
        method: create collection and add entities in it, create index, call describe index
        expected: return code 0, and index instructure
        '''
        if get_jaccard_index["index_type"] == "BIN_FLAT":
            pytest.skip("GetCollectionStats skip BIN_FLAT")
        ids = connect.insert(binary_collection, binary_entities)
        connect.flush([binary_collection])
        connect.create_index(binary_collection, binary_field_name, get_jaccard_index)
        stats = connect.get_collection_stats(binary_collection)
        logging.getLogger().info(stats)
        assert stats['partitions'][0]['segments'][0]['index_name'] == get_jaccard_index['index_type']

    def test_get_index_info_partition(self, connect, binary_collection, get_jaccard_index):
        '''
        target: test describe index interface
        method: create collection, create partition and add entities in it, create index, call describe index
        expected: return code 0, and index instructure
        '''
        if get_jaccard_index["index_type"] == "BIN_FLAT":
            pytest.skip("GetCollectionStats skip BIN_FLAT")
        connect.create_partition(binary_collection, tag)
        ids = connect.insert(binary_collection, binary_entities, partition_tag=tag)
        connect.flush([binary_collection])
        connect.create_index(binary_collection, binary_field_name, get_jaccard_index)
        stats = connect.get_collection_stats(binary_collection)
        logging.getLogger().info(stats)
        assert stats['partitions'][1]['segments'][0]['index_name'] == get_jaccard_index['index_type']

    """
    ******************************************************************
      The following cases are used to test `drop_index` function
    ******************************************************************
    """

    def test_drop_index(self, connect, binary_collection, get_jaccard_index):
        '''
        target: test drop index interface
        method: create collection and add entities in it, create index, call drop index
        expected: return code 0, and default index param
        '''
        connect.create_index(binary_collection, binary_field_name, get_jaccard_index)
        stats = connect.get_collection_stats(binary_collection)
        logging.getLogger().info(stats)
        connect.drop_index(binary_collection, binary_field_name)
        stats = connect.get_collection_stats(binary_collection)
        # assert stats["partitions"][0]["segments"][0]["index_name"] == default_index_type
        assert not stats["partitions"][0]["segments"]

    def test_drop_index_partition(self, connect, binary_collection, get_jaccard_index):
        '''
        target: test drop index interface
        method: create collection, create partition and add entities in it, create index on collection, call drop collection index
        expected: return code 0, and default index param
        '''
        connect.create_partition(binary_collection, tag)
        ids = connect.insert(binary_collection, binary_entities, partition_tag=tag)
        connect.flush([binary_collection])
        connect.create_index(binary_collection, binary_field_name, get_jaccard_index)
        stats = connect.get_collection_stats(binary_collection)
        logging.getLogger().info(stats)
        connect.drop_index(binary_collection, binary_field_name)
        stats = connect.get_collection_stats(binary_collection)
        logging.getLogger().info(stats)
        assert stats["partitions"][1]["segments"][0]["index_name"] == default_index_type


class TestIndexMultiCollections(object):

    @pytest.mark.level(2)
    @pytest.mark.timeout(BUILD_TIMEOUT)
    def _test_create_index_multithread_multicollection(self, connect, args):
        '''
        target: test create index interface with multiprocess
        method: create collection and add entities in it, create index
        expected: return search success
        '''
        threads_num = 8
        loop_num = 8
        threads = []
        collection = []
        j = 0
        while j < (threads_num * loop_num):
            collection_name = gen_unique_str("test_create_index_multiprocessing")
            collection.append(collection_name)
            param = {'collection_name': collection_name,
                     'dimension': dim,
                     'index_type': IndexType.FLAT,
                     'store_raw_vector': False}
            connect.create_collection(param)
            j = j + 1

        def create_index():
            i = 0
            while i < loop_num:
                # assert connect.has_collection(collection[ids*process_num+i])
                ids = connect.insert(collection[ids * threads_num + i], vectors)
                connect.create_index(collection[ids * threads_num + i], IndexType.IVFLAT, {"nlist": NLIST, "metric_type": "L2"})
                assert status.OK()
                query_vec = [vectors[0]]
                top_k = 1
                search_param = {"nprobe": nprobe}
                status, result = connect.search(collection[ids * threads_num + i], top_k, query_vec,
                                                params=search_param)
                assert len(result) == 1
                assert len(result[0]) == top_k
                assert result[0][0].distance == 0.0
                i = i + 1

        for i in range(threads_num):
            m = get_milvus(host=args["ip"], port=args["port"], handler=args["handler"])
            ids = i
            t = threading.Thread(target=create_index, args=(m, ids))
            threads.append(t)
            t.start()
            time.sleep(0.2)
        for t in threads:
            t.join()


class TestIndexInvalid(object):
    """
    Test create / describe / drop index interfaces with invalid collection names
    """

    @pytest.fixture(
        scope="function",
        params=gen_invalid_strs()
    )
    def get_collection_name(self, request):
        yield request.param

    @pytest.mark.level(1)
    def test_create_index_with_invalid_collectionname(self, connect, get_collection_name):
        collection_name = get_collection_name
        with pytest.raises(Exception) as e:
            connect.create_index(collection_name, field_name, default_index)

    @pytest.mark.level(1)
    def test_drop_index_with_invalid_collectionname(self, connect, get_collection_name):
        collection_name = get_collection_name
        with pytest.raises(Exception) as e:
            connect.drop_index(collection_name)

    @pytest.fixture(
        scope="function",
        params=gen_invalid_index()
    )
    def get_index(self, request):
        yield request.param

    @pytest.mark.level(1)
    def test_create_index_with_invalid_index_params(self, connect, collection, get_index):
        logging.getLogger().info(get_index)
        with pytest.raises(Exception) as e:
            connect.create_index(collection, field_name, get_simple_index)


class TestIndexAsync:
    @pytest.fixture(scope="function", autouse=True)
    def skip_http_check(self, args):
        if args["handler"] == "HTTP":
            pytest.skip("skip in http mode")

    """
    ******************************************************************
      The following cases are used to test `create_index` function
    ******************************************************************
    """

    @pytest.fixture(
        scope="function",
        params=gen_simple_index()
    )
    def get_simple_index(self, request, connect):
        if str(connect._cmd("mode")) == "CPU":
            if request.param["index_type"] in index_cpu_not_support():
                pytest.skip("sq8h not support in CPU mode")
        return request.param

    def check_result(self, res):
        logging.getLogger().info("In callback check search result")
        logging.getLogger().info(res)

    """
    ******************************************************************
      The following cases are used to test `create_index` function
    ******************************************************************
    """

    @pytest.mark.timeout(BUILD_TIMEOUT)
    def test_create_index(self, connect, collection, get_simple_index):
        '''
        target: test create index interface
        method: create collection and add entities in it, create index
        expected: return search success
        '''
        ids = connect.insert(collection, entities)
        logging.getLogger().info("start index")
        future = connect.create_index(collection, field_name, get_simple_index, _async=True)
        logging.getLogger().info("before result")
        res = future.result()
        # TODO:
        logging.getLogger().info(res)

    def test_create_index_with_invalid_collectionname(self, connect):
        collection_name = " "
        future = connect.create_index(collection_name, field_name, default_index, _async=True)
        with pytest.raises(Exception) as e:
            res = future.result()

    @pytest.mark.timeout(BUILD_TIMEOUT)
    def test_create_index_callback(self, connect, collection, get_simple_index):
        '''
        target: test create index interface
        method: create collection and add entities in it, create index
        expected: return search success
        '''
        ids = connect.insert(collection, entities)
        logging.getLogger().info("start index")
        future = connect.create_index(collection, field_name, get_simple_index, _async=True,
                                      _callback=self.check_result)
        logging.getLogger().info("before result")
        res = future.result()
        # TODO:
        logging.getLogger().info(res)<|MERGE_RESOLUTION|>--- conflicted
+++ resolved
@@ -200,10 +200,6 @@
         for index in indexs:
             connect.create_index(collection, field_name, index)
             stats = connect.get_collection_stats(collection)
-<<<<<<< HEAD
-            # TODO
-=======
->>>>>>> 46f2f20d
             # assert stats["partitions"][0]["segments"][0]["index_name"] == index["index_type"]
             assert stats["row_count"] == nb
 
@@ -350,10 +346,6 @@
         for index in indexs:
             connect.create_index(collection, field_name, index)
             stats = connect.get_collection_stats(collection)
-<<<<<<< HEAD
-            # TODO
-=======
->>>>>>> 46f2f20d
             # assert stats["partitions"][0]["segments"][0]["index_name"] == index["index_type"]
             assert stats["row_count"] == nb
 
