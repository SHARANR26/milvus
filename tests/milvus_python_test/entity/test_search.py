--- conflicted
+++ resolved
@@ -972,11 +972,7 @@
         '''
         entities, ids = init_data(connect, collection)
         expr = {"must": [gen_default_vector_expr(default_query),
-<<<<<<< HEAD
-                         gen_default_term_expr(values=[i for i in range(nb / 2, nb + nb / 2)])]}
-=======
                          gen_default_term_expr(values=[i for i in range(nb // 2, nb + nb // 2)])]}
->>>>>>> c73a58a1
         query = update_query_expr(default_query, expr=expr)
         res = connect.search(collection, query)
         # TODO:
@@ -1007,10 +1003,7 @@
         assert len(res[0]) == 0
 
     # TODO
-<<<<<<< HEAD
-=======
-    @pytest.mark.level(2)
->>>>>>> c73a58a1
+    @pytest.mark.level(2)
     def test_query_term_key_error(self, connect, collection):
         '''
         method: build query with term key error
@@ -1034,9 +1027,9 @@
         logging.getLogger().info(query)
         with pytest.raises(Exception) as e:
             res = connect.search(collection, query)
-<<<<<<< HEAD
 
     # TODO
+    @pytest.mark.level(2)
     def test_query_term_wrong_format_null(self, connect, collection):
         '''
         method: build query with wrong format term
@@ -1050,25 +1043,7 @@
             res = connect.search(collection, query)
 
     # TODO
-=======
-
-    # TODO
-    @pytest.mark.level(2)
-    def test_query_term_wrong_format_null(self, connect, collection):
-        '''
-        method: build query with wrong format term
-        expected: error raised
-        '''
-        term = {"term": {}}
-        expr = {"must": [gen_default_vector_expr(default_query), term]}
-        query = update_query_expr(default_query, expr=expr)
-        logging.getLogger().info(query)
-        with pytest.raises(Exception) as e:
-            res = connect.search(collection, query)
-
-    # TODO
-    @pytest.mark.level(2)
->>>>>>> c73a58a1
+    @pytest.mark.level(2)
     def test_query_term_field_named_term(self, connect, collection):
         '''
         method: build query with field named "term"
