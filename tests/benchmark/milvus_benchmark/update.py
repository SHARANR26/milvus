import sys
import re
import logging
import traceback
import argparse
from yaml import full_load, dump
import config
import utils
<<<<<<< HEAD
import requests
import json


def get_token(url):
    """ get the request token and return the value """
    rep = requests.get(url)
    data = json.loads(rep.text)
    if 'token' in data:
        token = data['token']
    else:
        token = ''
        print("Can not get token.")
    return token


def get_tags(url, token):
    headers = {'Content-type': "application/json",
               "charset": "UTF-8",
               "Accept": "application/vnd.docker.distribution.manifest.v2+json",
               "Authorization": "Bearer %s" % token}
    try:
        rep = requests.get(url, headers=headers)
        data = json.loads(rep.text)

        tags = []
        if 'tags' in data:
            tags = data["tags"]
        else:
            print("Can not get the tag list")
        return tags
    except:
        print("Can not get the tag list")
        return []


def get_master_tags(tags_list):
    _list = []
    tag_name = "master"

    if not isinstance(tags_list, list):
        print("tags_list is not a list.")
        return _list

    for tag in tags_list:
        if tag_name in tag and tag != tag_name + "-latest":
            _list.append(tag)
    return _list


def get_config_digest(url, token):
    headers = {'Content-type': "application/json",
               "charset": "UTF-8",
               "Accept": "application/vnd.docker.distribution.manifest.v2+json",
               "Authorization": "Bearer %s" % token}
    try:
        rep = requests.get(url, headers=headers)
        data = json.loads(rep.text)

        digest = ''
        if 'config' in data and 'digest' in data["config"]:
            digest = data["config"]["digest"]
        else:
            print("Can not get the digest")
        return digest
    except:
        print("Can not get the digest")
        return ""


def get_latest_tag(limit=200):
    """ get the latest tag of master """

    auth_url = ""
    tags_url = ""
    tag_url = ""
    master_latest = "master-latest"

    master_latest_digest = get_config_digest(tag_url + master_latest, get_token(auth_url))
    tags = get_tags(tags_url, get_token(auth_url))
    tag_list = get_master_tags(tags)

    latest_tag = ""
    for i in range(1, len(tag_list) + 1):
        tag_name = str(tag_list[-i])
        tag_digest = get_config_digest(tag_url + tag_name, get_token(auth_url))
        if tag_digest == master_latest_digest:
            latest_tag = tag_name
            break
        if i > limit:
            break

    if latest_tag == "":
        raise print("Can't find the latest image name")
    print("The image name used is %s" % str(latest_tag))
    return latest_tag


def get_image_tag():
    url = ""
    headers = {"accept": "application/json"}
    try:
        rep = requests.get(url, headers=headers)
        data = json.loads(rep.text)
        tag_name = data[0]["tags"][0]["name"]
        print("[benchmark update] The image name used is %s" % str(tag_name))
        return tag_name
    except:
        print("Can not get the tag list")
        return "master-latest"
=======
>>>>>>> 35612881


def parse_server_tag(server_tag):
    """ paser server tag from server config"""
    # tag format: "8c"/"8c16m"/"8c16m1g"
    if server_tag[-1] == "c":
        p = r"(\d+)c"
    elif server_tag[-1] == "m":
        p = r"(\d+)c(\d+)m"
    elif server_tag[-1] == "g":
        p = r"(\d+)c(\d+)m(\d+)g"
    else:
        raise Exception("Unable to parse server tag")
    m = re.match(p, server_tag)
    cpus = int(m.groups()[0])
    mems = None
    gpus = None
    if len(m.groups()) > 1:
        mems = int(m.groups()[1])
    if len(m.groups()) > 2:
        gpus = int(m.groups()[2])
    return {"cpus": cpus, "mems": mems, "gpus": gpus}


def update_values(src_values_file, deploy_params_file):
    """
    description: update values.yaml
    return: no return
    """

    perf_tolerations = [{
        "key": "node-role.kubernetes.io/benchmark",
        "operator": "Exists",
        "effect": "NoSchedule"
    }]

    # deploy_mode, hostname, server_tag, milvus_config, server_config=None
    try:
        with open(src_values_file) as f:
            values_dict = full_load(f)
            f.close()
        with open(deploy_params_file) as f:
            deploy_params = full_load(f)
            f.close()
    except Exception as e:
        logging.error(str(e))
        raise Exception("File not found")

    deploy_mode = utils.get_deploy_mode(deploy_params)
    print("[benchmark update] deploy_mode: %s" % str(deploy_mode))

    cluster = False
    if deploy_mode in [config.CLUSTER_DEPLOY_MODE, config.CLUSTER_3RD_DEPLOY_MODE]:
        cluster = True
    elif deploy_mode == config.SINGLE_DEPLOY_MODE:
        values_dict["cluster"]["enabled"] = False
        values_dict["etcd"]["replicaCount"] = 1
        values_dict["minio"]["mode"] = "standalone"
        values_dict["pulsar"]["enabled"] = False
    server_tag = utils.get_server_tag(deploy_params)
    print(server_tag)
    # TODO: update milvus config
    # update values.yaml with the given host
    # if server_name:
    #     node_config = {'kubernetes.io/hostname': server_name}
    # elif server_tag:
    #     # server tag
    #     node_config = {'instance-type': server_tag}
    cpus = None
    mems = None
    gpus = None
    if server_tag:
        res = parse_server_tag(server_tag)
        cpus = res["cpus"]
        mems = res["mems"]
        gpus = res["gpus"]
    if cpus:
        resources = {
            "limits": {
                "cpu": str(int(cpus)) + ".0"
            },
            "requests": {
                "cpu": str(int(cpus) // 2 + 1) + ".0"
                # "cpu": "4.0"
                # "cpu": str(int(cpus) - 1) + ".0"
            }
        }
    if cpus and mems:
        resources_cluster = {
            "limits": {
                "cpu": str(int(cpus)) + ".0",
                "memory": str(int(mems)) + "Gi"
            },
            "requests": {
                "cpu": str(int(cpus) // 2 + 1) + ".0",
                "memory": str(int(mems) // 2 + 1) + "Gi"
                # "cpu": "4.0"
                # "cpu": str(int(cpus) - 1) + ".0"
            }
        }
    # use external minio/s3
    
    # TODO: disable temp
    values_dict['minio']['enabled'] = True
    # values_dict["externalS3"]["enabled"] = True
    values_dict["externalS3"]["enabled"] = False
    values_dict["externalS3"]["host"] = config.MINIO_HOST
    values_dict["externalS3"]["port"] = config.MINIO_PORT
    values_dict["externalS3"]["accessKey"] = config.MINIO_ACCESS_KEY
    values_dict["externalS3"]["secretKey"] = config.MINIO_SECRET_KEY
    values_dict["externalS3"]["bucketName"] = config.MINIO_BUCKET_NAME
    logging.debug(values_dict["externalS3"])

    if cluster is False:
        # TODO: support pod affinity for standalone mode
        if cpus:
            # values_dict['standalone']['nodeSelector'] = node_config
            # values_dict['minio']['nodeSelector'] = node_config
            # values_dict['etcd']['nodeSelector'] = node_config
            # # set limit/request cpus in resources
            values_dict['standalone']['resources'] = resources
        if mems:
            values_dict['standalone']['resources']["limits"].update({"memory": str(int(mems)) + "Gi"})
            values_dict['standalone']['resources']["requests"].update({"memory": str(int(mems) // 2 + 1) + "Gi"})
        if gpus:
            logging.info("TODO: Need to schedule pod on GPU server")
        logging.debug("Add tolerations into standalone server")
        values_dict['standalone']['tolerations'] = perf_tolerations
        values_dict['minio']['tolerations'] = perf_tolerations
        values_dict['etcd']['tolerations'] = perf_tolerations
    else:
        # TODO: mem limits on distributed mode
        # values_dict['pulsar']["broker"]["configData"].update({"maxMessageSize": "52428800", "PULSAR_MEM": BOOKKEEPER_PULSAR_MEM})
        # values_dict['pulsar']["bookkeeper"]["configData"].update({"nettyMaxFrameSizeBytes": "52428800", "PULSAR_MEM": BROKER_PULSAR_MEM})
        if cpus:
            # values_dict['standalone']['nodeSelector'] = node_config
            # values_dict['minio']['nodeSelector'] = node_config
            # values_dict['etcd']['nodeSelector'] = node_config
            # # set limit/request cpus in resources
            # values_dict['proxy']['resources'] = resources
            values_dict['queryNode']['resources'] = resources_cluster
            values_dict['indexNode']['resources'] = resources_cluster
            values_dict['dataNode']['resources'] = resources_cluster
            # values_dict['minio']['resources'] = resources
            # values_dict['pulsarStandalone']['resources'] = resources
        if mems:
            logging.debug("TODO: Update mem resources")
        # # pulsar distributed mode
        # values_dict['pulsar']["enabled"] = True
        # values_dict['pulsar']['autoRecovery']['nodeSelector'] = node_config
        # values_dict['pulsar']['proxy']['nodeSelector'] = node_config
        # values_dict['pulsar']['broker']['nodeSelector'] = node_config
        # values_dict['pulsar']['bookkeeper']['nodeSelector'] = node_config
        # values_dict['pulsar']['zookeeper']['nodeSelector'] = node_config
        
        logging.debug("Add tolerations into cluster server")
        values_dict['proxy']['tolerations'] = perf_tolerations
        values_dict['queryNode']['tolerations'] = perf_tolerations
        values_dict['indexNode']['tolerations'] = perf_tolerations
        values_dict['dataNode']['tolerations'] = perf_tolerations
        values_dict['etcd']['tolerations'] = perf_tolerations
        values_dict['minio']['tolerations'] = perf_tolerations
        if deploy_mode == config.SINGLE_DEPLOY_MODE:
            values_dict['pulsarStandalone']['tolerations'] = perf_tolerations
        # TODO: for distributed deployment
        # values_dict['pulsar']['autoRecovery']['tolerations'] = perf_tolerations
        # values_dict['pulsar']['proxy']['tolerations'] = perf_tolerations
        # values_dict['pulsar']['broker']['tolerations'] = perf_tolerations
        # values_dict['pulsar']['bookkeeper']['tolerations'] = perf_tolerations
        # values_dict['pulsar']['zookeeper']['tolerations'] = perf_tolerations
        milvus_params = deploy_params["milvus"]
        if "datanode" in milvus_params:
            if "replicas" in milvus_params["datanode"]:
                values_dict['dataNode']["replicas"] = milvus_params["datanode"]["replicas"]
        if "querynode"in milvus_params:
            if "replicas" in milvus_params["querynode"]:
                values_dict['queryNode']["replicas"] = milvus_params["querynode"]["replicas"]
        if "indexnode"in milvus_params:
            if "replicas" in milvus_params["indexnode"]:
                values_dict['indexNode']["replicas"] = milvus_params["indexnode"]["replicas"]
        if "proxy"in milvus_params:
            if "replicas" in milvus_params["proxy"]:
                values_dict['proxy']["replicas"] = milvus_params["proxy"]["replicas"]
    # add extra volumes
    values_dict['extraVolumes'] = [{
        'name': 'test',
        'flexVolume': {
            'driver': "fstab/cifs",
            'fsType': "cifs",
            'secretRef': {
                'name': "cifs-test-secret"
            },
            'options': {
                'networkPath': config.IDC_NAS_URL,
                'mountOptions': "vers=1.0"
            }
        }
    }]
    values_dict['extraVolumeMounts'] = [{
        'name': 'test',
        'mountPath': '/test'
    }]

    server_resource = utils.get_server_resource(deploy_params)
    print("[benchmark update] server_resource: %s" % str(server_resource))
    values_dict = utils.update_dict_value(server_resource, values_dict)

    print(values_dict)
    # Update content of src_values_file
    with open(src_values_file, 'w') as f:
        dump(values_dict, f, default_flow_style=False)
    f.close()


if __name__ == "__main__":
    arg_parser = argparse.ArgumentParser(
        formatter_class=argparse.ArgumentDefaultsHelpFormatter)

    arg_parser.add_argument(
        '--src-values',
        help='src values.yaml')
    arg_parser.add_argument(
        '--deploy-params',
        help='deploy params')

    args = arg_parser.parse_args()
    src_values_file = args.src_values
    deploy_params_file = args.deploy_params
    if not src_values_file or not deploy_params_file:
        logging.error("No valid file input")
        sys.exit(-1)
    try:
        update_values(src_values_file, deploy_params_file)
        logging.info("Values.yaml updated")
    except Exception as e:
        logging.error(str(e))
        logging.error(traceback.format_exc())
        sys.exit(-1)<|MERGE_RESOLUTION|>--- conflicted
+++ resolved
@@ -6,7 +6,6 @@
 from yaml import full_load, dump
 import config
 import utils
-<<<<<<< HEAD
 import requests
 import json
 
@@ -117,9 +116,6 @@
     except:
         print("Can not get the tag list")
         return "master-latest"
-=======
->>>>>>> 35612881
-
 
 def parse_server_tag(server_tag):
     """ paser server tag from server config"""
