--- conflicted
+++ resolved
@@ -1,16 +1,4 @@
 import pytest
-<<<<<<< HEAD
-from base.collection_wrapper import ApiCollectionWrapper
-from common import common_func as cf
-from common import common_type as ct
-from pymilvus import connections
-from utils.util_log import test_log as log
-
-# from milvus_operator import *
-# from common.milvus_sys import MilvusSys
-# from common.common_type import CaseLabel
-# from pytest_dependency import depends
-=======
 import time
 
 from pymilvus import connections
@@ -21,7 +9,6 @@
 from milvus_operator import MilvusOperator
 from common.milvus_sys import MilvusSys
 from common.common_type import CaseLabel
->>>>>>> ffc0c076
 
 supported_simd_types = ["sse4_2", "avx", "avx2", "avx512"]
 
