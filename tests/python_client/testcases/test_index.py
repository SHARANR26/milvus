--- conflicted
+++ resolved
@@ -594,12 +594,9 @@
                                   check_task=CheckTasks.err_res,
                                   check_items={ct.err_code: 1, ct.err_msg:"CreateIndex failed: creating multiple indexes on same field is not supported"})
 
-<<<<<<< HEAD
-    @pytest.mark.tags(CaseLabel.L1)
-    def test_create_different_index_repeatedly_new(self):
-=======
-    def test_create_different_index_repeatedly_B(self, connect, collection):
->>>>>>> a8b81e21
+
+    @pytest.mark.tags(CaseLabel.L1)
+    def test_create_different_index_repeatedly_B(self):
         """
         target: check if index can be created repeatedly, with the different create_index params
         method: create another index with different index_params after index have been built
