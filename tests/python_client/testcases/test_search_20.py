--- conflicted
+++ resolved
@@ -951,7 +951,7 @@
                   2. search successfully with limit(topK) after travel timestamp
         """
         # 1. initialize with data
-<<<<<<< HEAD
+
         collection_w, _, _, insert_ids, time_stamp = self.init_collection_general(
             prefix, True, auto_id=auto_id, dim=dim
         )[0:5]
@@ -969,30 +969,6 @@
             check_task=CheckTasks.check_search_results,
             check_items={"nq": nq, "ids": insert_ids, "limit": default_limit},
         )
-=======
-        collection_w, _, _, insert_ids, time_stamp = \
-            self.init_collection_general(prefix, True, auto_id=auto_id, dim=dim)[0:5]
-        # 2. search before insert time_stamp
-        log.info("test_search_normal: searching collection %s" % collection_w.name)
-        vectors = [[random.random() for _ in range(dim)] for _ in range(nq)]
-        collection_w.search(vectors[:nq], default_search_field,
-                            default_search_params, default_limit,
-                            default_search_exp,
-                            travel_timestamp=time_stamp-1,
-                            check_task=CheckTasks.check_search_results,
-                            check_items={"nq": nq,
-                                         "ids": [],
-                                         "limit": 0})
-        # 3. search after insert time_stamp
-        collection_w.search(vectors[:nq], default_search_field,
-                            default_search_params, default_limit,
-                            default_search_exp,
-                            travel_timestamp=time_stamp,
-                            check_task=CheckTasks.check_search_results,
-                            check_items={"nq": nq,
-                                         "ids": insert_ids,
-                                         "limit": default_limit})
->>>>>>> d49aeda0
 
     @pytest.mark.tag(CaseLabel.L0)
     def test_search_with_hit_vectors(self, nq, dim, auto_id):
