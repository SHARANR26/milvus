package com;

import com.alibaba.fastjson.JSONArray;
import com.alibaba.fastjson.JSONObject;
import io.milvus.client.*;
import org.testng.Assert;
import org.testng.annotations.Test;

public class TestIndex {

    // case-01
    @Test(dataProvider = "Collection", dataProviderClass = MainClass.class)
    public void testCreateIndex(MilvusClient client, String collectionName) {
        InsertParam insertParam = new InsertParam.Builder(collectionName).withFields(Constants.defaultEntities).build();
        client.insert(insertParam);
        Index index = new Index.Builder(collectionName, Constants.floatFieldName).withParamsInJson(Constants.indexParam).build();
        Response res_create = client.createIndex(index);
        assert(res_create.ok());
        Response statsResponse = client.getCollectionStats(collectionName);
        if(statsResponse.ok()) {
            JSONArray filesJsonArray = Utils.parseJsonArray(statsResponse.getMessage(), "files");
            filesJsonArray.stream().map(item-> (JSONObject)item).filter(item->item.containsKey("index_type")).forEach(file->
                    Assert.assertEquals(file.get("index_type"), Constants.indexType));
        }
    }

    // case-02
    @Test(dataProvider = "BinaryCollection", dataProviderClass = MainClass.class)
    public void testCreateIndexBinary(MilvusClient client, String collectionName) {
        InsertParam insertParam = new InsertParam.Builder(collectionName).withFields(Constants.defaultBinaryEntities).build();
        client.insert(insertParam);
        Index index = new Index.Builder(collectionName, Constants.binaryFieldName).withParamsInJson(Constants.binaryIndexParam).build();
        Response res_create = client.createIndex(index);
        assert(res_create.ok());
        Response statsResponse = client.getCollectionStats(collectionName);
        if(statsResponse.ok()) {
            JSONArray filesJsonArray = Utils.parseJsonArray(statsResponse.getMessage(), "files");
            filesJsonArray.stream().map(item-> (JSONObject)item).filter(item->item.containsKey("index_type")).forEach(file->
                    Assert.assertEquals(file.get("index_type"), Constants.defaultBinaryIndexType));
        }
    }

    // case-03
    @Test(dataProvider = "Collection", dataProviderClass = MainClass.class)
    public void testCreateIndexRepeatably(MilvusClient client, String collectionName) {
        InsertParam insertParam = new InsertParam.Builder(collectionName).withFields(Constants.defaultEntities).build();
        client.insert(insertParam);
        Index index = new Index.Builder(collectionName, Constants.floatFieldName).withParamsInJson(Constants.indexParam).build();
        Response res_create = client.createIndex(index);
        assert(res_create.ok());
        Response res_create_2 = client.createIndex(index);
        assert(res_create_2.ok());
    }

    // case-04
    @Test(dataProvider = "Collection", dataProviderClass = MainClass.class)
    public void testCreateIndexWithNoVector(MilvusClient client, String collectionName) {
        Index index = new Index.Builder(collectionName, Constants.floatFieldName).withParamsInJson(Constants.indexParam).build();
        Response res_create = client.createIndex(index);
        assert(res_create.ok());
    }

    // case-05
    @Test(dataProvider = "Collection", dataProviderClass = MainClass.class)
    public void testCreateIndexTableNotExisted(MilvusClient client, String collectionName) {
        String collectionNameNew = Utils.genUniqueStr(collectionName);
        Index index = new Index.Builder(collectionNameNew, Constants.floatFieldName).withParamsInJson(Constants.indexParam).build();
        Response res_create = client.createIndex(index);
        assert(!res_create.ok());
    }

    // case-06
    @Test(dataProvider = "DisConnectInstance", dataProviderClass = MainClass.class)
    public void testCreateIndexWithoutConnect(MilvusClient client, String collectionName) {
        Index index = new Index.Builder(collectionName, Constants.floatFieldName).withParamsInJson(Constants.indexParam).build();
        Response res_create = client.createIndex(index);
        assert(!res_create.ok());
    }

    // case-07
    @Test(dataProvider = "Collection", dataProviderClass = MainClass.class)
    public void testCreateIndexInvalidNList(MilvusClient client, String collectionName) {
        int n_list = 0;
        String indexParamNew = Utils.setIndexParam(Constants.indexType, "L2", n_list);
        Index index = new Index.Builder(collectionName, Constants.floatFieldName).withParamsInJson(indexParamNew).build();
        Response res_create = client.createIndex(index);
        assert(!res_create.ok());
    }

<<<<<<< HEAD
    // #3407
=======
    // #3408 #3590
>>>>>>> d671d1ab
    // case-08
    @Test(dataProvider = "BinaryCollection", dataProviderClass = MainClass.class)
    public void testCreateIndexInvalidMetricTypeBinary(MilvusClient client, String collectionName) {
        String metric_type = "L2";
        InsertParam insertParam = new InsertParam.Builder(collectionName).withFields(Constants.defaultBinaryEntities).build();
        client.insert(insertParam);
        String indexParamNew = Utils.setIndexParam("BIN_IVF_FLAT", metric_type, Constants.n_list);
        Index createIndexParam = new Index.Builder(collectionName, Constants.binaryFieldName).withParamsInJson(indexParamNew).build();
        Response res_create = client.createIndex(createIndexParam);
//        JSONArray filesJsonArray = Utils.parseJsonArray(res_create.getMessage(), "files");
        Response statsResponse = client.getCollectionStats(collectionName);
        System.out.println(statsResponse.getMessage());
        assert (!res_create.ok());
    }

    // #3408
    // case-09
    @Test(dataProvider = "Collection", dataProviderClass = MainClass.class)
    public void testDropIndex(MilvusClient client, String collectionName) {
        InsertParam insertParam = new InsertParam.Builder(collectionName).withFields(Constants.defaultEntities).build();
        client.insert(insertParam);
        Index index = new Index.Builder(collectionName, Constants.floatFieldName).withParamsInJson(Constants.indexParam).build();
        Response res_create = client.createIndex(index);
        assert(res_create.ok());
        Response res_drop = client.dropIndex(collectionName, Constants.floatFieldName);
        assert(res_drop.ok());
        Response statsResponse = client.getCollectionStats(collectionName);
        if(statsResponse.ok()) {
            JSONArray filesJsonArray = Utils.parseJsonArray(statsResponse.getMessage(), "files");
            filesJsonArray.stream().map(item -> (JSONObject) item).forEach(file->{
                Assert.assertFalse(file.containsKey("index_type"));
            });
        }
    }

    // case-10
    @Test(dataProvider = "BinaryCollection", dataProviderClass = MainClass.class)
    public void testDropIndexBinary(MilvusClient client, String collectionName) {
        InsertParam insertParam = new InsertParam.Builder(collectionName).withFields(Constants.defaultBinaryEntities).build();
        client.insert(insertParam);
        Index index = new Index.Builder(collectionName, Constants.binaryFieldName).withParamsInJson(Constants.binaryIndexParam).build();
        Response res_create = client.createIndex(index);
        assert(res_create.ok());
        Response res_drop = client.dropIndex(collectionName, Constants.binaryFieldName);
        assert(res_drop.ok());
        Response statsResponse = client.getCollectionStats(collectionName);
        if(statsResponse.ok()) {
            JSONArray filesJsonArray = Utils.parseJsonArray(statsResponse.getMessage(), "files");
            filesJsonArray.stream().map(item -> (JSONObject) item).forEach(file->{
                Assert.assertFalse(file.containsKey("index_type"));
            });
        }
    }

    // case-11
    @Test(dataProvider = "Collection", dataProviderClass = MainClass.class)
    public void testDropIndexCollectionNotExisted(MilvusClient client, String collectionName) {
        String collectionNameNew = Utils.genUniqueStr(collectionName);
        Response res_drop = client.dropIndex(collectionNameNew, Constants.floatFieldName);
        assert(!res_drop.ok());
    }

    // case-12
    @Test(dataProvider = "DisConnectInstance", dataProviderClass = MainClass.class)
    public void testDropIndexWithoutConnect(MilvusClient client, String collectionName) {
        Response res_drop = client.dropIndex(collectionName, Constants.floatFieldName);
        assert(!res_drop.ok());
    }

}<|MERGE_RESOLUTION|>--- conflicted
+++ resolved
@@ -87,11 +87,7 @@
         assert(!res_create.ok());
     }
 
-<<<<<<< HEAD
     // #3407
-=======
-    // #3408 #3590
->>>>>>> d671d1ab
     // case-08
     @Test(dataProvider = "BinaryCollection", dataProviderClass = MainClass.class)
     public void testCreateIndexInvalidMetricTypeBinary(MilvusClient client, String collectionName) {
@@ -101,9 +97,6 @@
         String indexParamNew = Utils.setIndexParam("BIN_IVF_FLAT", metric_type, Constants.n_list);
         Index createIndexParam = new Index.Builder(collectionName, Constants.binaryFieldName).withParamsInJson(indexParamNew).build();
         Response res_create = client.createIndex(createIndexParam);
-//        JSONArray filesJsonArray = Utils.parseJsonArray(res_create.getMessage(), "files");
-        Response statsResponse = client.getCollectionStats(collectionName);
-        System.out.println(statsResponse.getMessage());
         assert (!res_create.ok());
     }
 
