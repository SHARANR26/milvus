package com;

import com.alibaba.fastjson.JSONObject;
import io.milvus.client.*;
import org.testng.annotations.Test;

import java.util.Collections;
import java.util.List;
import java.nio.ByteBuffer;

public class TestCollectionInfo_v2 {
    int nb = Constants.nb;
    int dimension = Constants.dimension;
    int n_list = Constants.n_list;
    List<List<Float>> vectors = Constants.vectors;
    List<ByteBuffer> vectorsBinary = Constants.vectorsBinary;
    String indexType = Constants.indexType;
    String metricType = Constants.defaultMetricType;
    String floatFieldName = Constants.floatFieldName;

    // case-01
    @Test(dataProvider = "Collection", dataProviderClass = MainClass.class)
    public void testGetEntityIdsAfterDeleteEntities(MilvusClient client, String collectionName) {
        InsertParam insertParam = Utils.genDefaultInsertParam(collectionName, dimension, nb, vectors);
        InsertResponse resInsert = client.insert(insertParam);
        client.flush(collectionName);
        List<Long> idsBefore = resInsert.getEntityIds();
        client.deleteEntityByID(collectionName, Collections.singletonList(idsBefore.get(0)));
        client.flush(collectionName);
        Response res = client.getCollectionStats(collectionName);
        System.out.println(res.getMessage());
        JSONObject collectionInfo = Utils.getCollectionInfo(res.getMessage());
        int rowCount = collectionInfo.getIntValue("row_count");
        assert(rowCount == nb - 1);
    }

    // case-02
    @Test(dataProvider = "Collection", dataProviderClass = MainClass.class)
    public void testGetEntityIdsAterDeleteEntitiesIndexed(MilvusClient client, String collectionName) {
        InsertParam insertParam = Utils.genDefaultInsertParam(collectionName, dimension, nb, vectors);
        InsertResponse resInsert = client.insert(insertParam);
        client.flush(collectionName);
<<<<<<< HEAD
        Index index = Utils.genDefaultIndex(collectionName, Constants.floatFieldName, indexType, metricType, n_list);
=======
        Index index = Utils.genDefaultIndex(collectionName, floatFieldName, indexType, metricType, n_list);
>>>>>>> ffba23d6
        Response createIndexResponse = client.createIndex(index);
        assert(createIndexResponse.ok());
        List<Long> idsBefore = resInsert.getEntityIds();
        client.deleteEntityByID(collectionName, Collections.singletonList(idsBefore.get(0)));
        client.flush(collectionName);
        Response res = client.getCollectionStats(collectionName);
        System.out.println(res.getMessage());
        JSONObject collectionInfo = Utils.getCollectionInfo(res.getMessage());
        int rowCount = collectionInfo.getIntValue("row_count");
        assert(rowCount == nb - 1);
    }

    // case-03
    @Test(dataProvider = "BinaryCollection", dataProviderClass = MainClass.class)
    public void testGetEntityIdsAfterDeleteEntitiesBinary(MilvusClient client, String collectionName) {
        InsertParam insertParam = Utils.genDefaultBinaryInsertParam(collectionName, dimension, nb, vectorsBinary);
        InsertResponse resInsert = client.insert(insertParam);
        client.flush(collectionName);
        List<Long> idsBefore = resInsert.getEntityIds();
        client.deleteEntityByID(collectionName, Collections.singletonList(idsBefore.get(0)));
        client.flush(collectionName);
        Response res = client.getCollectionStats(collectionName);
        System.out.println(res.getMessage());
        JSONObject collectionInfo = Utils.getCollectionInfo(res.getMessage());
        int rowCount = collectionInfo.getIntValue("row_count");
        assert(rowCount == nb - 1);
    }

}<|MERGE_RESOLUTION|>--- conflicted
+++ resolved
@@ -40,11 +40,7 @@
         InsertParam insertParam = Utils.genDefaultInsertParam(collectionName, dimension, nb, vectors);
         InsertResponse resInsert = client.insert(insertParam);
         client.flush(collectionName);
-<<<<<<< HEAD
-        Index index = Utils.genDefaultIndex(collectionName, Constants.floatFieldName, indexType, metricType, n_list);
-=======
         Index index = Utils.genDefaultIndex(collectionName, floatFieldName, indexType, metricType, n_list);
->>>>>>> ffba23d6
         Response createIndexResponse = client.createIndex(index);
         assert(createIndexResponse.ok());
         List<Long> idsBefore = resInsert.getEntityIds();
