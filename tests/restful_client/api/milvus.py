--- conflicted
+++ resolved
@@ -185,7 +185,6 @@
         response = self.post(url, headers=self.update_headers(), data=payload)
         return response.json()
 
-<<<<<<< HEAD
     def vector_bulkinsert(self, payload, db_name="default"):
         url = f'{self.protocol}://{self.url}/vector/bulkinsert'
         if self.db_name is not None:
@@ -213,8 +212,6 @@
         response = self.get(url, headers=self.update_headers(), data=payload)
         return response.json()
 
-=======
->>>>>>> 405877c8
 
 class CollectionClient(Requests):
 
