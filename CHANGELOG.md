# Changelog

Please mark all change in change log and use the issue from GitHub

# Milvus 0.10.1 (TBD)

## Bug
-   \#2487 Enlarge timeout value for creating collection
-   \#2557 Fix random crash of INSERT_DUPLICATE_ID case
-   \#2578 Result count doesn't match target vectors count
-   \#2585 IVF_PQ on GPU with using metric_type IP
-   \#2598 Fix Milvus docker image report illegal instruction
-   \#2617 Fix HNSW and RNSG index files size
-   \#2637 Suit the range of HNSW parameters
-   \#2642 Create index failed and server crashed
-   \#2649 Search parameter of annoy has conflict with document
-   \#2690 Remove body parser in show-partitions endpoints
-   \#2692 Milvus hangs during multi-thread concurrent search
-   \#2739 Fix mishards start failed
<<<<<<< HEAD
-   \#2752 Milvus formats vectors data to double-precision and return to http client
=======
-   \#2767 fix a bug of getting wrong nprobe limitation in knowhere on GPU version
>>>>>>> 4922c953
-   \#2776 Fix too many data copies during creating IVF index

## Feature

## Improvement

## Task

# Milvus 0.10.0 (2020-06-15)

## Bug
-   \#2367 Fix inconsistent reading and writing when using mishards
-   \#2368 Make read node detect delete behavior
-   \#2394 Drop collection timeout if too many partitions created on collection
-   \#2549 Launch server fail using demo config
-   \#2564 cache.cache_size range check error

## Feature
-   \#2363 Update branch version
-   \#2510 Upgrade Milvus config

## Improvement
-   \#2381 Upgrade FAISS to 1.6.3
-   \#2429 Fix Milvus 0.9.1 performance degrade issue
-   \#2441 Improve Knowhere code coverage
-   \#2466 Optimize k-selection implemention of faiss gpu version
-   \#2489 Add exception throw on mysql meta error
-   \#2495 Add creating lock file failure reason.
-   \#2516 Improve unit test coverage
-   \#2548 Upgrade mishards for milvus v0.10.0

## Task

# Milvus 0.9.1 (2020-05-29)

## Bug
-   \#2366 Reduce SQL execution times for collection contains lot of partitions
-   \#2378 Duplicate data after server restart
-   \#2395 Fix large nq cudaMalloc error
-   \#2399 The nlist set by the user may not take effect
-   \#2403 MySQL max_idle_time is 10 by default
-   \#2450 The deleted vectors may be found on GPU
-   \#2456 openblas library install failed

## Feature

## Improvement
-   \#2353 Remove log_config from code and scripts
-   \#2370 Clean compile warning
-   \#2410 Logging build index progress
-   \#2461 Upgrade mishards for milvus 0.9.1

# Milvus 0.9.0 (2020-05-15)

## Bug
-   \#1705 Limit the insert data batch size
-   \#1776 Error out when index SQ8H run in CPU mode
-   \#1925 To flush all collections, flush cannot work
-   \#1929 Skip MySQL meta schema field width check
-   \#1946 Fix load index file CPU2GPU fail during searching
-   \#1955 Switch create_index operation to background once client break connection
-   \#1997 Index file missed after compact
-   \#2002 Remove log error msg `Attributes is null`
-   \#2073 Fix CheckDBConfigBackendUrl error message
-   \#2076 CheckMetricConfigAddress error message
-   \#2120 Fix Search expected failed if search params set invalid
-   \#2121 Allow regex match partition tag when search
-   \#2128 Check has_partition params
-   \#2131 Distance/ID returned is not correct if searching with duplicate ids
-   \#2141 Fix server start failed if wal directory exist
-   \#2169 Fix SingleIndexTest.IVFSQHybrid unittest
-   \#2194 Fix get collection info failed
-   \#2196 Fix server start failed if wal is disabled
-   \#2203 0.8.0 id=-1 is returned when total count < topk
-   \#2228 Fix show partitions failed in http module
-   \#2231 Use server_config to define hard-delete delay time for segment files
-   \#2261 Re-define result returned by has_collection if collection in delete state
-   \#2264 Milvus opened too many files when the metric_config.enable_monitor=true
-   \#2266 Server hangs when using multi-clients to query different collections
-   \#2280 has_partition should return true for `_default`

## Feature
-   \#1751 Add api SearchByID
-   \#1752 Add api GetVectorsByID
-   \#1962 Add api HasPartition
-   \#1965 FAISS/NSG/HNSW/ANNOY use unified distance calculation algorithm
-   \#2054 Check if CPU instruction sets are illegal
-   \#2057 Add a config parameter to switch off http server
-   \#2059 Add lock file avoid multiple instances modifying data at the same time
-   \#2064 Warn when use SQLite as metadata management
-   \#2111 Check GPU environment before start server
-   \#2206 Log file rotating
-   \#2240 Obtain running rpc requests information
-   \#2268 Intelligently detect openblas library in system to avoid installing from source code every time
-   \#2283 Suspend the building tasks when any query comand arrives.

## Improvement
-   \#221 Refactor LOG macro
-   \#833 Catch exception in RolloutHandler and output in stderr
-   \#1796 Compile Openblas with source code to improve the performance
-   \#1942 Background merge file strategy
-   \#2039 Support Milvus run on SSE CPUs
-   \#2149 Merge server_cpu_config.template and server_gpu_config.template
-   \#2153 Upgrade thirdparty oatpp to v1.0.0
-   \#2167 Merge log_config.conf with server_config.yaml
-   \#2173 Check storage permission
-   \#2178 Using elkan K-Means to improve IVF
-   \#2185 Change id to string format in http module
-   \#2186 Update endpoints in http module
-   \#2190 Fix memory usage is twice of index size when using GPU searching
-   \#2248 Use hostname and port as instance label of metrics
-   \#2252 Upgrade mishards APIs and requirements
-   \#2256 k-means clustering algorithm use only Euclidean distance metric
-   \#2300 Upgrade mishrads configuration to version 0.4
-   \#2311 Update mishards methods 
-   \#2330 Change url for behavior 'get_entities_by_id'
-   \#2347 Update http document for v0.9.0
-   \#2358 Upgrade mishards for v0.9.0 

## Task

# Milvus 0.8.0 (2020-04-15)

## Bug
-   \#1276 SQLite throw exception after create 50000+ partitions in a table
-   \#1762 Server is not forbidden to create new partition which tag is `_default`
-   \#1789 Fix multi-client search cause server crash
-   \#1832 Fix crash in tracing module
-   \#1873 Fix index file serialize to incorrect path
-   \#1881 Fix bad alloc when index files lost
-   \#1883 Fix inserted vectors becomes all zero when index_file_size >= 2GB
-   \#1901 Search failed with flat index
-   \#1903 Fix invalid annoy result
-   \#1910 C++ SDK GetIDsInSegment could not work for large dataset

## Feature
-   \#261  Integrate ANNOY into Milvus
-   \#1655 GPU index support delete vectors
-   \#1660 IVF PQ CPU support deleted vectors searching
-   \#1661 HNSW support deleted vectors searching
-   \#1825 Add annoy index type in C++ sdk
-   \#1849 NSG support deleted vectors searching
-   \#1893 Log config information and device information

## Improvement
-   \#1627 Move read/write index APIs into codec
-   \#1784 Add Substructure and Superstructure in http module
-   \#1858 Disable S3 build
-   \#1882 Add index annoy into http module
-   \#1885 Optimize knowhere unittest
-   \#1886 Refactor log on search and insert request
-   \#1897 Heap pop and push can be realized by heap_swap_top
-   \#1921 Use TimeRecorder instead of chrono
-   \#1928 Fix too many data and uid copies when loading files
-   \#1930 Upgrade mishards to v0.8.0

## Task

# Milvus 0.7.1 (2020-03-29)

## Bug
-   \#1301 Data in WAL may be accidentally inserted into a new table with the same name.
-   \#1634 Fix search demo bug in HTTP doc
-   \#1635 Vectors can be returned by searching after vectors deleted if `cache_insert_data` set true
-   \#1648 The cache cannot be used all when the vector type is binary
-   \#1651 Check validity of dimension when collection metric type is binary one
-   \#1663 PQ index parameter 'm' validation
-   \#1686 API search_in_files cannot work correctly when vectors is stored in certain non-default partition
-   \#1689 Fix SQ8H search fail on SIFT-1B dataset
-   \#1667 Create index failed with type: rnsg if metric_type is IP
-   \#1708 NSG search crashed
-   \#1724 Remove unused unittests
-   \#1728 Optimize request handler to combine similar query
-   \#1734 Opentracing for combined search request
-   \#1735 Fix search out of memory with ivf_flat 
-   \#1747 Expected error status if search with partition_tag not existed
-   \#1756 Fix memory exhausted during searching 
-   \#1781 Fix search hang with SQ8H
-   \#1812 Fix incorrect request method in search example in http readme
-   \#1818 Duplicate data generated after restart milvus server

## Feature
-   \#1603 BinaryFlat add 2 Metric: Substructure and Superstructure

## Improvement
-   \#267 Improve search performance: reduce delay
-   \#342 Knowhere and Wrapper refactor
-   \#1537 Optimize raw vector and uids read/write
-   \#1546 Move Config.cpp to config directory
-   \#1547 Rename storage/file to storage/disk and rename classes
-   \#1548 Move store/Directory to storage/Operation and add FSHandler
-   \#1572 Optimize config cpu/gpu cache_capacity setter
-   \#1619 Improve compact performance
-   \#1649 Fix Milvus crash on old CPU 
-   \#1653 IndexFlat (SSE) and IndexBinaryFlat performance improvement for small NQ
-   \#1678 Remove CUSTOMIZATION macro 
-   \#1698 Upgrade mishards to v0.7.0
-   \#1719 Improve Milvus log
-   \#1754 Optimize behavior to get file ids from metadata in mishards
-   \#1799 Update docker images to 0.7.1 in mishards

## Task

# Milvus 0.7.0 (2020-03-11)

## Bug
-   \#715 Milvus crash when searching and building index simultaneously using SQ8H
-   \#744 Don't return partition table for show_tables
-   \#770 Server unittest run failed on low-end server
-   \#805 IVFTest.gpu_seal_test unittest failed
-   \#831 Judge branch error in CommonUtil.cpp
-   \#977 Server crash when create tables concurrently
-   \#990 Check gpu resources setting when assign repeated value
-   \#995 Table count set to 0 if no tables found
-   \#1010 Improve error message when offset or page_size is equal 0
-   \#1022 Check if partition name is valid
-   \#1028 Check if table exists when show partitions
-   \#1029 Check if table exists when try to delete partition
-   \#1066 Optimize http insert and search speed
-   \#1022 Check if partition name is legal
-   \#1028 Check if table exists when show partitions
-   \#1029 Check if table exists when try to delete partition
-   \#1066 Optimize http insert and search speed
-   \#1067 Add binary vectors support in http server
-   \#1075 Improve error message when page size or offset is illegal
-   \#1082 Check page_size or offset value to avoid float
-   \#1115 Http server support load table into memory
-   \#1152 Error log output continuously after server start
-   \#1211 Server down caused by searching with index_type: HNSW
-   \#1240 Update license declaration
-   \#1298 Unit test failed when on CPU2GPU case
-   \#1359 Negative distance value returned when searching with HNSW index type
-   \#1429 Server crashed when searching vectors with GPU
-   \#1476 Fix vectors results bug when getting vectors from segments
-   \#1484 Index type changed to IDMAP after compacted
-   \#1491 Server crashed during adding vectors
-   \#1499 Fix duplicated ID number issue
-   \#1504 Avoid possible race condition between delete and search
-   \#1507 set_config for insert_buffer_size is wrong
-   \#1510 Add set interfaces for WAL configurations
-   \#1511 Fix big integer cannot pass to server correctly
-   \#1517 Result is not correct when search vectors in multi partition, index type is RNSG 
-   \#1518 Table count did not match after deleting vectors and compact
-   \#1521 Make cache_insert_data take effect in-service
-   \#1525 Add setter API for config preload_table
-   \#1529 Fix server crash when cache_insert_data enabled
-   \#1530 Set table file with correct engine type in meta
-   \#1532 Search with ivf_flat failed with open-dataset: sift-256-hamming
-   \#1535 Degradation searching performance with metric_type: binary_idmap
-   \#1549 Fix server/wal config setting bug
-   \#1556 Index file not created after table and index created
-   \#1560 Search crashed with Super-high dimensional binary vector
-   \#1564 Too low recall for glove-200-angular, ivf_pq index
-   \#1571 Meta engine type become IDMAP after dropping index for BINARY table
-   \#1574 Set all existing bitset in cache when applying deletes
-   \#1577 Row count incorrect if delete vectors then create index
-   \#1580 Old segment folder not removed after merge/compact if create_index is called before adding data
-   \#1590 Server down caused by failure to write file during concurrent mixed operations
-   \#1598 Server down during mixed operations
-   \#1601 External link bug in HTTP doc
-   \#1609 Refine Compact function
-   \#1808 Building index params check for Annoy
-   \#1852 Search index type<Annoy> failed with reason `failed to load index file`

## Feature
-   \#216 Add CLI to get server info
-   \#343 Add Opentracing
-   \#665 Support get/set config via CLI
-   \#759 Put C++ sdk out of milvus/core
-   \#766 If partition tag is similar, wrong partition is searched
-   \#771 Add server build commit info interface
-   \#788 Add web server into server module
-   \#813 Add push mode for prometheus monitor
-   \#815 Support MinIO storage
-   \#823 Support binary vector tanimoto/jaccard/hamming metric
-   \#830 Support WAL(write-ahead logging)
-   \#853 Support HNSW
-   \#861 Support DeleteById / SearchByID / GetVectorById / Flush
-   \#910 Change Milvus c++ standard to c++17
-   \#1122 Support AVX-512 in FAISS
-   \#1204 Add api to get table data information
-   \#1250 Support CPU profiling
-   \#1302 Get all record IDs in a segment by given a segment id
-   \#1461 Add crud APIs and segments APIs into http module
-   \#1463 Update config version to 0.2
-   \#1531 Remove S3 related config

## Improvement
-   \#738 Use Openblas / lapack from apt install
-   \#758 Enhance config description
-   \#791 Remove Arrow
-   \#834 Add cpu mode for built-in Faiss
-   \#848 Add ready-to-use config files to the Milvus repo for enhanced user experince
-   \#860 Remove redundant checks in CacheMgr's constructor
-   \#908 Move "primary_path" and "secondary_path" to storage config
-   \#931 Remove "collector" from config
-   \#966 Update NOTICE.md
-   \#1002 Rename minio to s3 in Storage Config section
-   \#1078 Move 'insert_buffer_size' to Cache Config section
-   \#1105 Error message is not clear when creating IVFSQ8H index without gpu resources
-   \#740, #849, #878, #972, #1033, #1161, #1173, #1199, #1190, #1223, #1222, #1257, #1264, #1269, #1164, #1303, #1304, #1324, #1388, #1459 Various fixes and improvements for Milvus documentation.
-   \#1297 Hide partition_name parameter, avid user directly access partition table
-   \#1234 Do S3 server validation check when Milvus startup
-   \#1263 Allow system conf modifiable and some take effect directly
-   \#1310 Add default partition tag for a table
-   \#1320 Remove debug logging from faiss
-   \#1426 Support to configure whether to enabled autoflush and the autoflush interval
-   \#1444 Improve delete
-   \#1448 General proto api for NNS libraries 
-   \#1480 Add return code for AVX512 selection
-   \#1524 Update config "preload_table" description
-   \#1544 Update resources name in HTTP module
-   \#1567 Update yaml config description

## Task
-   \#1327 Exclude third-party code from codebeat
-   \#1331 Exclude third-party code from codacy

# Milvus 0.6.0 (2019-12-07)

## Bug
-   \#228 Memory usage increased slowly during searching vectors
-   \#246 Exclude src/external folder from code coverage for jenkin ci
-   \#248 Reside src/external in thirdparty
-   \#316 Some files not merged after vectors added
-   \#327 Search does not use GPU when index type is FLAT
-   \#331 Add exception handle when search fail
-   \#340 Test cases run failed on 0.6.0
-   \#353 Rename config.h.in to version.h.in
-   \#374 sdk_simple return empty result
-   \#377 Create partition success if tag name only contains spaces
-   \#397 sdk_simple return incorrect result
-   \#399 Create partition should be failed if partition tag existed
-   \#412 Message returned is confused when partition created with null partition name
-   \#416 Drop the same partition success repeatally
-   \#440 Query API in customization still uses old version
-   \#440 Server cannot startup with gpu_resource_config.enable=false in GPU version
-   \#458 Index data is not compatible between 0.5 and 0.6
-   \#465 Server hang caused by searching with nsg index
-   \#485 Increase code coverage rate
-   \#486 gpu no usage during index building
-   \#497 CPU-version search performance decreased
-   \#504 The code coverage rate of core/src/scheduler/optimizer is too low
-   \#509 IVF_PQ index build trapped into dead loop caused by invalid params
-   \#513 Unittest DELETE_BY_RANGE sometimes failed
-   \#523 Erase file data from cache once the file is marked as deleted
-   \#527 faiss benchmark not compatible with faiss 1.6.0
-   \#530 BuildIndex stop when do build index and search simultaneously
-   \#532 Assigin value to `table_name` from confest shell
-   \#533 NSG build failed with MetricType Inner Product
-   \#543 client raise exception in shards when search results is empty
-   \#545 Avoid dead circle of build index thread when error occurs
-   \#547 NSG build failed using GPU-edition if set gpu_enable false
-   \#548 NSG search accuracy is too low
-   \#552 Server down during building index_type: IVF_PQ using GPU-edition
-   \#561 Milvus server should report exception/error message or terminate on mysql metadata backend error
-   \#579 Build index hang in GPU version when gpu_resources disabled
-   \#596 Frequently insert operation cost too much disk space
-   \#599 Build index log is incorrect
-   \#602 Optimizer specify wrong gpu_id
-   \#606 No log generated during building index with CPU
-   \#616 IP search metric_type is not supported by IVF_PQ index
-   \#631 FAISS isn't compiled with O3 option
-   \#636 (CPU) Create index PQ should be failed if table metric type set Inner Product
-   \#649 Typo "partiton" should be "partition"
-   \#654 Random crash when frequently insert vector one by one
-   \#658 Milvus error out when building SQ8H index without GPU resources
-   \#668 Update badge of README
-   \#670 Random failure of unittest db_test::SEARCH_TEST
-   \#674 Server down in stability test
-   \#696 Metric_type changed from IP to L2
-   \#705 Fix search SQ8H crash without GPU resource

## Feature
-   \#12 Pure CPU version for Milvus
-   \#77 Support table partition
-   \#127 Support new Index type IVFPQ
-   \#226 Experimental shards middleware for Milvus
-   \#227 Support new index types SPTAG-KDT and SPTAG-BKT
-   \#346 Support build index with multiple gpu
-   \#420 Update shards merge part to match v0.5.3
-   \#488 Add log in scheduler/optimizer
-   \#502 C++ SDK support IVFPQ and SPTAG
-   \#560 Add version in server config file
-   \#605 Print more messages when server start
-   \#644 Add a new rpc command to get milvus build version whether cpu or gpu
-   \#709 Show last commit id when server start

## Improvement
-   \#255 Add ivfsq8 test report detailed version
-   \#260 C++ SDK README
-   \#266 RPC request source code refactor
-   \#274 Logger the time cost during preloading data
-   \#275 Rename C++ SDK IndexType
-   \#284 Change C++ SDK to shared library
-   \#306 Use int64 for all config integer
-   \#310 Add Q&A for 'protocol https not supported or disable in libcurl' issue
-   \#314 add Find FAISS in CMake
-   \#322 Add option to enable / disable prometheus
-   \#354 Build migration scripts into milvus docker image
-   \#358 Add more information in build.sh and install.md
-   \#404 Add virtual method Init() in Pass abstract class
-   \#409 Add a Fallback pass in optimizer
-   \#433 C++ SDK query result is not easy to use
-   \#449 Add ShowPartitions example for C++ SDK
-   \#470 Small raw files should not be build index
-   \#584 Intergrate internal FAISS
-   \#611 Remove MILVUS_CPU_VERSION
-   \#634 FAISS GPU version is compiled with O0
-   \#737 Refactor server module to separate Grpc from server handler and scheduler

## Task

# Milvus 0.5.3 (2019-11-13)

## Bug
-   \#258 Bytes type in proto cause big-endian/little-endian problem

## Feature

## Improvement
-   \#204 improve grpc performance in search
-   \#207 Add more unittest for config set/get
-   \#208 Optimize unittest to support run single test more easily
-   \#284 Change C++ SDK to shared library
-   \#260 C++ SDK README

## Task

# Milvus 0.5.2 (2019-11-07)

## Bug
-   \#194 Search faild: message="Table file doesn't exist"

## Feature

## Improvement
-   \#190 Update default config:use_blas_threshold to 1100 and server version printout to 0.5.2

## Task

# Milvus 0.5.1 (2019-11-04)

## Bug
-   \#134 JFrog cache error
-   \#161 Search IVFSQHybrid crash on gpu
-   \#169 IVF_FLAT search out of memory

## Feature
-   \#90 The server start error messages could be improved to enhance user experience
-   \#104 test_scheduler core dump
-   \#115 Using new structure for tasktable
-   \#139 New config option use_gpu_threshold
-   \#146 Add only GPU and only CPU version for IVF_SQ8 and IVF_FLAT
-   \#164 Add CPU version for building index

## Improvement
-   \#64 Improvement dump function in scheduler
-   \#80 Print version information into log during server start
-   \#82 Move easyloggingpp into "external" directory
-   \#92 Speed up CMake build process
-   \#96 Remove .a file in milvus/lib for docker-version
-   \#118 Using shared_ptr instead of weak_ptr to avoid performance loss
-   \#122 Add unique id for Job
-   \#130 Set task state MOVED after resource copy it completed
-   \#149 Improve large query optimizer pass
-   \#156 Not return error when search_resources and index_build_device set cpu
-   \#159 Change the configuration name from 'use_gpu_threshold' to 'gpu_search_threshold'
-   \#168 Improve result reduce
-   \#175 add invalid config unittest

## Task

# Milvus 0.5.0 (2019-10-21)

## Bug
-   MS-568 Fix gpuresource free error
-   MS-572 Milvus crash when get SIGINT
-   MS-577 Unittest Query randomly hung
-   MS-587 Count get wrong result after adding vectors and index built immediately
-   MS-599 Search wrong result when table created with metric_type: IP
-   MS-601 Docker logs error caused by get CPUTemperature error
-   MS-605 Server going down during searching vectors
-   MS-620 Get table row counts display wrong error code
-   MS-622 Delete vectors should be failed if date range is invalid
-   MS-624 Search vectors failed if time ranges long enough
-   MS-637 Out of memory when load too many tasks
-   MS-639 SQ8H index created failed and server hang
-   MS-640 Cache object size calculate incorrect
-   MS-641 Segment fault(signal 11) in PickToLoad
-   MS-644 Search crashed with index-type: flat
-   MS-647 grafana display average cpu-temp
-   MS-652 IVFSQH quantization double free
-   MS-650 SQ8H index create issue
-   MS-653 When config check fail, Milvus close without message
-   MS-654 Describe index timeout when building index
-   MS-658 Fix SQ8 Hybrid can't search
-   MS-665 IVF_SQ8H search crash when no GPU resource in search_resources
-   \#9 Change default gpu_cache_capacity to 4
-   \#20 C++ sdk example get grpc error
-   \#23 Add unittest to improve code coverage
-   \#31 make clang-format failed after run build.sh -l
-   \#39 Create SQ8H index hang if using github server version
-   \#30 Some troubleshoot messages in Milvus do not provide enough information
-   \#48 Config unittest failed
-   \#59 Topk result is incorrect for small dataset

## Improvement
-   MS-552 Add and change the easylogging library
-   MS-553 Refine cache code
-   MS-555 Remove old scheduler
-   MS-556 Add Job Definition in Scheduler
-   MS-557 Merge Log.h
-   MS-558 Refine status code
-   MS-562 Add JobMgr and TaskCreator in Scheduler
-   MS-566 Refactor cmake
-   MS-574 Milvus configuration refactor
-   MS-578 Make sure milvus5.0 don't crack 0.3.1 data
-   MS-585 Update namespace in scheduler
-   MS-606 Speed up result reduce
-   MS-608 Update TODO names
-   MS-609 Update task construct function
-   MS-611 Add resources validity check in ResourceMgr
-   MS-619 Add optimizer class in scheduler
-   MS-626 Refactor DataObj to support cache any type data
-   MS-648 Improve unittest
-   MS-655 Upgrade SPTAG
-   \#42 Put union of index_build_device and search resources to gpu_pool
-   \#67 Avoid linking targets multiple times in cmake

## Feature
-   MS-614 Preload table at startup
-   MS-627 Integrate new index: IVFSQHybrid
-   MS-631 IVFSQ8H Index support
-   MS-636 Add optimizer in scheduler for FAISS_IVFSQ8H

## Task
-   MS-554 Change license to Apache 2.0
-   MS-561 Add contributing guidelines, code of conduct and README docs
-   MS-567 Add NOTICE.md
-   MS-569 Complete the NOTICE.md
-   MS-575 Add Clang-format & Clang-tidy & Cpplint
-   MS-586 Remove BUILD_FAISS_WITH_MKL option
-   MS-590 Refine cmake code to support cpplint
-   MS-600 Reconstruct unittest code
-   MS-602 Remove zilliz namespace
-   MS-610 Change error code base value from hex to decimal
-   MS-624 Re-organize project directory for open-source
-   MS-635 Add compile option to support customized faiss
-   MS-660 add ubuntu_build_deps.sh
-   \#18 Add all test cases

# Milvus 0.4.0 (2019-09-12)

## Bug
-   MS-119 The problem of combining the log files
-   MS-121 The problem that user can't change the time zone
-   MS-411 Fix metric unittest linking error
-   MS-412 Fix gpu cache logical error
-   MS-416 ExecutionEngineImpl::GpuCache has not return value cause crash
-   MS-417 YAML sequence load disable cause scheduler startup failed
-   MS-413 Create index failed and server exited
-   MS-427 Describe index error after drop index
-   MS-432 Search vectors params nprobe need to check max number
-   MS-431 Search vectors params nprobe: 0/-1, expected result: raise exception
-   MS-331 Crate Table : when table exists, error code is META_FAILED(code=15) rather than ILLEGAL TABLE NAME(code=9))
-   MS-430 Search no result if index created with FLAT
-   MS-443 Create index hang again
-   MS-436 Delete vectors failed if index created with index_type: IVF_FLAT/IVF_SQ8
-   MS-449 Add vectors twice success, once with ids, the other no ids
-   MS-450 server hang after run stop_server.sh
-   MS-458 Keep building index for one file when no gpu resource
-   MS-461 Mysql meta unittest failed
-   MS-462 Run milvus server twices, should display error
-   MS-463 Search timeout
-   MS-467 mysql db test failed
-   MS-470 Drop index success, which table not created
-   MS-471 code coverage run failed
-   MS-492 Drop index failed if index have been created with index_type: FLAT
-   MS-493 Knowhere unittest crash
-   MS-453 GPU search error when nprobe set more than 1024
-   MS-474 Create index hang if use branch-0.3.1 server config
-   MS-510 unittest out of memory and crashed
-   MS-507 Dataset 10m-512, index type sq8，performance in-normal when set CPU_CACHE to 16 or 64
-   MS-543 SearchTask fail without exception
-   MS-582 grafana displays changes frequently

## Improvement
-   MS-327 Clean code for milvus
-   MS-336 Scheduler interface
-   MS-344 Add TaskTable Test
-   MS-345 Add Node Test
-   MS-346 Add some implementation of scheduler to solve compile error
-   MS-348 Add ResourceFactory Test
-   MS-350 Remove knowhere submodule
-   MS-354 Add task class and interface in scheduler
-   MS-355 Add copy interface in ExcutionEngine
-   MS-357 Add minimum schedule function
-   MS-359 Add cost test in new scheduler
-   MS-361 Add event in resource
-   MS-364 Modify tasktableitem in tasktable
-   MS-365 Use tasktableitemptr instead in event
-   MS-366 Implement TaskTable
-   MS-368 Implement cost.cpp
-   MS-371 Add TaskTableUpdatedEvent
-   MS-373 Add resource test
-   MS-374 Add action definition
-   MS-375 Add Dump implementation for Event
-   MS-376 Add loader and executor enable flag in Resource avoid diskresource execute task
-   MS-377 Improve process thread trigger in ResourceMgr, Scheduler and TaskTable
-   MS-378 Debug and Update normal_test in scheduler unittest
-   MS-379 Add Dump implementation in Resource
-   MS-380 Update resource loader and executor, work util all finished
-   MS-383 Modify condition variable usage in scheduler
-   MS-384 Add global instance of ResourceMgr and Scheduler
-   MS-389 Add clone interface in Task
-   MS-390 Update resource construct function
-   MS-391 Add PushTaskToNeighbourHasExecutor action
-   MS-394 Update scheduler unittest
-   MS-400 Add timestamp record in task state change function
-   MS-402 Add dump implementation for TaskTableItem
-   MS-406 Add table flag for meta
-   MS-403 Add GpuCacheMgr
-   MS-404 Release index after search task done avoid memory increment continues
-   MS-405 Add delete task support
-   MS-407 Reconstruct MetricsCollector
-   MS-408 Add device_id in resource construct function
-   MS-409 Using new scheduler
-   MS-413 Remove thrift dependency
-   MS-410 Add resource config comment
-   MS-414 Add TaskType in Scheduler::Task
-   MS-415 Add command tasktable to dump all tasktables
-   MS-418 Update server_config.template file, set CPU compute only default
-   MS-419 Move index_file_size from IndexParam to TableSchema
-   MS-421 Add TaskLabel in scheduler
-   MS-422 Support DeleteTask in Multi-GpuResource case
-   MS-428 Add PushTaskByDataLocality in scheduler
-   MS-440 Add DumpTaskTables in sdk
-   MS-442 Merge Knowhere
-   MS-445 Rename CopyCompleted to LoadCompleted
-   MS-451 Update server_config.template file, set GPU compute default
-   MS-455 Distribute tasks by minimal cost in scheduler
-   MS-460 Put transport speed as weight when choosing neighbour to execute task
-   MS-459 Add cache for pick function in tasktable
-   MS-476 Improve search performance
-   MS-482 Change search stream transport to unary in grpc
-   MS-487 Define metric type in CreateTable
-   MS-488 Improve code format in scheduler
-   MS-495 cmake: integrated knowhere
-   MS-496 Change the top_k limitation from 1024 to 2048
-   MS-502 Update tasktable_test in scheduler
-   MS-504 Update node_test in scheduler
-   MS-505 Install core unit test and add to coverage
-   MS-508 Update normal_test in scheduler
-   MS-532 Add grpc server unittest
-   MS-511 Update resource_test in scheduler
-   MS-517 Update resource_mgr_test in scheduler
-   MS-518 Add schedinst_test in scheduler
-   MS-519 Add event_test in scheduler
-   MS-520 Update resource_test in scheduler
-   MS-524 Add some unittest in event_test and resource_test
-   MS-525 Disable parallel reduce in SearchTask
-   MS-527 Update scheduler_test and enable it
-   MS-528 Hide some config used future
-   MS-530 Add unittest for SearchTask->Load
-   MS-531 Disable next version code
-   MS-533 Update resource_test to cover dump function
-   MS-523 Config file validation
-   MS-539 Remove old task code
-   MS-546 Add simple mode resource_config
-   MS-570 Add prometheus docker-compose file
-   MS-576 Scheduler refactor
-   MS-592 Change showtables stream transport to unary

## Feature
-   MS-343 Implement ResourceMgr
-   MS-338 NewAPI: refine code to support CreateIndex
-   MS-339 NewAPI: refine code to support DropIndex
-   MS-340 NewAPI: implement DescribeIndex

## Task
-   MS-297 disable mysql unit test

# Milvus 0.3.1 (2019-07-10)

## Bug

-   MS-148 Disable cleanup if mode is read only
-   MS-149 Fixed searching only one index file issue in distributed mode
-   MS-153 Fix c_str error when connecting to MySQL
-   MS-157 Fix changelog
-   MS-190 Use env variable to switch mem manager and fix cmake
-   MS-217 Fix SQ8 row count bug
-   MS-224 Return AlreadyExist status in MySQLMetaImpl::CreateTable if table already exists
-   MS-232 Add MySQLMetaImpl::UpdateTableFilesToIndex and set maximum_memory to default if config value = 0
-   MS-233 Remove mem manager log
-   MS-230 Change parameter name: Maximum_memory to insert_buffer_size
-   MS-234 Some case cause background merge thread stop
-   MS-235 Some test cases random fail
-   MS-236 Add MySQLMetaImpl::HasNonIndexFiles
-   MS-257 Update bzip2 download url
-   MS-288 Update compile scripts
-   MS-330 Stability test failed caused by server core dumped
-   MS-347 Build index hangs again
-   MS-382 fix MySQLMetaImpl::CleanUpFilesWithTTL unknown column bug

## Improvement
-   MS-156 Add unittest for merge result functions
-   MS-152 Delete assert in MySQLMetaImpl and change MySQLConnectionPool impl
-   MS-204 Support multi db_path
-   MS-206 Support SQ8 index type
-   MS-208 Add buildinde interface for C++ SDK
-   MS-212 Support Inner product metric type
-   MS-241 Build Faiss with MKL if using Intel CPU; else build with OpenBlas
-   MS-242 Clean up cmake and change MAKE_BUILD_ARGS to be user defined variable
-   MS-245 Improve search result transfer performance
-   MS-248 Support AddVector/SearchVector profiling
-   MS-256 Add more cache config
-   MS-260 Refine log
-   MS-249 Check machine hardware during initialize
-   MS-261 Update faiss version to 1.5.3 and add BUILD_FAISS_WITH_MKL as an option
-   MS-266 Improve topk reduce time by using multi-threads
-   MS-275 Avoid sqlite logic error excetion
-   MS-278 add IndexStatsHelper
-   MS-313 add GRPC
-   MS-325 add grpc status return for C++ sdk and modify some format
-   MS-278 Add IndexStatsHelper
-   MS-312 Set openmp thread number by config
-   MS-305 Add CPU core percent metric
-   MS-310 Add milvus CPU utilization ratio and CPU/GPU temperature metrics
-   MS-324 Show error when there is not enough gpu memory to build index
-   MS-328 Check metric type on server start
-   MS-332 Set grpc and thrift server run concurrently
-   MS-352 Add hybrid index

## Feature
-   MS-180 Add new mem manager
-   MS-195 Add nlist and use_blas_threshold conf
-   MS-137 Integrate knowhere

## Task

-   MS-125 Create 0.3.1 release branch
-   MS-306 Optimize build efficiency

# Milvus 0.3.0 (2019-06-30)

## Bug
-   MS-104 Fix unittest lcov execution error
-   MS-102 Fix build script file condition error
-   MS-80 Fix server hang issue
-   MS-89 Fix compile failed, libgpufaiss.a link missing
-   MS-90 Fix arch match incorrect on ARM
-   MS-99 Fix compilation bug
-   MS-110 Avoid huge file size

## Improvement
-   MS-82 Update server startup welcome message
-   MS-83 Update vecwise to Milvus
-   MS-77 Performance issue of post-search action
-   MS-22 Enhancement for MemVector size control
-   MS-92 Unify behavior of debug and release build
-   MS-98 Install all unit test to installation directory
-   MS-115 Change is_startup of metric_config switch from true to on
-   MS-122 Archive criteria config
-   MS-124 HasTable interface
-   MS-126 Add more error code
-   MS-128 Change default db path

## Feature

-   MS-57 Implement index load/search pipeline
-   MS-56 Add version information when server is started
-   MS-64 Different table can have different index type
-   MS-52 Return search score
-   MS-66 Support time range query
-   MS-68 Remove rocksdb from third-party
-   MS-70 cmake: remove redundant libs in src
-   MS-71 cmake: fix faiss dependency
-   MS-72 cmake: change prometheus source to git
-   MS-73 cmake: delete civetweb
-   MS-65 Implement GetTableRowCount interface
-   MS-45 Implement DeleteTable interface
-   MS-75 cmake: change faiss version to 1.5.2; add CUDA gencode
-   MS-81 Fix faiss ptx issue; change cuda gencode
-   MS-84 cmake: add arrow, jemalloc and jsoncons third party; default build option OFF
-   MS-85 add NetIO metric
-   MS-96 add new query interface for specified files
-   MS-97 Add S3 SDK for MinIO Storage
-   MS-105 Add MySQL
-   MS-130 Add prometheus_test
-   MS-144 Add nprobe config
-   MS-147 Enable IVF
-   MS-130 Add prometheus_test

## Task
-   MS-74 Change README.md in cpp
-   MS-88 Add support for arm architecture

# Milvus 0.2.0 (2019-05-31)

## Bug

-   MS-32 Fix thrift error
-   MS-34 Fix prometheus-cpp thirdparty
-   MS-67 Fix license check bug
-   MS-76 Fix pipeline crash bug
-   MS-100 CMake: fix AWS build issue
-   MS-101 Change AWS build type to Release

## Improvement

-   MS-20 Clean Code Part 1

## Feature

-   MS-5 Implement Auto Archive Feature
-   MS-6 Implement SDK interface part 1
-   MS-16 Implement metrics without prometheus
-   MS-21 Implement SDK interface part 2
-   MS-26 CMake. Add thirdparty packages
-   MS-31 CMake: add prometheus
-   MS-33 CMake: add -j4 to make third party packages build faster
-   MS-27 Support gpu config and disable license build config in cmake
-   MS-47 Add query vps metrics
-   MS-37 Add query, cache usage, disk write speed and file data size metrics
-   MS-30 Use faiss v1.5.2
-   MS-54 CMake: Change Thrift third party URL to github.com
-   MS-69 Prometheus: add all proposed metrics

## Task

-   MS-1 Add CHANGELOG.md
-   MS-4 Refactor the vecwise_engine code structure
-   MS-62 Search range to all if no date specified<|MERGE_RESOLUTION|>--- conflicted
+++ resolved
@@ -17,11 +17,8 @@
 -   \#2690 Remove body parser in show-partitions endpoints
 -   \#2692 Milvus hangs during multi-thread concurrent search
 -   \#2739 Fix mishards start failed
-<<<<<<< HEAD
 -   \#2752 Milvus formats vectors data to double-precision and return to http client
-=======
 -   \#2767 fix a bug of getting wrong nprobe limitation in knowhere on GPU version
->>>>>>> 4922c953
 -   \#2776 Fix too many data copies during creating IVF index
 
 ## Feature
