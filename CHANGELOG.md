# Changelog

Please mark all change in change log and use the issue from GitHub

# Milvus 0.7.1 (TBD)

## Bug
-   \#1301 Data in WAL may be accidentally inserted into a new table with the same name.
-   \#1634 Fix search demo bug in HTTP doc
-   \#1635 Vectors can be returned by searching after vectors deleted if `cache_insert_data` set true
-   \#1648 The cache cannot be used all when the vector type is binary
-   \#1651 Check validity of dimension when collection metric type is binary one
-   \#1663 PQ index parameter 'm' validation
-   \#1686 API search_in_files cannot work correctly when vectors is stored in certain non-default partition
<<<<<<< HEAD
-   \#1724 Remove unused unittests
=======
-   \#1689 Fix SQ8H search fail on SIFT-1B dataset
>>>>>>> 538c377e

## Feature
-   \#1603 BinaryFlat add 2 Metric: Substructure and Superstructure
-   \#1660 IVF PQ CPU support deleted vectors searching

## Improvement
-   \#267 Improve search performance: reduce delay
-   \#342 Knowhere and Wrapper refactor
-   \#1537 Optimize raw vector and uids read/write
-   \#1546 Move Config.cpp to config directory
-   \#1547 Rename storage/file to storage/disk and rename classes
-   \#1548 Move store/Directory to storage/Operation and add FSHandler
-   \#1572 Optimize config cpu/gpu cache_capacity setter
-   \#1619 Improve compact performance
-   \#1649 Fix Milvus crash on old CPU 
-   \#1653 IndexFlat (SSE) and IndexBinaryFlat performance improvement for small NQ
-   \#1678 Remove CUSTOMIZATION macro 
-   \#1698 Upgrade mishards to v0.7.0
-   \#1719 Improve Milvus log

## Task

# Milvus 0.7.0 (2020-03-11)

## Bug
-   \#715 Milvus crash when searching and building index simultaneously using SQ8H
-   \#744 Don't return partition table for show_tables
-   \#770 Server unittest run failed on low-end server
-   \#805 IVFTest.gpu_seal_test unittest failed
-   \#831 Judge branch error in CommonUtil.cpp
-   \#977 Server crash when create tables concurrently
-   \#990 Check gpu resources setting when assign repeated value
-   \#995 Table count set to 0 if no tables found
-   \#1010 Improve error message when offset or page_size is equal 0
-   \#1022 Check if partition name is valid
-   \#1028 Check if table exists when show partitions
-   \#1029 Check if table exists when try to delete partition
-   \#1066 Optimize http insert and search speed
-   \#1022 Check if partition name is legal
-   \#1028 Check if table exists when show partitions
-   \#1029 Check if table exists when try to delete partition
-   \#1066 Optimize http insert and search speed
-   \#1067 Add binary vectors support in http server
-   \#1075 Improve error message when page size or offset is illegal
-   \#1082 Check page_size or offset value to avoid float
-   \#1115 Http server support load table into memory
-   \#1152 Error log output continuously after server start
-   \#1211 Server down caused by searching with index_type: HNSW
-   \#1240 Update license declaration
-   \#1298 Unit test failed when on CPU2GPU case
-   \#1359 Negative distance value returned when searching with HNSW index type
-   \#1429 Server crashed when searching vectors with GPU
-   \#1476 Fix vectors results bug when getting vectors from segments
-   \#1484 Index type changed to IDMAP after compacted
-   \#1491 Server crashed during adding vectors
-   \#1499 Fix duplicated ID number issue
-   \#1504 Avoid possible race condition between delete and search
-   \#1507 set_config for insert_buffer_size is wrong
-   \#1510 Add set interfaces for WAL configurations
-   \#1511 Fix big integer cannot pass to server correctly
-   \#1517 Result is not correct when search vectors in multi partition, index type is RNSG 
-   \#1518 Table count did not match after deleting vectors and compact
-   \#1521 Make cache_insert_data take effect in-service
-   \#1525 Add setter API for config preload_table
-   \#1529 Fix server crash when cache_insert_data enabled
-   \#1530 Set table file with correct engine type in meta
-   \#1532 Search with ivf_flat failed with open-dataset: sift-256-hamming
-   \#1535 Degradation searching performance with metric_type: binary_idmap
-   \#1549 Fix server/wal config setting bug
-   \#1556 Index file not created after table and index created
-   \#1560 Search crashed with Super-high dimensional binary vector
-   \#1564 Too low recall for glove-200-angular, ivf_pq index
-   \#1571 Meta engine type become IDMAP after dropping index for BINARY table
-   \#1574 Set all existing bitset in cache when applying deletes
-   \#1577 Row count incorrect if delete vectors then create index
-   \#1580 Old segment folder not removed after merge/compact if create_index is called before adding data
-   \#1590 Server down caused by failure to write file during concurrent mixed operations
-   \#1598 Server down during mixed operations
-   \#1601 External link bug in HTTP doc
-   \#1609 Refine Compact function

## Feature
-   \#216 Add CLI to get server info
-   \#343 Add Opentracing
-   \#665 Support get/set config via CLI
-   \#759 Put C++ sdk out of milvus/core
-   \#766 If partition tag is similar, wrong partition is searched
-   \#771 Add server build commit info interface
-   \#788 Add web server into server module
-   \#813 Add push mode for prometheus monitor
-   \#815 Support MinIO storage
-   \#823 Support binary vector tanimoto/jaccard/hamming metric
-   \#830 Support WAL(write-ahead logging)
-   \#853 Support HNSW
-   \#861 Support DeleteById / SearchByID / GetVectorById / Flush
-   \#910 Change Milvus c++ standard to c++17
-   \#1122 Support AVX-512 in FAISS
-   \#1204 Add api to get table data information
-   \#1250 Support CPU profiling
-   \#1302 Get all record IDs in a segment by given a segment id
-   \#1461 Add crud APIs and segments APIs into http module
-   \#1463 Update config version to 0.2
-   \#1531 Remove S3 related config

## Improvement
-   \#738 Use Openblas / lapack from apt install
-   \#758 Enhance config description
-   \#791 Remove Arrow
-   \#834 Add cpu mode for built-in Faiss
-   \#848 Add ready-to-use config files to the Milvus repo for enhanced user experince
-   \#860 Remove redundant checks in CacheMgr's constructor
-   \#908 Move "primary_path" and "secondary_path" to storage config
-   \#931 Remove "collector" from config
-   \#966 Update NOTICE.md
-   \#1002 Rename minio to s3 in Storage Config section
-   \#1078 Move 'insert_buffer_size' to Cache Config section
-   \#1105 Error message is not clear when creating IVFSQ8H index without gpu resources
-   \#740, #849, #878, #972, #1033, #1161, #1173, #1199, #1190, #1223, #1222, #1257, #1264, #1269, #1164, #1303, #1304, #1324, #1388, #1459 Various fixes and improvements for Milvus documentation.
-   \#1297 Hide partition_name parameter, avid user directly access partition table
-   \#1234 Do S3 server validation check when Milvus startup
-   \#1263 Allow system conf modifiable and some take effect directly
-   \#1310 Add default partition tag for a table
-   \#1320 Remove debug logging from faiss
-   \#1426 Support to configure whether to enabled autoflush and the autoflush interval
-   \#1444 Improve delete
-   \#1448 General proto api for NNS libraries 
-   \#1480 Add return code for AVX512 selection
-   \#1524 Update config "preload_table" description
-   \#1544 Update resources name in HTTP module
-   \#1567 Update yaml config description

## Task
-   \#1327 Exclude third-party code from codebeat
-   \#1331 Exclude third-party code from codacy

# Milvus 0.6.0 (2019-12-07)

## Bug
-   \#228 memory usage increased slowly during searching vectors
-   \#246 Exclude src/external folder from code coverage for jenkin ci
-   \#248 Reside src/external in thirdparty
-   \#316 Some files not merged after vectors added
-   \#327 Search does not use GPU when index type is FLAT
-   \#331 Add exception handle when search fail
-   \#340 Test cases run failed on 0.6.0
-   \#353 Rename config.h.in to version.h.in
-   \#374 sdk_simple return empty result
-   \#377 Create partition success if tag name only contains spaces
-   \#397 sdk_simple return incorrect result
-   \#399 Create partition should be failed if partition tag existed
-   \#412 Message returned is confused when partition created with null partition name
-   \#416 Drop the same partition success repeatally
-   \#440 Query API in customization still uses old version
-   \#440 Server cannot startup with gpu_resource_config.enable=false in GPU version
-   \#458 Index data is not compatible between 0.5 and 0.6
-   \#465 Server hang caused by searching with nsg index
-   \#485 Increase code coverage rate
-   \#486 gpu no usage during index building
-   \#497 CPU-version search performance decreased
-   \#504 The code coverage rate of core/src/scheduler/optimizer is too low
-   \#509 IVF_PQ index build trapped into dead loop caused by invalid params
-   \#513 Unittest DELETE_BY_RANGE sometimes failed
-   \#523 Erase file data from cache once the file is marked as deleted
-   \#527 faiss benchmark not compatible with faiss 1.6.0
-   \#530 BuildIndex stop when do build index and search simultaneously
-   \#532 assigin value to `table_name` from confest shell
-   \#533 NSG build failed with MetricType Inner Product
-   \#543 client raise exception in shards when search results is empty
-   \#545 Avoid dead circle of build index thread when error occurs
-   \#547 NSG build failed using GPU-edition if set gpu_enable false
-   \#548 NSG search accuracy is too low
-   \#552 Server down during building index_type: IVF_PQ using GPU-edition
-   \#561 Milvus server should report exception/error message or terminate on mysql metadata backend error
-   \#579 Build index hang in GPU version when gpu_resources disabled
-   \#596 Frequently insert operation cost too much disk space
-   \#599 Build index log is incorrect
-   \#602 Optimizer specify wrong gpu_id
-   \#606 No log generated during building index with CPU
-   \#616 IP search metric_type is not supported by IVF_PQ index
-   \#631 FAISS isn't compiled with O3 option
-   \#636 (CPU) Create index PQ should be failed if table metric type set Inner Product
-   \#649 Typo "partiton" should be "partition"
-   \#654 Random crash when frequently insert vector one by one
-   \#658 Milvus error out when building SQ8H index without GPU resources
-   \#668 Update badge of README
-   \#670 Random failure of unittest db_test::SEARCH_TEST
-   \#674 Server down in stability test
-   \#696 Metric_type changed from IP to L2
-   \#705 Fix search SQ8H crash without GPU resource

## Feature
-   \#12 Pure CPU version for Milvus
-   \#77 Support table partition
-   \#127 Support new Index type IVFPQ
-   \#226 Experimental shards middleware for Milvus
-   \#227 Support new index types SPTAG-KDT and SPTAG-BKT
-   \#346 Support build index with multiple gpu
-   \#420 Update shards merge part to match v0.5.3
-   \#488 Add log in scheduler/optimizer
-   \#502 C++ SDK support IVFPQ and SPTAG
-   \#560 Add version in server config file
-   \#605 Print more messages when server start
-   \#644 Add a new rpc command to get milvus build version whether cpu or gpu
-   \#709 Show last commit id when server start

## Improvement
-   \#255 Add ivfsq8 test report detailed version
-   \#260 C++ SDK README
-   \#266 Rpc request source code refactor
-   \#274 Logger the time cost during preloading data
-   \#275 Rename C++ SDK IndexType
-   \#284 Change C++ SDK to shared library
-   \#306 Use int64 for all config integer
-   \#310 Add Q&A for 'protocol https not supported or disable in libcurl' issue
-   \#314 add Find FAISS in CMake
-   \#322 Add option to enable / disable prometheus
-   \#354 Build migration scripts into milvus docker image
-   \#358 Add more information in build.sh and install.md
-   \#404 Add virtual method Init() in Pass abstract class
-   \#409 Add a Fallback pass in optimizer
-   \#433 C++ SDK query result is not easy to use
-   \#449 Add ShowPartitions example for C++ SDK
-   \#470 Small raw files should not be build index
-   \#584 Intergrate internal FAISS
-   \#611 Remove MILVUS_CPU_VERSION
-   \#634 FAISS GPU version is compiled with O0
-   \#737 Refactor server module to separate Grpc from server handler and scheduler

## Task

# Milvus 0.5.3 (2019-11-13)

## Bug
-   \#258 Bytes type in proto cause big-endian/little-endian problem

## Feature

## Improvement
-   \#204 improve grpc performance in search
-   \#207 Add more unittest for config set/get
-   \#208 optimize unittest to support run single test more easily
-   \#284 Change C++ SDK to shared library
-   \#260 C++ SDK README

## Task

# Milvus 0.5.2 (2019-11-07)

## Bug
-   \#194 Search faild: message="Table file doesn't exist"

## Feature

## Improvement
-   \#190 Update default config:use_blas_threshold to 1100 and server version printout to 0.5.2

## Task

# Milvus 0.5.1 (2019-11-04)

## Bug
-   \#134 JFrog cache error
-   \#161 Search IVFSQHybrid crash on gpu
-   \#169 IVF_FLAT search out of memory

## Feature
-   \#90 The server start error messages could be improved to enhance user experience
-   \#104 test_scheduler core dump
-   \#115 Using new structure for tasktable
-   \#139 New config option use_gpu_threshold
-   \#146 Add only GPU and only CPU version for IVF_SQ8 and IVF_FLAT
-   \#164 Add CPU version for building index

## Improvement
-   \#64 Improvement dump function in scheduler
-   \#80 Print version information into log during server start
-   \#82 Move easyloggingpp into "external" directory
-   \#92 Speed up CMake build process
-   \#96 Remove .a file in milvus/lib for docker-version
-   \#118 Using shared_ptr instead of weak_ptr to avoid performance loss
-   \#122 Add unique id for Job
-   \#130 Set task state MOVED after resource copy it completed
-   \#149 Improve large query optimizer pass
-   \#156 Not return error when search_resources and index_build_device set cpu
-   \#159 Change the configuration name from 'use_gpu_threshold' to 'gpu_search_threshold'
-   \#168 Improve result reduce
-   \#175 add invalid config unittest

## Task

# Milvus 0.5.0 (2019-10-21)

## Bug
-   MS-568 Fix gpuresource free error
-   MS-572 Milvus crash when get SIGINT
-   MS-577 Unittest Query randomly hung
-   MS-587 Count get wrong result after adding vectors and index built immediately
-   MS-599 Search wrong result when table created with metric_type: IP
-   MS-601 Docker logs error caused by get CPUTemperature error
-   MS-605 Server going down during searching vectors
-   MS-620 Get table row counts display wrong error code
-   MS-622 Delete vectors should be failed if date range is invalid
-   MS-624 Search vectors failed if time ranges long enough
-   MS-637 Out of memory when load too many tasks
-   MS-639 SQ8H index created failed and server hang
-   MS-640 Cache object size calculate incorrect
-   MS-641 Segment fault(signal 11) in PickToLoad
-   MS-644 Search crashed with index-type: flat
-   MS-647 grafana display average cpu-temp
-   MS-652 IVFSQH quantization double free
-   MS-650 SQ8H index create issue
-   MS-653 When config check fail, Milvus close without message
-   MS-654 Describe index timeout when building index
-   MS-658 Fix SQ8 Hybrid can't search
-   MS-665 IVF_SQ8H search crash when no GPU resource in search_resources
-   \#9 Change default gpu_cache_capacity to 4
-   \#20 C++ sdk example get grpc error
-   \#23 Add unittest to improve code coverage
-   \#31 make clang-format failed after run build.sh -l
-   \#39 Create SQ8H index hang if using github server version
-   \#30 Some troubleshoot messages in Milvus do not provide enough information
-   \#48 Config unittest failed
-   \#59 Topk result is incorrect for small dataset

## Improvement
-   MS-552 Add and change the easylogging library
-   MS-553 Refine cache code
-   MS-555 Remove old scheduler
-   MS-556 Add Job Definition in Scheduler
-   MS-557 Merge Log.h
-   MS-558 Refine status code
-   MS-562 Add JobMgr and TaskCreator in Scheduler
-   MS-566 Refactor cmake
-   MS-574 Milvus configuration refactor
-   MS-578 Make sure milvus5.0 don't crack 0.3.1 data
-   MS-585 Update namespace in scheduler
-   MS-606 Speed up result reduce
-   MS-608 Update TODO names
-   MS-609 Update task construct function
-   MS-611 Add resources validity check in ResourceMgr
-   MS-619 Add optimizer class in scheduler
-   MS-626 Refactor DataObj to support cache any type data
-   MS-648 Improve unittest
-   MS-655 Upgrade SPTAG
-   \#42 Put union of index_build_device and search resources to gpu_pool
-   \#67 Avoid linking targets multiple times in cmake

## Feature
-   MS-614 Preload table at startup
-   MS-627 Integrate new index: IVFSQHybrid
-   MS-631 IVFSQ8H Index support
-   MS-636 Add optimizer in scheduler for FAISS_IVFSQ8H

## Task
-   MS-554 Change license to Apache 2.0
-   MS-561 Add contributing guidelines, code of conduct and README docs
-   MS-567 Add NOTICE.md
-   MS-569 Complete the NOTICE.md
-   MS-575 Add Clang-format & Clang-tidy & Cpplint
-   MS-586 Remove BUILD_FAISS_WITH_MKL option
-   MS-590 Refine cmake code to support cpplint
-   MS-600 Reconstruct unittest code
-   MS-602 Remove zilliz namespace
-   MS-610 Change error code base value from hex to decimal
-   MS-624 Re-organize project directory for open-source
-   MS-635 Add compile option to support customized faiss
-   MS-660 add ubuntu_build_deps.sh
-   \#18 Add all test cases

# Milvus 0.4.0 (2019-09-12)

## Bug
-   MS-119 The problem of combining the log files
-   MS-121 The problem that user can't change the time zone
-   MS-411 Fix metric unittest linking error
-   MS-412 Fix gpu cache logical error
-   MS-416 ExecutionEngineImpl::GpuCache has not return value cause crash
-   MS-417 YAML sequence load disable cause scheduler startup failed
-   MS-413 Create index failed and server exited
-   MS-427 Describe index error after drop index
-   MS-432 Search vectors params nprobe need to check max number
-   MS-431 Search vectors params nprobe: 0/-1, expected result: raise exception
-   MS-331 Crate Table : when table exists, error code is META_FAILED(code=15) rather than ILLEGAL TABLE NAME(code=9))
-   MS-430 Search no result if index created with FLAT
-   MS-443 Create index hang again
-   MS-436 Delete vectors failed if index created with index_type: IVF_FLAT/IVF_SQ8
-   MS-449 Add vectors twice success, once with ids, the other no ids
-   MS-450 server hang after run stop_server.sh
-   MS-458 Keep building index for one file when no gpu resource
-   MS-461 Mysql meta unittest failed
-   MS-462 Run milvus server twices, should display error
-   MS-463 Search timeout
-   MS-467 mysql db test failed
-   MS-470 Drop index success, which table not created
-   MS-471 code coverage run failed
-   MS-492 Drop index failed if index have been created with index_type: FLAT
-   MS-493 Knowhere unittest crash
-   MS-453 GPU search error when nprobe set more than 1024
-   MS-474 Create index hang if use branch-0.3.1 server config
-   MS-510 unittest out of memory and crashed
-   MS-507 Dataset 10m-512, index type sq8，performance in-normal when set CPU_CACHE to 16 or 64
-   MS-543 SearchTask fail without exception
-   MS-582 grafana displays changes frequently

## Improvement
-   MS-327 Clean code for milvus
-   MS-336 Scheduler interface
-   MS-344 Add TaskTable Test
-   MS-345 Add Node Test
-   MS-346 Add some implementation of scheduler to solve compile error
-   MS-348 Add ResourceFactory Test
-   MS-350 Remove knowhere submodule
-   MS-354 Add task class and interface in scheduler
-   MS-355 Add copy interface in ExcutionEngine
-   MS-357 Add minimum schedule function
-   MS-359 Add cost test in new scheduler
-   MS-361 Add event in resource
-   MS-364 Modify tasktableitem in tasktable
-   MS-365 Use tasktableitemptr instead in event
-   MS-366 Implement TaskTable
-   MS-368 Implement cost.cpp
-   MS-371 Add TaskTableUpdatedEvent
-   MS-373 Add resource test
-   MS-374 Add action definition
-   MS-375 Add Dump implementation for Event
-   MS-376 Add loader and executor enable flag in Resource avoid diskresource execute task
-   MS-377 Improve process thread trigger in ResourceMgr, Scheduler and TaskTable
-   MS-378 Debug and Update normal_test in scheduler unittest
-   MS-379 Add Dump implementation in Resource
-   MS-380 Update resource loader and executor, work util all finished
-   MS-383 Modify condition variable usage in scheduler
-   MS-384 Add global instance of ResourceMgr and Scheduler
-   MS-389 Add clone interface in Task
-   MS-390 Update resource construct function
-   MS-391 Add PushTaskToNeighbourHasExecutor action
-   MS-394 Update scheduler unittest
-   MS-400 Add timestamp record in task state change function
-   MS-402 Add dump implementation for TaskTableItem
-   MS-406 Add table flag for meta
-   MS-403 Add GpuCacheMgr
-   MS-404 Release index after search task done avoid memory increment continues
-   MS-405 Add delete task support
-   MS-407 Reconstruct MetricsCollector
-   MS-408 Add device_id in resource construct function
-   MS-409 Using new scheduler
-   MS-413 Remove thrift dependency
-   MS-410 Add resource config comment
-   MS-414 Add TaskType in Scheduler::Task
-   MS-415 Add command tasktable to dump all tasktables
-   MS-418 Update server_config.template file, set CPU compute only default
-   MS-419 Move index_file_size from IndexParam to TableSchema
-   MS-421 Add TaskLabel in scheduler
-   MS-422 Support DeleteTask in Multi-GpuResource case
-   MS-428 Add PushTaskByDataLocality in scheduler
-   MS-440 Add DumpTaskTables in sdk
-   MS-442 Merge Knowhere
-   MS-445 Rename CopyCompleted to LoadCompleted
-   MS-451 Update server_config.template file, set GPU compute default
-   MS-455 Distribute tasks by minimal cost in scheduler
-   MS-460 Put transport speed as weight when choosing neighbour to execute task
-   MS-459 Add cache for pick function in tasktable
-   MS-476 Improve search performance
-   MS-482 Change search stream transport to unary in grpc
-   MS-487 Define metric type in CreateTable
-   MS-488 Improve code format in scheduler
-   MS-495 cmake: integrated knowhere
-   MS-496 Change the top_k limitation from 1024 to 2048
-   MS-502 Update tasktable_test in scheduler
-   MS-504 Update node_test in scheduler
-   MS-505 Install core unit test and add to coverage
-   MS-508 Update normal_test in scheduler
-   MS-532 Add grpc server unittest
-   MS-511 Update resource_test in scheduler
-   MS-517 Update resource_mgr_test in scheduler
-   MS-518 Add schedinst_test in scheduler
-   MS-519 Add event_test in scheduler
-   MS-520 Update resource_test in scheduler
-   MS-524 Add some unittest in event_test and resource_test
-   MS-525 Disable parallel reduce in SearchTask
-   MS-527 Update scheduler_test and enable it
-   MS-528 Hide some config used future
-   MS-530 Add unittest for SearchTask->Load
-   MS-531 Disable next version code
-   MS-533 Update resource_test to cover dump function
-   MS-523 Config file validation
-   MS-539 Remove old task code
-   MS-546 Add simple mode resource_config
-   MS-570 Add prometheus docker-compose file
-   MS-576 Scheduler refactor
-   MS-592 Change showtables stream transport to unary

## Feature
-   MS-343 Implement ResourceMgr
-   MS-338 NewAPI: refine code to support CreateIndex
-   MS-339 NewAPI: refine code to support DropIndex
-   MS-340 NewAPI: implement DescribeIndex

## Task
-   MS-297 disable mysql unit test

# Milvus 0.3.1 (2019-07-10)

## Bug

-   MS-148 Disable cleanup if mode is read only
-   MS-149 Fixed searching only one index file issue in distributed mode
-   MS-153 Fix c_str error when connecting to MySQL
-   MS-157 Fix changelog
-   MS-190 Use env variable to switch mem manager and fix cmake
-   MS-217 Fix SQ8 row count bug
-   MS-224 Return AlreadyExist status in MySQLMetaImpl::CreateTable if table already exists
-   MS-232 Add MySQLMetaImpl::UpdateTableFilesToIndex and set maximum_memory to default if config value = 0
-   MS-233 Remove mem manager log
-   MS-230 Change parameter name: Maximum_memory to insert_buffer_size
-   MS-234 Some case cause background merge thread stop
-   MS-235 Some test cases random fail
-   MS-236 Add MySQLMetaImpl::HasNonIndexFiles
-   MS-257 Update bzip2 download url
-   MS-288 Update compile scripts
-   MS-330 Stability test failed caused by server core dumped
-   MS-347 Build index hangs again
-   MS-382 fix MySQLMetaImpl::CleanUpFilesWithTTL unknown column bug

## Improvement
-   MS-156 Add unittest for merge result functions
-   MS-152 Delete assert in MySQLMetaImpl and change MySQLConnectionPool impl
-   MS-204 Support multi db_path
-   MS-206 Support SQ8 index type
-   MS-208 Add buildinde interface for C++ SDK
-   MS-212 Support Inner product metric type
-   MS-241 Build Faiss with MKL if using Intel CPU; else build with OpenBlas
-   MS-242 Clean up cmake and change MAKE_BUILD_ARGS to be user defined variable
-   MS-245 Improve search result transfer performance
-   MS-248 Support AddVector/SearchVector profiling
-   MS-256 Add more cache config
-   MS-260 Refine log
-   MS-249 Check machine hardware during initialize
-   MS-261 Update faiss version to 1.5.3 and add BUILD_FAISS_WITH_MKL as an option
-   MS-266 Improve topk reduce time by using multi-threads
-   MS-275 Avoid sqlite logic error excetion
-   MS-278 add IndexStatsHelper
-   MS-313 add GRPC
-   MS-325 add grpc status return for C++ sdk and modify some format
-   MS-278 Add IndexStatsHelper
-   MS-312 Set openmp thread number by config
-   MS-305 Add CPU core percent metric
-   MS-310 Add milvus CPU utilization ratio and CPU/GPU temperature metrics
-   MS-324 Show error when there is not enough gpu memory to build index
-   MS-328 Check metric type on server start
-   MS-332 Set grpc and thrift server run concurrently
-   MS-352 Add hybrid index

## Feature
-   MS-180 Add new mem manager
-   MS-195 Add nlist and use_blas_threshold conf
-   MS-137 Integrate knowhere

## Task

-   MS-125 Create 0.3.1 release branch
-   MS-306 Optimize build efficiency

# Milvus 0.3.0 (2019-06-30)

## Bug
-   MS-104 Fix unittest lcov execution error
-   MS-102 Fix build script file condition error
-   MS-80 Fix server hang issue
-   MS-89 Fix compile failed, libgpufaiss.a link missing
-   MS-90 Fix arch match incorrect on ARM
-   MS-99 Fix compilation bug
-   MS-110 Avoid huge file size

## Improvement
-   MS-82 Update server startup welcome message
-   MS-83 Update vecwise to Milvus
-   MS-77 Performance issue of post-search action
-   MS-22 Enhancement for MemVector size control
-   MS-92 Unify behavior of debug and release build
-   MS-98 Install all unit test to installation directory
-   MS-115 Change is_startup of metric_config switch from true to on
-   MS-122 Archive criteria config
-   MS-124 HasTable interface
-   MS-126 Add more error code
-   MS-128 Change default db path

## Feature

-   MS-57 Implement index load/search pipeline
-   MS-56 Add version information when server is started
-   MS-64 Different table can have different index type
-   MS-52 Return search score
-   MS-66 Support time range query
-   MS-68 Remove rocksdb from third-party
-   MS-70 cmake: remove redundant libs in src
-   MS-71 cmake: fix faiss dependency
-   MS-72 cmake: change prometheus source to git
-   MS-73 cmake: delete civetweb
-   MS-65 Implement GetTableRowCount interface
-   MS-45 Implement DeleteTable interface
-   MS-75 cmake: change faiss version to 1.5.2; add CUDA gencode
-   MS-81 fix faiss ptx issue; change cuda gencode
-   MS-84 cmake: add arrow, jemalloc and jsoncons third party; default build option OFF
-   MS-85 add NetIO metric
-   MS-96 add new query interface for specified files
-   MS-97 Add S3 SDK for MinIO Storage
-   MS-105 Add MySQL
-   MS-130 Add prometheus_test
-   MS-144 Add nprobe config
-   MS-147 Enable IVF
-   MS-130 Add prometheus_test

## Task
-   MS-74 Change README.md in cpp
-   MS-88 Add support for arm architecture

# Milvus 0.2.0 (2019-05-31)

## Bug

-   MS-32 Fix thrift error
-   MS-34 Fix prometheus-cpp thirdparty
-   MS-67 Fix license check bug
-   MS-76 Fix pipeline crash bug
-   MS-100 cmake: fix AWS build issue
-   MS-101 change AWS build type to Release

## Improvement

-   MS-20 Clean Code Part 1

## Feature

-   MS-5 Implement Auto Archive Feature
-   MS-6 Implement SDK interface part 1
-   MS-16 Implement metrics without prometheus
-   MS-21 Implement SDK interface part 2
-   MS-26 cmake. Add thirdparty packages
-   MS-31 cmake: add prometheus
-   MS-33 cmake: add -j4 to make third party packages build faster
-   MS-27 support gpu config and disable license build config in cmake
-   MS-47 Add query vps metrics
-   MS-37 Add query, cache usage, disk write speed and file data size metrics
-   MS-30 Use faiss v1.5.2
-   MS-54 cmake: Change Thrift third party URL to github.com
-   MS-69 prometheus: add all proposed metrics

## Task

-   MS-1 Add CHANGELOG.md
-   MS-4 Refactor the vecwise_engine code structure
-   MS-62 Search range to all if no date specified<|MERGE_RESOLUTION|>--- conflicted
+++ resolved
@@ -12,11 +12,8 @@
 -   \#1651 Check validity of dimension when collection metric type is binary one
 -   \#1663 PQ index parameter 'm' validation
 -   \#1686 API search_in_files cannot work correctly when vectors is stored in certain non-default partition
-<<<<<<< HEAD
+-   \#1689 Fix SQ8H search fail on SIFT-1B dataset
 -   \#1724 Remove unused unittests
-=======
--   \#1689 Fix SQ8H search fail on SIFT-1B dataset
->>>>>>> 538c377e
 
 ## Feature
 -   \#1603 BinaryFlat add 2 Metric: Substructure and Superstructure
