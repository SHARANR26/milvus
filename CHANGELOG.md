--- conflicted
+++ resolved
@@ -5,11 +5,8 @@
 # Milvus 0.9.0 (TBD)
 
 ## Bug
-<<<<<<< HEAD
+-   \#1705 Limit the insert data batch size
 -   \#1925 To flush all collections, flush() cannot work
-=======
--   \#1705 Limit the insert data batch size
->>>>>>> 6a36eaa9
 
 ## Feature
 
