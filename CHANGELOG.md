# Changelog

Please mark all change in change log and use the issue from GitHub
# Milvus 0.10.0 (TBD)

## Bug
-   \#2367 Fix inconsistent reading and writing when using mishards
<<<<<<< HEAD
-   \#2368 Make read node detect delete behavior
=======
-   \#2373 Build index for small segment waste time on waiting background index thread finish
>>>>>>> 0710ecec
-   \#2394 Drop collection timeout if too many partitions created on collection

## Feature
-   \#2363 Update branch version

## Improvement
-   \#2381 Upgrade FAISS to 1.6.3
-   \#2441 Improve Knowhere code coverage
-   \#2466 optimize k-selection implemention of faiss gpu version

## Task

# Milvus 0.9.1 (2020-05-29)

## Bug
-   \#2366 Reduce SQL execution times for collection contains lot of partitions
-   \#2378 Duplicate data after server restart
-   \#2395 Fix large nq cudaMalloc error
-   \#2399 The nlist set by the user may not take effect
-   \#2403 MySQL max_idle_time is 10 by default
-   \#2450 The deleted vectors may be found on GPU
-   \#2456 openblas library install failed

## Feature

## Improvement
-   \#2353 Remove log_config from code and scripts
-   \#2370 Clean compile warning
-   \#2410 Logging build index progress
-   \#2461 Upgrade mishards for milvus 0.9.1

# Milvus 0.9.0 (2020-05-15)

## Bug
-   \#1705 Limit the insert data batch size
-   \#1776 Error out when index SQ8H run in CPU mode
-   \#1925 To flush all collections, flush cannot work
-   \#1929 Skip MySQL meta schema field width check
-   \#1946 Fix load index file CPU2GPU fail during searching
-   \#1955 Switch create_index operation to background once client break connection
-   \#1997 Index file missed after compact
-   \#2002 Remove log error msg `Attributes is null`
-   \#2073 Fix CheckDBConfigBackendUrl error message
-   \#2076 CheckMetricConfigAddress error message
-   \#2120 Fix Search expected failed if search params set invalid
-   \#2121 Allow regex match partition tag when search
-   \#2128 Check has_partition params
-   \#2131 Distance/ID returned is not correct if searching with duplicate ids
-   \#2141 Fix server start failed if wal directory exist
-   \#2169 Fix SingleIndexTest.IVFSQHybrid unittest
-   \#2194 Fix get collection info failed
-   \#2196 Fix server start failed if wal is disabled
-   \#2203 0.8.0 id=-1 is returned when total count < topk
-   \#2228 Fix show partitions failed in http module
-   \#2231 Use server_config to define hard-delete delay time for segment files
-   \#2261 Re-define result returned by has_collection if collection in delete state
-   \#2264 Milvus opened too many files when the metric_config.enable_monitor=true
-   \#2266 Server hangs when using multi-clients to query different collections
-   \#2280 has_partition should return true for `_default`

## Feature
-   \#1751 Add api SearchByID
-   \#1752 Add api GetVectorsByID
-   \#1962 Add api HasPartition
-   \#1965 FAISS/NSG/HNSW/ANNOY use unified distance calculation algorithm
-   \#2054 Check if CPU instruction sets are illegal
-   \#2057 Add a config parameter to switch off http server
-   \#2059 Add lock file avoid multiple instances modifying data at the same time
-   \#2064 Warn when use SQLite as metadata management
-   \#2111 Check GPU environment before start server
-   \#2206 Log file rotating
-   \#2240 Obtain running rpc requests information
-   \#2268 Intelligently detect openblas library in system to avoid installing from source code every time
-   \#2283 Suspend the building tasks when any query comand arrives.

## Improvement
-   \#221 Refactor LOG macro
-   \#833 Catch exception in RolloutHandler and output in stderr
-   \#1796 Compile Openblas with source code to improve the performance
-   \#1942 Background merge file strategy
-   \#2039 Support Milvus run on SSE CPUs
-   \#2149 Merge server_cpu_config.template and server_gpu_config.template
-   \#2153 Upgrade thirdparty oatpp to v1.0.0
-   \#2167 Merge log_config.conf with server_config.yaml
-   \#2173 Check storage permission
-   \#2178 Using elkan K-Means to improve IVF
-   \#2185 Change id to string format in http module
-   \#2186 Update endpoints in http module
-   \#2190 Fix memory usage is twice of index size when using GPU searching
-   \#2248 Use hostname and port as instance label of metrics
-   \#2252 Upgrade mishards APIs and requirements
-   \#2256 k-means clustering algorithm use only Euclidean distance metric
-   \#2300 Upgrade mishrads configuration to version 0.4
-   \#2311 Update mishards methods 
-   \#2330 Change url for behavior 'get_entities_by_id'
-   \#2347 Update http document for v0.9.0
-   \#2358 Upgrade mishards for v0.9.0 

## Task

# Milvus 0.8.0 (2020-04-15)

## Bug
-   \#1276 SQLite throw exception after create 50000+ partitions in a table
-   \#1762 Server is not forbidden to create new partition which tag is `_default`
-   \#1789 Fix multi-client search cause server crash
-   \#1832 Fix crash in tracing module
-   \#1873 Fix index file serialize to incorrect path
-   \#1881 Fix bad alloc when index files lost
-   \#1883 Fix inserted vectors becomes all zero when index_file_size >= 2GB
-   \#1901 Search failed with flat index
-   \#1903 Fix invalid annoy result
-   \#1910 C++ SDK GetIDsInSegment could not work for large dataset

## Feature
-   \#261  Integrate ANNOY into Milvus
-   \#1655 GPU index support delete vectors
-   \#1660 IVF PQ CPU support deleted vectors searching
-   \#1661 HNSW support deleted vectors searching
-   \#1825 Add annoy index type in C++ sdk
-   \#1849 NSG support deleted vectors searching
-   \#1893 Log config information and device information

## Improvement
-   \#1627 Move read/write index APIs into codec
-   \#1784 Add Substructure and Superstructure in http module
-   \#1858 Disable S3 build
-   \#1882 Add index annoy into http module
-   \#1885 Optimize knowhere unittest
-   \#1886 Refactor log on search and insert request
-   \#1897 Heap pop and push can be realized by heap_swap_top
-   \#1921 Use TimeRecorder instead of chrono
-   \#1928 Fix too many data and uid copies when loading files
-   \#1930 Upgrade mishards to v0.8.0

## Task

# Milvus 0.7.1 (2020-03-29)

## Bug
-   \#1301 Data in WAL may be accidentally inserted into a new table with the same name.
-   \#1634 Fix search demo bug in HTTP doc
-   \#1635 Vectors can be returned by searching after vectors deleted if `cache_insert_data` set true
-   \#1648 The cache cannot be used all when the vector type is binary
-   \#1651 Check validity of dimension when collection metric type is binary one
-   \#1663 PQ index parameter 'm' validation
-   \#1686 API search_in_files cannot work correctly when vectors is stored in certain non-default partition
-   \#1689 Fix SQ8H search fail on SIFT-1B dataset
-   \#1667 Create index failed with type: rnsg if metric_type is IP
-   \#1708 NSG search crashed
-   \#1724 Remove unused unittests
-   \#1728 Optimize request handler to combine similar query
-   \#1734 Opentracing for combined search request
-   \#1735 Fix search out of memory with ivf_flat 
-   \#1747 Expected error status if search with partition_tag not existed
-   \#1756 Fix memory exhausted during searching 
-   \#1781 Fix search hang with SQ8H
-   \#1812 Fix incorrect request method in search example in http readme
-   \#1818 Duplicate data generated after restart milvus server

## Feature
-   \#1603 BinaryFlat add 2 Metric: Substructure and Superstructure

## Improvement
-   \#267 Improve search performance: reduce delay
-   \#342 Knowhere and Wrapper refactor
-   \#1537 Optimize raw vector and uids read/write
-   \#1546 Move Config.cpp to config directory
-   \#1547 Rename storage/file to storage/disk and rename classes
-   \#1548 Move store/Directory to storage/Operation and add FSHandler
-   \#1572 Optimize config cpu/gpu cache_capacity setter
-   \#1619 Improve compact performance
-   \#1649 Fix Milvus crash on old CPU 
-   \#1653 IndexFlat (SSE) and IndexBinaryFlat performance improvement for small NQ
-   \#1678 Remove CUSTOMIZATION macro 
-   \#1698 Upgrade mishards to v0.7.0
-   \#1719 Improve Milvus log
-   \#1754 Optimize behavior to get file ids from metadata in mishards
-   \#1799 Update docker images to 0.7.1 in mishards

## Task

# Milvus 0.7.0 (2020-03-11)

## Bug
-   \#715 Milvus crash when searching and building index simultaneously using SQ8H
-   \#744 Don't return partition table for show_tables
-   \#770 Server unittest run failed on low-end server
-   \#805 IVFTest.gpu_seal_test unittest failed
-   \#831 Judge branch error in CommonUtil.cpp
-   \#977 Server crash when create tables concurrently
-   \#990 Check gpu resources setting when assign repeated value
-   \#995 Table count set to 0 if no tables found
-   \#1010 Improve error message when offset or page_size is equal 0
-   \#1022 Check if partition name is valid
-   \#1028 Check if table exists when show partitions
-   \#1029 Check if table exists when try to delete partition
-   \#1066 Optimize http insert and search speed
-   \#1022 Check if partition name is legal
-   \#1028 Check if table exists when show partitions
-   \#1029 Check if table exists when try to delete partition
-   \#1066 Optimize http insert and search speed
-   \#1067 Add binary vectors support in http server
-   \#1075 Improve error message when page size or offset is illegal
-   \#1082 Check page_size or offset value to avoid float
-   \#1115 Http server support load table into memory
-   \#1152 Error log output continuously after server start
-   \#1211 Server down caused by searching with index_type: HNSW
-   \#1240 Update license declaration
-   \#1298 Unit test failed when on CPU2GPU case
-   \#1359 Negative distance value returned when searching with HNSW index type
-   \#1429 Server crashed when searching vectors with GPU
-   \#1476 Fix vectors results bug when getting vectors from segments
-   \#1484 Index type changed to IDMAP after compacted
-   \#1491 Server crashed during adding vectors
-   \#1499 Fix duplicated ID number issue
-   \#1504 Avoid possible race condition between delete and search
-   \#1507 set_config for insert_buffer_size is wrong
-   \#1510 Add set interfaces for WAL configurations
-   \#1511 Fix big integer cannot pass to server correctly
-   \#1517 Result is not correct when search vectors in multi partition, index type is RNSG 
-   \#1518 Table count did not match after deleting vectors and compact
-   \#1521 Make cache_insert_data take effect in-service
-   \#1525 Add setter API for config preload_table
-   \#1529 Fix server crash when cache_insert_data enabled
-   \#1530 Set table file with correct engine type in meta
-   \#1532 Search with ivf_flat failed with open-dataset: sift-256-hamming
-   \#1535 Degradation searching performance with metric_type: binary_idmap
-   \#1549 Fix server/wal config setting bug
-   \#1556 Index file not created after table and index created
-   \#1560 Search crashed with Super-high dimensional binary vector
-   \#1564 Too low recall for glove-200-angular, ivf_pq index
-   \#1571 Meta engine type become IDMAP after dropping index for BINARY table
-   \#1574 Set all existing bitset in cache when applying deletes
-   \#1577 Row count incorrect if delete vectors then create index
-   \#1580 Old segment folder not removed after merge/compact if create_index is called before adding data
-   \#1590 Server down caused by failure to write file during concurrent mixed operations
-   \#1598 Server down during mixed operations
-   \#1601 External link bug in HTTP doc
-   \#1609 Refine Compact function
-   \#1808 Building index params check for Annoy
-   \#1852 Search index type<Annoy> failed with reason `failed to load index file`

## Feature
-   \#216 Add CLI to get server info
-   \#343 Add Opentracing
-   \#665 Support get/set config via CLI
-   \#759 Put C++ sdk out of milvus/core
-   \#766 If partition tag is similar, wrong partition is searched
-   \#771 Add server build commit info interface
-   \#788 Add web server into server module
-   \#813 Add push mode for prometheus monitor
-   \#815 Support MinIO storage
-   \#823 Support binary vector tanimoto/jaccard/hamming metric
-   \#830 Support WAL(write-ahead logging)
-   \#853 Support HNSW
-   \#861 Support DeleteById / SearchByID / GetVectorById / Flush
-   \#910 Change Milvus c++ standard to c++17
-   \#1122 Support AVX-512 in FAISS
-   \#1204 Add api to get table data information
-   \#1250 Support CPU profiling
-   \#1302 Get all record IDs in a segment by given a segment id
-   \#1461 Add crud APIs and segments APIs into http module
-   \#1463 Update config version to 0.2
-   \#1531 Remove S3 related config

## Improvement
-   \#738 Use Openblas / lapack from apt install
-   \#758 Enhance config description
-   \#791 Remove Arrow
-   \#834 Add cpu mode for built-in Faiss
-   \#848 Add ready-to-use config files to the Milvus repo for enhanced user experince
-   \#860 Remove redundant checks in CacheMgr's constructor
-   \#908 Move "primary_path" and "secondary_path" to storage config
-   \#931 Remove "collector" from config
-   \#966 Update NOTICE.md
-   \#1002 Rename minio to s3 in Storage Config section
-   \#1078 Move 'insert_buffer_size' to Cache Config section
-   \#1105 Error message is not clear when creating IVFSQ8H index without gpu resources
-   \#740, #849, #878, #972, #1033, #1161, #1173, #1199, #1190, #1223, #1222, #1257, #1264, #1269, #1164, #1303, #1304, #1324, #1388, #1459 Various fixes and improvements for Milvus documentation.
-   \#1297 Hide partition_name parameter, avid user directly access partition table
-   \#1234 Do S3 server validation check when Milvus startup
-   \#1263 Allow system conf modifiable and some take effect directly
-   \#1310 Add default partition tag for a table
-   \#1320 Remove debug logging from faiss
-   \#1426 Support to configure whether to enabled autoflush and the autoflush interval
-   \#1444 Improve delete
-   \#1448 General proto api for NNS libraries 
-   \#1480 Add return code for AVX512 selection
-   \#1524 Update config "preload_table" description
-   \#1544 Update resources name in HTTP module
-   \#1567 Update yaml config description

## Task
-   \#1327 Exclude third-party code from codebeat
-   \#1331 Exclude third-party code from codacy

# Milvus 0.6.0 (2019-12-07)

## Bug
-   \#228 Memory usage increased slowly during searching vectors
-   \#246 Exclude src/external folder from code coverage for jenkin ci
-   \#248 Reside src/external in thirdparty
-   \#316 Some files not merged after vectors added
-   \#327 Search does not use GPU when index type is FLAT
-   \#331 Add exception handle when search fail
-   \#340 Test cases run failed on 0.6.0
-   \#353 Rename config.h.in to version.h.in
-   \#374 sdk_simple return empty result
-   \#377 Create partition success if tag name only contains spaces
-   \#397 sdk_simple return incorrect result
-   \#399 Create partition should be failed if partition tag existed
-   \#412 Message returned is confused when partition created with null partition name
-   \#416 Drop the same partition success repeatally
-   \#440 Query API in customization still uses old version
-   \#440 Server cannot startup with gpu_resource_config.enable=false in GPU version
-   \#458 Index data is not compatible between 0.5 and 0.6
-   \#465 Server hang caused by searching with nsg index
-   \#485 Increase code coverage rate
-   \#486 gpu no usage during index building
-   \#497 CPU-version search performance decreased
-   \#504 The code coverage rate of core/src/scheduler/optimizer is too low
-   \#509 IVF_PQ index build trapped into dead loop caused by invalid params
-   \#513 Unittest DELETE_BY_RANGE sometimes failed
-   \#523 Erase file data from cache once the file is marked as deleted
-   \#527 faiss benchmark not compatible with faiss 1.6.0
-   \#530 BuildIndex stop when do build index and search simultaneously
-   \#532 Assigin value to `table_name` from confest shell
-   \#533 NSG build failed with MetricType Inner Product
-   \#543 client raise exception in shards when search results is empty
-   \#545 Avoid dead circle of build index thread when error occurs
-   \#547 NSG build failed using GPU-edition if set gpu_enable false
-   \#548 NSG search accuracy is too low
-   \#552 Server down during building index_type: IVF_PQ using GPU-edition
-   \#561 Milvus server should report exception/error message or terminate on mysql metadata backend error
-   \#579 Build index hang in GPU version when gpu_resources disabled
-   \#596 Frequently insert operation cost too much disk space
-   \#599 Build index log is incorrect
-   \#602 Optimizer specify wrong gpu_id
-   \#606 No log generated during building index with CPU
-   \#616 IP search metric_type is not supported by IVF_PQ index
-   \#631 FAISS isn't compiled with O3 option
-   \#636 (CPU) Create index PQ should be failed if table metric type set Inner Product
-   \#649 Typo "partiton" should be "partition"
-   \#654 Random crash when frequently insert vector one by one
-   \#658 Milvus error out when building SQ8H index without GPU resources
-   \#668 Update badge of README
-   \#670 Random failure of unittest db_test::SEARCH_TEST
-   \#674 Server down in stability test
-   \#696 Metric_type changed from IP to L2
-   \#705 Fix search SQ8H crash without GPU resource

## Feature
-   \#12 Pure CPU version for Milvus
-   \#77 Support table partition
-   \#127 Support new Index type IVFPQ
-   \#226 Experimental shards middleware for Milvus
-   \#227 Support new index types SPTAG-KDT and SPTAG-BKT
-   \#346 Support build index with multiple gpu
-   \#420 Update shards merge part to match v0.5.3
-   \#488 Add log in scheduler/optimizer
-   \#502 C++ SDK support IVFPQ and SPTAG
-   \#560 Add version in server config file
-   \#605 Print more messages when server start
-   \#644 Add a new rpc command to get milvus build version whether cpu or gpu
-   \#709 Show last commit id when server start

## Improvement
-   \#255 Add ivfsq8 test report detailed version
-   \#260 C++ SDK README
-   \#266 RPC request source code refactor
-   \#274 Logger the time cost during preloading data
-   \#275 Rename C++ SDK IndexType
-   \#284 Change C++ SDK to shared library
-   \#306 Use int64 for all config integer
-   \#310 Add Q&A for 'protocol https not supported or disable in libcurl' issue
-   \#314 add Find FAISS in CMake
-   \#322 Add option to enable / disable prometheus
-   \#354 Build migration scripts into milvus docker image
-   \#358 Add more information in build.sh and install.md
-   \#404 Add virtual method Init() in Pass abstract class
-   \#409 Add a Fallback pass in optimizer
-   \#433 C++ SDK query result is not easy to use
-   \#449 Add ShowPartitions example for C++ SDK
-   \#470 Small raw files should not be build index
-   \#584 Intergrate internal FAISS
-   \#611 Remove MILVUS_CPU_VERSION
-   \#634 FAISS GPU version is compiled with O0
-   \#737 Refactor server module to separate Grpc from server handler and scheduler

## Task

# Milvus 0.5.3 (2019-11-13)

## Bug
-   \#258 Bytes type in proto cause big-endian/little-endian problem

## Feature

## Improvement
-   \#204 improve grpc performance in search
-   \#207 Add more unittest for config set/get
-   \#208 Optimize unittest to support run single test more easily
-   \#284 Change C++ SDK to shared library
-   \#260 C++ SDK README

## Task

# Milvus 0.5.2 (2019-11-07)

## Bug
-   \#194 Search faild: message="Table file doesn't exist"

## Feature

## Improvement
-   \#190 Update default config:use_blas_threshold to 1100 and server version printout to 0.5.2

## Task

# Milvus 0.5.1 (2019-11-04)

## Bug
-   \#134 JFrog cache error
-   \#161 Search IVFSQHybrid crash on gpu
-   \#169 IVF_FLAT search out of memory

## Feature
-   \#90 The server start error messages could be improved to enhance user experience
-   \#104 test_scheduler core dump
-   \#115 Using new structure for tasktable
-   \#139 New config option use_gpu_threshold
-   \#146 Add only GPU and only CPU version for IVF_SQ8 and IVF_FLAT
-   \#164 Add CPU version for building index

## Improvement
-   \#64 Improvement dump function in scheduler
-   \#80 Print version information into log during server start
-   \#82 Move easyloggingpp into "external" directory
-   \#92 Speed up CMake build process
-   \#96 Remove .a file in milvus/lib for docker-version
-   \#118 Using shared_ptr instead of weak_ptr to avoid performance loss
-   \#122 Add unique id for Job
-   \#130 Set task state MOVED after resource copy it completed
-   \#149 Improve large query optimizer pass
-   \#156 Not return error when search_resources and index_build_device set cpu
-   \#159 Change the configuration name from 'use_gpu_threshold' to 'gpu_search_threshold'
-   \#168 Improve result reduce
-   \#175 add invalid config unittest

## Task

# Milvus 0.5.0 (2019-10-21)

## Bug
-   MS-568 Fix gpuresource free error
-   MS-572 Milvus crash when get SIGINT
-   MS-577 Unittest Query randomly hung
-   MS-587 Count get wrong result after adding vectors and index built immediately
-   MS-599 Search wrong result when table created with metric_type: IP
-   MS-601 Docker logs error caused by get CPUTemperature error
-   MS-605 Server going down during searching vectors
-   MS-620 Get table row counts display wrong error code
-   MS-622 Delete vectors should be failed if date range is invalid
-   MS-624 Search vectors failed if time ranges long enough
-   MS-637 Out of memory when load too many tasks
-   MS-639 SQ8H index created failed and server hang
-   MS-640 Cache object size calculate incorrect
-   MS-641 Segment fault(signal 11) in PickToLoad
-   MS-644 Search crashed with index-type: flat
-   MS-647 grafana display average cpu-temp
-   MS-652 IVFSQH quantization double free
-   MS-650 SQ8H index create issue
-   MS-653 When config check fail, Milvus close without message
-   MS-654 Describe index timeout when building index
-   MS-658 Fix SQ8 Hybrid can't search
-   MS-665 IVF_SQ8H search crash when no GPU resource in search_resources
-   \#9 Change default gpu_cache_capacity to 4
-   \#20 C++ sdk example get grpc error
-   \#23 Add unittest to improve code coverage
-   \#31 make clang-format failed after run build.sh -l
-   \#39 Create SQ8H index hang if using github server version
-   \#30 Some troubleshoot messages in Milvus do not provide enough information
-   \#48 Config unittest failed
-   \#59 Topk result is incorrect for small dataset

## Improvement
-   MS-552 Add and change the easylogging library
-   MS-553 Refine cache code
-   MS-555 Remove old scheduler
-   MS-556 Add Job Definition in Scheduler
-   MS-557 Merge Log.h
-   MS-558 Refine status code
-   MS-562 Add JobMgr and TaskCreator in Scheduler
-   MS-566 Refactor cmake
-   MS-574 Milvus configuration refactor
-   MS-578 Make sure milvus5.0 don't crack 0.3.1 data
-   MS-585 Update namespace in scheduler
-   MS-606 Speed up result reduce
-   MS-608 Update TODO names
-   MS-609 Update task construct function
-   MS-611 Add resources validity check in ResourceMgr
-   MS-619 Add optimizer class in scheduler
-   MS-626 Refactor DataObj to support cache any type data
-   MS-648 Improve unittest
-   MS-655 Upgrade SPTAG
-   \#42 Put union of index_build_device and search resources to gpu_pool
-   \#67 Avoid linking targets multiple times in cmake

## Feature
-   MS-614 Preload table at startup
-   MS-627 Integrate new index: IVFSQHybrid
-   MS-631 IVFSQ8H Index support
-   MS-636 Add optimizer in scheduler for FAISS_IVFSQ8H

## Task
-   MS-554 Change license to Apache 2.0
-   MS-561 Add contributing guidelines, code of conduct and README docs
-   MS-567 Add NOTICE.md
-   MS-569 Complete the NOTICE.md
-   MS-575 Add Clang-format & Clang-tidy & Cpplint
-   MS-586 Remove BUILD_FAISS_WITH_MKL option
-   MS-590 Refine cmake code to support cpplint
-   MS-600 Reconstruct unittest code
-   MS-602 Remove zilliz namespace
-   MS-610 Change error code base value from hex to decimal
-   MS-624 Re-organize project directory for open-source
-   MS-635 Add compile option to support customized faiss
-   MS-660 add ubuntu_build_deps.sh
-   \#18 Add all test cases

# Milvus 0.4.0 (2019-09-12)

## Bug
-   MS-119 The problem of combining the log files
-   MS-121 The problem that user can't change the time zone
-   MS-411 Fix metric unittest linking error
-   MS-412 Fix gpu cache logical error
-   MS-416 ExecutionEngineImpl::GpuCache has not return value cause crash
-   MS-417 YAML sequence load disable cause scheduler startup failed
-   MS-413 Create index failed and server exited
-   MS-427 Describe index error after drop index
-   MS-432 Search vectors params nprobe need to check max number
-   MS-431 Search vectors params nprobe: 0/-1, expected result: raise exception
-   MS-331 Crate Table : when table exists, error code is META_FAILED(code=15) rather than ILLEGAL TABLE NAME(code=9))
-   MS-430 Search no result if index created with FLAT
-   MS-443 Create index hang again
-   MS-436 Delete vectors failed if index created with index_type: IVF_FLAT/IVF_SQ8
-   MS-449 Add vectors twice success, once with ids, the other no ids
-   MS-450 server hang after run stop_server.sh
-   MS-458 Keep building index for one file when no gpu resource
-   MS-461 Mysql meta unittest failed
-   MS-462 Run milvus server twices, should display error
-   MS-463 Search timeout
-   MS-467 mysql db test failed
-   MS-470 Drop index success, which table not created
-   MS-471 code coverage run failed
-   MS-492 Drop index failed if index have been created with index_type: FLAT
-   MS-493 Knowhere unittest crash
-   MS-453 GPU search error when nprobe set more than 1024
-   MS-474 Create index hang if use branch-0.3.1 server config
-   MS-510 unittest out of memory and crashed
-   MS-507 Dataset 10m-512, index type sq8，performance in-normal when set CPU_CACHE to 16 or 64
-   MS-543 SearchTask fail without exception
-   MS-582 grafana displays changes frequently

## Improvement
-   MS-327 Clean code for milvus
-   MS-336 Scheduler interface
-   MS-344 Add TaskTable Test
-   MS-345 Add Node Test
-   MS-346 Add some implementation of scheduler to solve compile error
-   MS-348 Add ResourceFactory Test
-   MS-350 Remove knowhere submodule
-   MS-354 Add task class and interface in scheduler
-   MS-355 Add copy interface in ExcutionEngine
-   MS-357 Add minimum schedule function
-   MS-359 Add cost test in new scheduler
-   MS-361 Add event in resource
-   MS-364 Modify tasktableitem in tasktable
-   MS-365 Use tasktableitemptr instead in event
-   MS-366 Implement TaskTable
-   MS-368 Implement cost.cpp
-   MS-371 Add TaskTableUpdatedEvent
-   MS-373 Add resource test
-   MS-374 Add action definition
-   MS-375 Add Dump implementation for Event
-   MS-376 Add loader and executor enable flag in Resource avoid diskresource execute task
-   MS-377 Improve process thread trigger in ResourceMgr, Scheduler and TaskTable
-   MS-378 Debug and Update normal_test in scheduler unittest
-   MS-379 Add Dump implementation in Resource
-   MS-380 Update resource loader and executor, work util all finished
-   MS-383 Modify condition variable usage in scheduler
-   MS-384 Add global instance of ResourceMgr and Scheduler
-   MS-389 Add clone interface in Task
-   MS-390 Update resource construct function
-   MS-391 Add PushTaskToNeighbourHasExecutor action
-   MS-394 Update scheduler unittest
-   MS-400 Add timestamp record in task state change function
-   MS-402 Add dump implementation for TaskTableItem
-   MS-406 Add table flag for meta
-   MS-403 Add GpuCacheMgr
-   MS-404 Release index after search task done avoid memory increment continues
-   MS-405 Add delete task support
-   MS-407 Reconstruct MetricsCollector
-   MS-408 Add device_id in resource construct function
-   MS-409 Using new scheduler
-   MS-413 Remove thrift dependency
-   MS-410 Add resource config comment
-   MS-414 Add TaskType in Scheduler::Task
-   MS-415 Add command tasktable to dump all tasktables
-   MS-418 Update server_config.template file, set CPU compute only default
-   MS-419 Move index_file_size from IndexParam to TableSchema
-   MS-421 Add TaskLabel in scheduler
-   MS-422 Support DeleteTask in Multi-GpuResource case
-   MS-428 Add PushTaskByDataLocality in scheduler
-   MS-440 Add DumpTaskTables in sdk
-   MS-442 Merge Knowhere
-   MS-445 Rename CopyCompleted to LoadCompleted
-   MS-451 Update server_config.template file, set GPU compute default
-   MS-455 Distribute tasks by minimal cost in scheduler
-   MS-460 Put transport speed as weight when choosing neighbour to execute task
-   MS-459 Add cache for pick function in tasktable
-   MS-476 Improve search performance
-   MS-482 Change search stream transport to unary in grpc
-   MS-487 Define metric type in CreateTable
-   MS-488 Improve code format in scheduler
-   MS-495 cmake: integrated knowhere
-   MS-496 Change the top_k limitation from 1024 to 2048
-   MS-502 Update tasktable_test in scheduler
-   MS-504 Update node_test in scheduler
-   MS-505 Install core unit test and add to coverage
-   MS-508 Update normal_test in scheduler
-   MS-532 Add grpc server unittest
-   MS-511 Update resource_test in scheduler
-   MS-517 Update resource_mgr_test in scheduler
-   MS-518 Add schedinst_test in scheduler
-   MS-519 Add event_test in scheduler
-   MS-520 Update resource_test in scheduler
-   MS-524 Add some unittest in event_test and resource_test
-   MS-525 Disable parallel reduce in SearchTask
-   MS-527 Update scheduler_test and enable it
-   MS-528 Hide some config used future
-   MS-530 Add unittest for SearchTask->Load
-   MS-531 Disable next version code
-   MS-533 Update resource_test to cover dump function
-   MS-523 Config file validation
-   MS-539 Remove old task code
-   MS-546 Add simple mode resource_config
-   MS-570 Add prometheus docker-compose file
-   MS-576 Scheduler refactor
-   MS-592 Change showtables stream transport to unary

## Feature
-   MS-343 Implement ResourceMgr
-   MS-338 NewAPI: refine code to support CreateIndex
-   MS-339 NewAPI: refine code to support DropIndex
-   MS-340 NewAPI: implement DescribeIndex

## Task
-   MS-297 disable mysql unit test

# Milvus 0.3.1 (2019-07-10)

## Bug

-   MS-148 Disable cleanup if mode is read only
-   MS-149 Fixed searching only one index file issue in distributed mode
-   MS-153 Fix c_str error when connecting to MySQL
-   MS-157 Fix changelog
-   MS-190 Use env variable to switch mem manager and fix cmake
-   MS-217 Fix SQ8 row count bug
-   MS-224 Return AlreadyExist status in MySQLMetaImpl::CreateTable if table already exists
-   MS-232 Add MySQLMetaImpl::UpdateTableFilesToIndex and set maximum_memory to default if config value = 0
-   MS-233 Remove mem manager log
-   MS-230 Change parameter name: Maximum_memory to insert_buffer_size
-   MS-234 Some case cause background merge thread stop
-   MS-235 Some test cases random fail
-   MS-236 Add MySQLMetaImpl::HasNonIndexFiles
-   MS-257 Update bzip2 download url
-   MS-288 Update compile scripts
-   MS-330 Stability test failed caused by server core dumped
-   MS-347 Build index hangs again
-   MS-382 fix MySQLMetaImpl::CleanUpFilesWithTTL unknown column bug

## Improvement
-   MS-156 Add unittest for merge result functions
-   MS-152 Delete assert in MySQLMetaImpl and change MySQLConnectionPool impl
-   MS-204 Support multi db_path
-   MS-206 Support SQ8 index type
-   MS-208 Add buildinde interface for C++ SDK
-   MS-212 Support Inner product metric type
-   MS-241 Build Faiss with MKL if using Intel CPU; else build with OpenBlas
-   MS-242 Clean up cmake and change MAKE_BUILD_ARGS to be user defined variable
-   MS-245 Improve search result transfer performance
-   MS-248 Support AddVector/SearchVector profiling
-   MS-256 Add more cache config
-   MS-260 Refine log
-   MS-249 Check machine hardware during initialize
-   MS-261 Update faiss version to 1.5.3 and add BUILD_FAISS_WITH_MKL as an option
-   MS-266 Improve topk reduce time by using multi-threads
-   MS-275 Avoid sqlite logic error excetion
-   MS-278 add IndexStatsHelper
-   MS-313 add GRPC
-   MS-325 add grpc status return for C++ sdk and modify some format
-   MS-278 Add IndexStatsHelper
-   MS-312 Set openmp thread number by config
-   MS-305 Add CPU core percent metric
-   MS-310 Add milvus CPU utilization ratio and CPU/GPU temperature metrics
-   MS-324 Show error when there is not enough gpu memory to build index
-   MS-328 Check metric type on server start
-   MS-332 Set grpc and thrift server run concurrently
-   MS-352 Add hybrid index

## Feature
-   MS-180 Add new mem manager
-   MS-195 Add nlist and use_blas_threshold conf
-   MS-137 Integrate knowhere

## Task

-   MS-125 Create 0.3.1 release branch
-   MS-306 Optimize build efficiency

# Milvus 0.3.0 (2019-06-30)

## Bug
-   MS-104 Fix unittest lcov execution error
-   MS-102 Fix build script file condition error
-   MS-80 Fix server hang issue
-   MS-89 Fix compile failed, libgpufaiss.a link missing
-   MS-90 Fix arch match incorrect on ARM
-   MS-99 Fix compilation bug
-   MS-110 Avoid huge file size

## Improvement
-   MS-82 Update server startup welcome message
-   MS-83 Update vecwise to Milvus
-   MS-77 Performance issue of post-search action
-   MS-22 Enhancement for MemVector size control
-   MS-92 Unify behavior of debug and release build
-   MS-98 Install all unit test to installation directory
-   MS-115 Change is_startup of metric_config switch from true to on
-   MS-122 Archive criteria config
-   MS-124 HasTable interface
-   MS-126 Add more error code
-   MS-128 Change default db path

## Feature

-   MS-57 Implement index load/search pipeline
-   MS-56 Add version information when server is started
-   MS-64 Different table can have different index type
-   MS-52 Return search score
-   MS-66 Support time range query
-   MS-68 Remove rocksdb from third-party
-   MS-70 cmake: remove redundant libs in src
-   MS-71 cmake: fix faiss dependency
-   MS-72 cmake: change prometheus source to git
-   MS-73 cmake: delete civetweb
-   MS-65 Implement GetTableRowCount interface
-   MS-45 Implement DeleteTable interface
-   MS-75 cmake: change faiss version to 1.5.2; add CUDA gencode
-   MS-81 Fix faiss ptx issue; change cuda gencode
-   MS-84 cmake: add arrow, jemalloc and jsoncons third party; default build option OFF
-   MS-85 add NetIO metric
-   MS-96 add new query interface for specified files
-   MS-97 Add S3 SDK for MinIO Storage
-   MS-105 Add MySQL
-   MS-130 Add prometheus_test
-   MS-144 Add nprobe config
-   MS-147 Enable IVF
-   MS-130 Add prometheus_test

## Task
-   MS-74 Change README.md in cpp
-   MS-88 Add support for arm architecture

# Milvus 0.2.0 (2019-05-31)

## Bug

-   MS-32 Fix thrift error
-   MS-34 Fix prometheus-cpp thirdparty
-   MS-67 Fix license check bug
-   MS-76 Fix pipeline crash bug
-   MS-100 CMake: fix AWS build issue
-   MS-101 Change AWS build type to Release

## Improvement

-   MS-20 Clean Code Part 1

## Feature

-   MS-5 Implement Auto Archive Feature
-   MS-6 Implement SDK interface part 1
-   MS-16 Implement metrics without prometheus
-   MS-21 Implement SDK interface part 2
-   MS-26 CMake. Add thirdparty packages
-   MS-31 CMake: add prometheus
-   MS-33 CMake: add -j4 to make third party packages build faster
-   MS-27 Support gpu config and disable license build config in cmake
-   MS-47 Add query vps metrics
-   MS-37 Add query, cache usage, disk write speed and file data size metrics
-   MS-30 Use faiss v1.5.2
-   MS-54 CMake: Change Thrift third party URL to github.com
-   MS-69 Prometheus: add all proposed metrics

## Task

-   MS-1 Add CHANGELOG.md
-   MS-4 Refactor the vecwise_engine code structure
-   MS-62 Search range to all if no date specified<|MERGE_RESOLUTION|>--- conflicted
+++ resolved
@@ -5,11 +5,8 @@
 
 ## Bug
 -   \#2367 Fix inconsistent reading and writing when using mishards
-<<<<<<< HEAD
 -   \#2368 Make read node detect delete behavior
-=======
 -   \#2373 Build index for small segment waste time on waiting background index thread finish
->>>>>>> 0710ecec
 -   \#2394 Drop collection timeout if too many partitions created on collection
 
 ## Feature
