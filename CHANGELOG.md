--- conflicted
+++ resolved
@@ -7,12 +7,8 @@
 ## Bug
 -   \#2890 Fix the index size caculation in cache
 -   \#2952 Fix the result merging of IVF_PQ IP
-<<<<<<< HEAD
--   \#2975 Fix config ut failed
+-   \#2975 Fix config UT failed
 -   \#3012 When the cache is too small, using multiple GPU queries will cause the system to crash
-=======
--   \#2975 Fix config UT failed
->>>>>>> b1b1165c
 
 ## Feature
 
