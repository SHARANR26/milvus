--- conflicted
+++ resolved
@@ -1,18 +1,17 @@
 # Changelog
 
 Please mark all change in change log and use the issue from GitHub
-<<<<<<< HEAD
+
 # Milvus 0.10.6 (TBD)
 ## Bug
 
 ## Feature
-
-## Improvement
-
-## Task
-
-=======
->>>>>>> 87c48faf
+-   \#4676 make metrics label configurable
+
+## Improvement
+
+## Task
+
 # Milvus 0.10.5 (2021-01-07)
 ## Bug
 -   \#4296,#4554 Fix mishards add name-mismatched pod to read-only group
