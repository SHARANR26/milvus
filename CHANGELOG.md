--- conflicted
+++ resolved
@@ -16,16 +16,13 @@
 -   \#1752 Add api GetVectorsByID
 -   \#1962 Add api HasPartition
 -   \#1965 FAISS/NSG/HNSW/ANNOY use unified distance calculation algorithm
-<<<<<<< HEAD
--   \#2039 Support Milvus run on SSE CPUs
-=======
 -   \#2054 Check if CPU instruction sets are illegal
 -   \#2059 Add lock file avoid multiple instances modifying data at the same time
->>>>>>> 150cca6b
 -   \#2064 Warn when use SQLite as metadata management
 
 ## Improvement
 -   \#221 Refactor LOG macro
+-   \#2039 Support Milvus run on SSE CPUs
 
 ## Task
 
