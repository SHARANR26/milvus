--- conflicted
+++ resolved
@@ -17,11 +17,8 @@
 -   \#2429 Fix Milvus 0.9.1 performance degrade issue
 -   \#2441 Improve Knowhere code coverage
 -   \#2466 optimize k-selection implemention of faiss gpu version
-<<<<<<< HEAD
 -   \#2489 Add exception throw on mysql meta error
-=======
 -   \#2495 Add creating lock file failure reason.
->>>>>>> bd0049ff
 
 ## Task
 
