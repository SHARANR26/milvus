--- conflicted
+++ resolved
@@ -45,11 +45,8 @@
 -   \#2828 Let Faiss not to compile half float by default
 -   \#2841 Replace IndexType/EngineType/MetricType
 -   \#2858 Unify index name in db
-<<<<<<< HEAD
 -   \#2859 unify index name strings in server
-=======
 -   \#2884 Using BlockingQueue in JobMgr
->>>>>>> 771585ba
 
 ## Task
 
