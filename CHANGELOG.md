# Changelog

Please mark all change in change log and use the issue from GitHub

# Milvus 0.10.1 (TBD)

## Bug
-   \#2487 Enlarge timeout value for creating collection
-   \#2557 Fix random crash of INSERT_DUPLICATE_ID case
-   \#2578 Result count doesn't match target vectors count
-   \#2585 IVF_PQ on GPU with using metric_type IP
-   \#2598 Fix Milvus docker image report illegal instruction
-   \#2617 Fix HNSW and RNSG index files size
-   \#2637 Suit the range of HNSW parameters
-   \#2642 Create index failed and server crashed
-   \#2649 Search parameter of annoy has conflict with document
-   \#2690 Remove body parser in show-partitions endpoints
-   \#2692 Milvus hangs during multi-thread concurrent search
-   \#2739 Fix mishards start failed
<<<<<<< HEAD
-   \#2767 fix a bug of getting wrong nprobe limitation in knowhere on GPU version
-   \#2774 Server down during loading data
=======
-   \#2752 Milvus formats vectors data to double-precision and return to http client
-   \#2767 Fix a bug of getting wrong nprobe limitation in knowhere on GPU version
-   \#2768 After building the index,the number of vectors increases
>>>>>>> 5447abec
-   \#2776 Fix too many data copies during creating IVF index

## Feature

## Improvement

## Task

# Milvus 0.10.0 (2020-06-15)

## Bug
-   \#2367 Fix inconsistent reading and writing when using mishards
-   \#2368 Make read node detect delete behavior
-   \#2394 Drop collection timeout if too many partitions created on collection
-   \#2549 Launch server fail using demo config
-   \#2564 cache.cache_size range check error

## Feature
-   \#2363 Update branch version
-   \#2510 Upgrade Milvus config

## Improvement
-   \#2381 Upgrade FAISS to 1.6.3
-   \#2429 Fix Milvus 0.9.1 performance degrade issue
-   \#2441 Improve Knowhere code coverage
-   \#2466 Optimize k-selection implemention of faiss gpu version
-   \#2489 Add exception throw on mysql meta error
-   \#2495 Add creating lock file failure reason.
-   \#2516 Improve unit test coverage
-   \#2548 Upgrade mishards for milvus v0.10.0

## Task

# Milvus 0.9.1 (2020-05-29)

## Bug
-   \#2366 Reduce SQL execution times for collection contains lot of partitions
-   \#2378 Duplicate data after server restart
-   \#2395 Fix large nq cudaMalloc error
-   \#2399 The nlist set by the user may not take effect
-   \#2403 MySQL max_idle_time is 10 by default
-   \#2450 The deleted vectors may be found on GPU
-   \#2456 openblas library install failed

## Feature

## Improvement
-   \#2353 Remove log_config from code and scripts
-   \#2370 Clean compile warning
-   \#2410 Logging build index progress
-   \#2461 Upgrade mishards for milvus 0.9.1

# Milvus 0.9.0 (2020-05-15)

## Bug
-   \#1705 Limit the insert data batch size
-   \#1776 Error out when index SQ8H run in CPU mode
-   \#1925 To flush all collections, flush cannot work
-   \#1929 Skip MySQL meta schema field width check
-   \#1946 Fix load index file CPU2GPU fail during searching
-   \#1955 Switch create_index operation to background once client break connection
-   \#1997 Index file missed after compact
-   \#2002 Remove log error msg `Attributes is null`
-   \#2073 Fix CheckDBConfigBackendUrl error message
-   \#2076 CheckMetricConfigAddress error message
-   \#2120 Fix Search expected failed if search params set invalid
-   \#2121 Allow regex match partition tag when search
-   \#2128 Check has_partition params
-   \#2131 Distance/ID returned is not correct if searching with duplicate ids
-   \#2141 Fix server start failed if wal directory exist
-   \#2169 Fix SingleIndexTest.IVFSQHybrid unittest
-   \#2194 Fix get collection info failed
-   \#2196 Fix server start failed if wal is disabled
-   \#2203 0.8.0 id=-1 is returned when total count < topk
-   \#2228 Fix show partitions failed in http module
-   \#2231 Use server_config to define hard-delete delay time for segment files
-   \#2261 Re-define result returned by has_collection if collection in delete state
-   \#2264 Milvus opened too many files when the metric_config.enable_monitor=true
-   \#2266 Server hangs when using multi-clients to query different collections
-   \#2280 has_partition should return true for `_default`

## Feature
-   \#1751 Add api SearchByID
-   \#1752 Add api GetVectorsByID
-   \#1962 Add api HasPartition
-   \#1965 FAISS/NSG/HNSW/ANNOY use unified distance calculation algorithm
-   \#2054 Check if CPU instruction sets are illegal
-   \#2057 Add a config parameter to switch off http server
-   \#2059 Add lock file avoid multiple instances modifying data at the same time
-   \#2064 Warn when use SQLite as metadata management
-   \#2111 Check GPU environment before start server
-   \#2206 Log file rotating
-   \#2240 Obtain running rpc requests information
-   \#2268 Intelligently detect openblas library in system to avoid installing from source code every time
-   \#2283 Suspend the building tasks when any query comand arrives.

## Improvement
-   \#221 Refactor LOG macro
-   \#833 Catch exception in RolloutHandler and output in stderr
-   \#1796 Compile Openblas with source code to improve the performance
-   \#1942 Background merge file strategy
-   \#2039 Support Milvus run on SSE CPUs
-   \#2149 Merge server_cpu_config.template and server_gpu_config.template
-   \#2153 Upgrade thirdparty oatpp to v1.0.0
-   \#2167 Merge log_config.conf with server_config.yaml
-   \#2173 Check storage permission
-   \#2178 Using elkan K-Means to improve IVF
-   \#2185 Change id to string format in http module
-   \#2186 Update endpoints in http module
-   \#2190 Fix memory usage is twice of index size when using GPU searching
-   \#2248 Use hostname and port as instance label of metrics
-   \#2252 Upgrade mishards APIs and requirements
-   \#2256 k-means clustering algorithm use only Euclidean distance metric
-   \#2300 Upgrade mishrads configuration to version 0.4
-   \#2311 Update mishards methods 
-   \#2330 Change url for behavior 'get_entities_by_id'
-   \#2347 Update http document for v0.9.0
-   \#2358 Upgrade mishards for v0.9.0 

## Task

# Milvus 0.8.0 (2020-04-15)

## Bug
-   \#1276 SQLite throw exception after create 50000+ partitions in a table
-   \#1762 Server is not forbidden to create new partition which tag is `_default`
-   \#1789 Fix multi-client search cause server crash
-   \#1832 Fix crash in tracing module
-   \#1873 Fix index file serialize to incorrect path
-   \#1881 Fix bad alloc when index files lost
-   \#1883 Fix inserted vectors becomes all zero when index_file_size >= 2GB
-   \#1901 Search failed with flat index
-   \#1903 Fix invalid annoy result
-   \#1910 C++ SDK GetIDsInSegment could not work for large dataset

## Feature
-   \#261  Integrate ANNOY into Milvus
-   \#1655 GPU index support delete vectors
-   \#1660 IVF PQ CPU support deleted vectors searching
-   \#1661 HNSW support deleted vectors searching
-   \#1825 Add annoy index type in C++ sdk
-   \#1849 NSG support deleted vectors searching
-   \#1893 Log config information and device information

## Improvement
-   \#1627 Move read/write index APIs into codec
-   \#1784 Add Substructure and Superstructure in http module
-   \#1858 Disable S3 build
-   \#1882 Add index annoy into http module
-   \#1885 Optimize knowhere unittest
-   \#1886 Refactor log on search and insert request
-   \#1897 Heap pop and push can be realized by heap_swap_top
-   \#1921 Use TimeRecorder instead of chrono
-   \#1928 Fix too many data and uid copies when loading files
-   \#1930 Upgrade mishards to v0.8.0

## Task

# Milvus 0.7.1 (2020-03-29)

## Bug
-   \#1301 Data in WAL may be accidentally inserted into a new table with the same name.
-   \#1634 Fix search demo bug in HTTP doc
-   \#1635 Vectors can be returned by searching after vectors deleted if `cache_insert_data` set true
-   \#1648 The cache cannot be used all when the vector type is binary
-   \#1651 Check validity of dimension when collection metric type is binary one
-   \#1663 PQ index parameter 'm' validation
-   \#1686 API search_in_files cannot work correctly when vectors is stored in certain non-default partition
-   \#1689 Fix SQ8H search fail on SIFT-1B dataset
-   \#1667 Create index failed with type: rnsg if metric_type is IP
-   \#1708 NSG search crashed
-   \#1724 Remove unused unittests
-   \#1728 Optimize request handler to combine similar query
-   \#1734 Opentracing for combined search request
-   \#1735 Fix search out of memory with ivf_flat 
-   \#1747 Expected error status if search with partition_tag not existed
-   \#1756 Fix memory exhausted during searching 
-   \#1781 Fix search hang with SQ8H
-   \#1812 Fix incorrect request method in search example in http readme
-   \#1818 Duplicate data generated after restart milvus server

## Feature
-   \#1603 BinaryFlat add 2 Metric: Substructure and Superstructure

## Improvement
-   \#267 Improve search performance: reduce delay
-   \#342 Knowhere and Wrapper refactor
-   \#1537 Optimize raw vector and uids read/write
-   \#1546 Move Config.cpp to config directory
-   \#1547 Rename storage/file to storage/disk and rename classes
-   \#1548 Move store/Directory to storage/Operation and add FSHandler
-   \#1572 Optimize config cpu/gpu cache_capacity setter
-   \#1619 Improve compact performance
-   \#1649 Fix Milvus crash on old CPU 
-   \#1653 IndexFlat (SSE) and IndexBinaryFlat performance improvement for small NQ
-   \#1678 Remove CUSTOMIZATION macro 
-   \#1698 Upgrade mishards to v0.7.0
-   \#1719 Improve Milvus log
-   \#1754 Optimize behavior to get file ids from metadata in mishards
-   \#1799 Update docker images to 0.7.1 in mishards

## Task

# Milvus 0.7.0 (2020-03-11)

## Bug
-   \#715 Milvus crash when searching and building index simultaneously using SQ8H
-   \#744 Don't return partition table for show_tables
-   \#770 Server unittest run failed on low-end server
-   \#805 IVFTest.gpu_seal_test unittest failed
-   \#831 Judge branch error in CommonUtil.cpp
-   \#977 Server crash when create tables concurrently
-   \#990 Check gpu resources setting when assign repeated value
-   \#995 Table count set to 0 if no tables found
-   \#1010 Improve error message when offset or page_size is equal 0
-   \#1022 Check if partition name is valid
-   \#1028 Check if table exists when show partitions
-   \#1029 Check if table exists when try to delete partition
-   \#1066 Optimize http insert and search speed
-   \#1022 Check if partition name is legal
-   \#1028 Check if table exists when show partitions
-   \#1029 Check if table exists when try to delete partition
-   \#1066 Optimize http insert and search speed
-   \#1067 Add binary vectors support in http server
-   \#1075 Improve error message when page size or offset is illegal
-   \#1082 Check page_size or offset value to avoid float
-   \#1115 Http server support load table into memory
-   \#1152 Error log output continuously after server start
-   \#1211 Server down caused by searching with index_type: HNSW
-   \#1240 Update license declaration
-   \#1298 Unit test failed when on CPU2GPU case
-   \#1359 Negative distance value returned when searching with HNSW index type
-   \#1429 Server crashed when searching vectors with GPU
-   \#1476 Fix vectors results bug when getting vectors from segments
-   \#1484 Index type changed to IDMAP after compacted
-   \#1491 Server crashed during adding vectors
-   \#1499 Fix duplicated ID number issue
-   \#1504 Avoid possible race condition between delete and search
-   \#1507 set_config for insert_buffer_size is wrong
-   \#1510 Add set interfaces for WAL configurations
-   \#1511 Fix big integer cannot pass to server correctly
-   \#1517 Result is not correct when search vectors in multi partition, index type is RNSG 
-   \#1518 Table count did not match after deleting vectors and compact
-   \#1521 Make cache_insert_data take effect in-service
-   \#1525 Add setter API for config preload_table
-   \#1529 Fix server crash when cache_insert_data enabled
-   \#1530 Set table file with correct engine type in meta
-   \#1532 Search with ivf_flat failed with open-dataset: sift-256-hamming
-   \#1535 Degradation searching performance with metric_type: binary_idmap
-   \#1549 Fix server/wal config setting bug
-   \#1556 Index file not created after table and index created
-   \#1560 Search crashed with Super-high dimensional binary vector
-   \#1564 Too low recall for glove-200-angular, ivf_pq index
-   \#1571 Meta engine type become IDMAP after dropping index for BINARY table
-   \#1574 Set all existing bitset in cache when applying deletes
-   \#1577 Row count incorrect if delete vectors then create index
-   \#1580 Old segment folder not removed after merge/compact if create_index is called before adding data
-   \#1590 Server down caused by failure to write file during concurrent mixed operations
-   \#1598 Server down during mixed operations
-   \#1601 External link bug in HTTP doc
-   \#1609 Refine Compact function
-   \#1808 Building index params check for Annoy
-   \#1852 Search index type<Annoy> failed with reason `failed to load index file`

## Feature
-   \#216 Add CLI to get server info
-   \#343 Add Opentracing
-   \#665 Support get/set config via CLI
-   \#759 Put C++ sdk out of milvus/core
-   \#766 If partition tag is similar, wrong partition is searched
-   \#771 Add server build commit info interface
-   \#788 Add web server into server module
-   \#813 Add push mode for prometheus monitor
-   \#815 Support MinIO storage
-   \#823 Support binary vector tanimoto/jaccard/hamming metric
-   \#830 Support WAL(write-ahead logging)
-   \#853 Support HNSW
-   \#861 Support DeleteById / SearchByID / GetVectorById / Flush
-   \#910 Change Milvus c++ standard to c++17
-   \#1122 Support AVX-512 in FAISS
-   \#1204 Add api to get table data information
-   \#1250 Support CPU profiling
-   \#1302 Get all record IDs in a segment by given a segment id
-   \#1461 Add crud APIs and segments APIs into http module
-   \#1463 Update config version to 0.2
-   \#1531 Remove S3 related config

## Improvement
-   \#738 Use Openblas / lapack from apt install
-   \#758 Enhance config description
-   \#791 Remove Arrow
-   \#834 Add cpu mode for built-in Faiss
-   \#848 Add ready-to-use config files to the Milvus repo for enhanced user experince
-   \#860 Remove redundant checks in CacheMgr's constructor
-   \#908 Move "primary_path" and "secondary_path" to storage config
-   \#931 Remove "collector" from config
-   \#966 Update NOTICE.md
-   \#1002 Rename minio to s3 in Storage Config section
-   \#1078 Move 'insert_buffer_size' to Cache Config section
-   \#1105 Error message is not clear when creating IVFSQ8H index without gpu resources
-   \#740, #849, #878, #972, #1033, #1161, #1173, #1199, #1190, #1223, #1222, #1257, #1264, #1269, #1164, #1303, #1304, #1324, #1388, #1459 Various fixes and improvements for Milvus documentation.
-   \#1297 Hide partition_name parameter, avid user directly access partition table
-   \#1234 Do S3 server validation check when Milvus startup
-   \#1263 Allow system conf modifiable and some take effect directly
-   \#1310 Add default partition tag for a table
-   \#1320 Remove debug logging from faiss
-   \#1426 Support to configure whether to enabled autoflush and the autoflush interval
-   \#1444 Improve delete
-   \#1448 General proto api for NNS libraries 
-   \#1480 Add return code for AVX512 selection
-   \#1524 Update config "preload_table" description
-   \#1544 Update resources name in HTTP module
-   \#1567 Update yaml config description

## Task
-   \#1327 Exclude third-party code from codebeat
-   \#1331 Exclude third-party code from codacy

# Milvus 0.6.0 (2019-12-07)

## Bug
-   \#228 Memory usage increased slowly during searching vectors
-   \#246 Exclude src/external folder from code coverage for jenkin ci
-   \#248 Reside src/external in thirdparty
-   \#316 Some files not merged after vectors added
-   \#327 Search does not use GPU when index type is FLAT
-   \#331 Add exception handle when search fail
-   \#340 Test cases run failed on 0.6.0
-   \#353 Rename config.h.in to version.h.in
-   \#374 sdk_simple return empty result
-   \#377 Create partition success if tag name only contains spaces
-   \#397 sdk_simple return incorrect result
-   \#399 Create partition should be failed if partition tag existed
-   \#412 Message returned is confused when partition created with null partition name
-   \#416 Drop the same partition success repeatally
-   \#440 Query API in customization still uses old version
-   \#440 Server cannot startup with gpu_resource_config.enable=false in GPU version
-   \#458 Index data is not compatible between 0.5 and 0.6
-   \#465 Server hang caused by searching with nsg index
-   \#485 Increase code coverage rate
-   \#486 gpu no usage during index building
-   \#497 CPU-version search performance decreased
-   \#504 The code coverage rate of core/src/scheduler/optimizer is too low
-   \#509 IVF_PQ index build trapped into dead loop caused by invalid params
-   \#513 Unittest DELETE_BY_RANGE sometimes failed
-   \#523 Erase file data from cache once the file is marked as deleted
-   \#527 faiss benchmark not compatible with faiss 1.6.0
-   \#530 BuildIndex stop when do build index and search simultaneously
-   \#532 Assigin value to `table_name` from confest shell
-   \#533 NSG build failed with MetricType Inner Product
-   \#543 client raise exception in shards when search results is empty
-   \#545 Avoid dead circle of build index thread when error occurs
-   \#547 NSG build failed using GPU-edition if set gpu_enable false
-   \#548 NSG search accuracy is too low
-   \#552 Server down during building index_type: IVF_PQ using GPU-edition
-   \#561 Milvus server should report exception/error message or terminate on mysql metadata backend error
-   \#579 Build index hang in GPU version when gpu_resources disabled
-   \#596 Frequently insert operation cost too much disk space
-   \#599 Build index log is incorrect
-   \#602 Optimizer specify wrong gpu_id
-   \#606 No log generated during building index with CPU
-   \#616 IP search metric_type is not supported by IVF_PQ index
-   \#631 FAISS isn't compiled with O3 option
-   \#636 (CPU) Create index PQ should be failed if table metric type set Inner Product
-   \#649 Typo "partiton" should be "partition"
-   \#654 Random crash when frequently insert vector one by one
-   \#658 Milvus error out when building SQ8H index without GPU resources
-   \#668 Update badge of README
-   \#670 Random failure of unittest db_test::SEARCH_TEST
-   \#674 Server down in stability test
-   \#696 Metric_type changed from IP to L2
-   \#705 Fix search SQ8H crash without GPU resource

## Feature
-   \#12 Pure CPU version for Milvus
-   \#77 Support table partition
-   \#127 Support new Index type IVFPQ
-   \#226 Experimental shards middleware for Milvus
-   \#227 Support new index types SPTAG-KDT and SPTAG-BKT
-   \#346 Support build index with multiple gpu
-   \#420 Update shards merge part to match v0.5.3
-   \#488 Add log in scheduler/optimizer
-   \#502 C++ SDK support IVFPQ and SPTAG
-   \#560 Add version in server config file
-   \#605 Print more messages when server start
-   \#644 Add a new rpc command to get milvus build version whether cpu or gpu
-   \#709 Show last commit id when server start

## Improvement
-   \#255 Add ivfsq8 test report detailed version
-   \#260 C++ SDK README
-   \#266 RPC request source code refactor
-   \#274 Logger the time cost during preloading data
-   \#275 Rename C++ SDK IndexType
-   \#284 Change C++ SDK to shared library
-   \#306 Use int64 for all config integer
-   \#310 Add Q&A for 'protocol https not supported or disable in libcurl' issue
-   \#314 add Find FAISS in CMake
-   \#322 Add option to enable / disable prometheus
-   \#354 Build migration scripts into milvus docker image
-   \#358 Add more information in build.sh and install.md
-   \#404 Add virtual method Init() in Pass abstract class
-   \#409 Add a Fallback pass in optimizer
-   \#433 C++ SDK query result is not easy to use
-   \#449 Add ShowPartitions example for C++ SDK
-   \#470 Small raw files should not be build index
-   \#584 Intergrate internal FAISS
-   \#611 Remove MILVUS_CPU_VERSION
-   \#634 FAISS GPU version is compiled with O0
-   \#737 Refactor server module to separate Grpc from server handler and scheduler

## Task

# Milvus 0.5.3 (2019-11-13)

## Bug
-   \#258 Bytes type in proto cause big-endian/little-endian problem

## Feature

## Improvement
-   \#204 improve grpc performance in search
-   \#207 Add more unittest for config set/get
-   \#208 Optimize unittest to support run single test more easily
-   \#284 Change C++ SDK to shared library
-   \#260 C++ SDK README

## Task

# Milvus 0.5.2 (2019-11-07)

## Bug
-   \#194 Search faild: message="Table file doesn't exist"

## Feature

## Improvement
-   \#190 Update default config:use_blas_threshold to 1100 and server version printout to 0.5.2

## Task

# Milvus 0.5.1 (2019-11-04)

## Bug
-   \#134 JFrog cache error
-   \#161 Search IVFSQHybrid crash on gpu
-   \#169 IVF_FLAT search out of memory

## Feature
-   \#90 The server start error messages could be improved to enhance user experience
-   \#104 test_scheduler core dump
-   \#115 Using new structure for tasktable
-   \#139 New config option use_gpu_threshold
-   \#146 Add only GPU and only CPU version for IVF_SQ8 and IVF_FLAT
-   \#164 Add CPU version for building index

## Improvement
-   \#64 Improvement dump function in scheduler
-   \#80 Print version information into log during server start
-   \#82 Move easyloggingpp into "external" directory
-   \#92 Speed up CMake build process
-   \#96 Remove .a file in milvus/lib for docker-version
-   \#118 Using shared_ptr instead of weak_ptr to avoid performance loss
-   \#122 Add unique id for Job
-   \#130 Set task state MOVED after resource copy it completed
-   \#149 Improve large query optimizer pass
-   \#156 Not return error when search_resources and index_build_device set cpu
-   \#159 Change the configuration name from 'use_gpu_threshold' to 'gpu_search_threshold'
-   \#168 Improve result reduce
-   \#175 add invalid config unittest

## Task

# Milvus 0.5.0 (2019-10-21)

## Bug
-   MS-568 Fix gpuresource free error
-   MS-572 Milvus crash when get SIGINT
-   MS-577 Unittest Query randomly hung
-   MS-587 Count get wrong result after adding vectors and index built immediately
-   MS-599 Search wrong result when table created with metric_type: IP
-   MS-601 Docker logs error caused by get CPUTemperature error
-   MS-605 Server going down during searching vectors
-   MS-620 Get table row counts display wrong error code
-   MS-622 Delete vectors should be failed if date range is invalid
-   MS-624 Search vectors failed if time ranges long enough
-   MS-637 Out of memory when load too many tasks
-   MS-639 SQ8H index created failed and server hang
-   MS-640 Cache object size calculate incorrect
-   MS-641 Segment fault(signal 11) in PickToLoad
-   MS-644 Search crashed with index-type: flat
-   MS-647 grafana display average cpu-temp
-   MS-652 IVFSQH quantization double free
-   MS-650 SQ8H index create issue
-   MS-653 When config check fail, Milvus close without message
-   MS-654 Describe index timeout when building index
-   MS-658 Fix SQ8 Hybrid can't search
-   MS-665 IVF_SQ8H search crash when no GPU resource in search_resources
-   \#9 Change default gpu_cache_capacity to 4
-   \#20 C++ sdk example get grpc error
-   \#23 Add unittest to improve code coverage
-   \#31 make clang-format failed after run build.sh -l
-   \#39 Create SQ8H index hang if using github server version
-   \#30 Some troubleshoot messages in Milvus do not provide enough information
-   \#48 Config unittest failed
-   \#59 Topk result is incorrect for small dataset

## Improvement
-   MS-552 Add and change the easylogging library
-   MS-553 Refine cache code
-   MS-555 Remove old scheduler
-   MS-556 Add Job Definition in Scheduler
-   MS-557 Merge Log.h
-   MS-558 Refine status code
-   MS-562 Add JobMgr and TaskCreator in Scheduler
-   MS-566 Refactor cmake
-   MS-574 Milvus configuration refactor
-   MS-578 Make sure milvus5.0 don't crack 0.3.1 data
-   MS-585 Update namespace in scheduler
-   MS-606 Speed up result reduce
-   MS-608 Update TODO names
-   MS-609 Update task construct function
-   MS-611 Add resources validity check in ResourceMgr
-   MS-619 Add optimizer class in scheduler
-   MS-626 Refactor DataObj to support cache any type data
-   MS-648 Improve unittest
-   MS-655 Upgrade SPTAG
-   \#42 Put union of index_build_device and search resources to gpu_pool
-   \#67 Avoid linking targets multiple times in cmake

## Feature
-   MS-614 Preload table at startup
-   MS-627 Integrate new index: IVFSQHybrid
-   MS-631 IVFSQ8H Index support
-   MS-636 Add optimizer in scheduler for FAISS_IVFSQ8H

## Task
-   MS-554 Change license to Apache 2.0
-   MS-561 Add contributing guidelines, code of conduct and README docs
-   MS-567 Add NOTICE.md
-   MS-569 Complete the NOTICE.md
-   MS-575 Add Clang-format & Clang-tidy & Cpplint
-   MS-586 Remove BUILD_FAISS_WITH_MKL option
-   MS-590 Refine cmake code to support cpplint
-   MS-600 Reconstruct unittest code
-   MS-602 Remove zilliz namespace
-   MS-610 Change error code base value from hex to decimal
-   MS-624 Re-organize project directory for open-source
-   MS-635 Add compile option to support customized faiss
-   MS-660 add ubuntu_build_deps.sh
-   \#18 Add all test cases

# Milvus 0.4.0 (2019-09-12)

## Bug
-   MS-119 The problem of combining the log files
-   MS-121 The problem that user can't change the time zone
-   MS-411 Fix metric unittest linking error
-   MS-412 Fix gpu cache logical error
-   MS-416 ExecutionEngineImpl::GpuCache has not return value cause crash
-   MS-417 YAML sequence load disable cause scheduler startup failed
-   MS-413 Create index failed and server exited
-   MS-427 Describe index error after drop index
-   MS-432 Search vectors params nprobe need to check max number
-   MS-431 Search vectors params nprobe: 0/-1, expected result: raise exception
-   MS-331 Crate Table : when table exists, error code is META_FAILED(code=15) rather than ILLEGAL TABLE NAME(code=9))
-   MS-430 Search no result if index created with FLAT
-   MS-443 Create index hang again
-   MS-436 Delete vectors failed if index created with index_type: IVF_FLAT/IVF_SQ8
-   MS-449 Add vectors twice success, once with ids, the other no ids
-   MS-450 server hang after run stop_server.sh
-   MS-458 Keep building index for one file when no gpu resource
-   MS-461 Mysql meta unittest failed
-   MS-462 Run milvus server twices, should display error
-   MS-463 Search timeout
-   MS-467 mysql db test failed
-   MS-470 Drop index success, which table not created
-   MS-471 code coverage run failed
-   MS-492 Drop index failed if index have been created with index_type: FLAT
-   MS-493 Knowhere unittest crash
-   MS-453 GPU search error when nprobe set more than 1024
-   MS-474 Create index hang if use branch-0.3.1 server config
-   MS-510 unittest out of memory and crashed
-   MS-507 Dataset 10m-512, index type sq8，performance in-normal when set CPU_CACHE to 16 or 64
-   MS-543 SearchTask fail without exception
-   MS-582 grafana displays changes frequently

## Improvement
-   MS-327 Clean code for milvus
-   MS-336 Scheduler interface
-   MS-344 Add TaskTable Test
-   MS-345 Add Node Test
-   MS-346 Add some implementation of scheduler to solve compile error
-   MS-348 Add ResourceFactory Test
-   MS-350 Remove knowhere submodule
-   MS-354 Add task class and interface in scheduler
-   MS-355 Add copy interface in ExcutionEngine
-   MS-357 Add minimum schedule function
-   MS-359 Add cost test in new scheduler
-   MS-361 Add event in resource
-   MS-364 Modify tasktableitem in tasktable
-   MS-365 Use tasktableitemptr instead in event
-   MS-366 Implement TaskTable
-   MS-368 Implement cost.cpp
-   MS-371 Add TaskTableUpdatedEvent
-   MS-373 Add resource test
-   MS-374 Add action definition
-   MS-375 Add Dump implementation for Event
-   MS-376 Add loader and executor enable flag in Resource avoid diskresource execute task
-   MS-377 Improve process thread trigger in ResourceMgr, Scheduler and TaskTable
-   MS-378 Debug and Update normal_test in scheduler unittest
-   MS-379 Add Dump implementation in Resource
-   MS-380 Update resource loader and executor, work util all finished
-   MS-383 Modify condition variable usage in scheduler
-   MS-384 Add global instance of ResourceMgr and Scheduler
-   MS-389 Add clone interface in Task
-   MS-390 Update resource construct function
-   MS-391 Add PushTaskToNeighbourHasExecutor action
-   MS-394 Update scheduler unittest
-   MS-400 Add timestamp record in task state change function
-   MS-402 Add dump implementation for TaskTableItem
-   MS-406 Add table flag for meta
-   MS-403 Add GpuCacheMgr
-   MS-404 Release index after search task done avoid memory increment continues
-   MS-405 Add delete task support
-   MS-407 Reconstruct MetricsCollector
-   MS-408 Add device_id in resource construct function
-   MS-409 Using new scheduler
-   MS-413 Remove thrift dependency
-   MS-410 Add resource config comment
-   MS-414 Add TaskType in Scheduler::Task
-   MS-415 Add command tasktable to dump all tasktables
-   MS-418 Update server_config.template file, set CPU compute only default
-   MS-419 Move index_file_size from IndexParam to TableSchema
-   MS-421 Add TaskLabel in scheduler
-   MS-422 Support DeleteTask in Multi-GpuResource case
-   MS-428 Add PushTaskByDataLocality in scheduler
-   MS-440 Add DumpTaskTables in sdk
-   MS-442 Merge Knowhere
-   MS-445 Rename CopyCompleted to LoadCompleted
-   MS-451 Update server_config.template file, set GPU compute default
-   MS-455 Distribute tasks by minimal cost in scheduler
-   MS-460 Put transport speed as weight when choosing neighbour to execute task
-   MS-459 Add cache for pick function in tasktable
-   MS-476 Improve search performance
-   MS-482 Change search stream transport to unary in grpc
-   MS-487 Define metric type in CreateTable
-   MS-488 Improve code format in scheduler
-   MS-495 cmake: integrated knowhere
-   MS-496 Change the top_k limitation from 1024 to 2048
-   MS-502 Update tasktable_test in scheduler
-   MS-504 Update node_test in scheduler
-   MS-505 Install core unit test and add to coverage
-   MS-508 Update normal_test in scheduler
-   MS-532 Add grpc server unittest
-   MS-511 Update resource_test in scheduler
-   MS-517 Update resource_mgr_test in scheduler
-   MS-518 Add schedinst_test in scheduler
-   MS-519 Add event_test in scheduler
-   MS-520 Update resource_test in scheduler
-   MS-524 Add some unittest in event_test and resource_test
-   MS-525 Disable parallel reduce in SearchTask
-   MS-527 Update scheduler_test and enable it
-   MS-528 Hide some config used future
-   MS-530 Add unittest for SearchTask->Load
-   MS-531 Disable next version code
-   MS-533 Update resource_test to cover dump function
-   MS-523 Config file validation
-   MS-539 Remove old task code
-   MS-546 Add simple mode resource_config
-   MS-570 Add prometheus docker-compose file
-   MS-576 Scheduler refactor
-   MS-592 Change showtables stream transport to unary

## Feature
-   MS-343 Implement ResourceMgr
-   MS-338 NewAPI: refine code to support CreateIndex
-   MS-339 NewAPI: refine code to support DropIndex
-   MS-340 NewAPI: implement DescribeIndex

## Task
-   MS-297 disable mysql unit test

# Milvus 0.3.1 (2019-07-10)

## Bug

-   MS-148 Disable cleanup if mode is read only
-   MS-149 Fixed searching only one index file issue in distributed mode
-   MS-153 Fix c_str error when connecting to MySQL
-   MS-157 Fix changelog
-   MS-190 Use env variable to switch mem manager and fix cmake
-   MS-217 Fix SQ8 row count bug
-   MS-224 Return AlreadyExist status in MySQLMetaImpl::CreateTable if table already exists
-   MS-232 Add MySQLMetaImpl::UpdateTableFilesToIndex and set maximum_memory to default if config value = 0
-   MS-233 Remove mem manager log
-   MS-230 Change parameter name: Maximum_memory to insert_buffer_size
-   MS-234 Some case cause background merge thread stop
-   MS-235 Some test cases random fail
-   MS-236 Add MySQLMetaImpl::HasNonIndexFiles
-   MS-257 Update bzip2 download url
-   MS-288 Update compile scripts
-   MS-330 Stability test failed caused by server core dumped
-   MS-347 Build index hangs again
-   MS-382 fix MySQLMetaImpl::CleanUpFilesWithTTL unknown column bug

## Improvement
-   MS-156 Add unittest for merge result functions
-   MS-152 Delete assert in MySQLMetaImpl and change MySQLConnectionPool impl
-   MS-204 Support multi db_path
-   MS-206 Support SQ8 index type
-   MS-208 Add buildinde interface for C++ SDK
-   MS-212 Support Inner product metric type
-   MS-241 Build Faiss with MKL if using Intel CPU; else build with OpenBlas
-   MS-242 Clean up cmake and change MAKE_BUILD_ARGS to be user defined variable
-   MS-245 Improve search result transfer performance
-   MS-248 Support AddVector/SearchVector profiling
-   MS-256 Add more cache config
-   MS-260 Refine log
-   MS-249 Check machine hardware during initialize
-   MS-261 Update faiss version to 1.5.3 and add BUILD_FAISS_WITH_MKL as an option
-   MS-266 Improve topk reduce time by using multi-threads
-   MS-275 Avoid sqlite logic error excetion
-   MS-278 add IndexStatsHelper
-   MS-313 add GRPC
-   MS-325 add grpc status return for C++ sdk and modify some format
-   MS-278 Add IndexStatsHelper
-   MS-312 Set openmp thread number by config
-   MS-305 Add CPU core percent metric
-   MS-310 Add milvus CPU utilization ratio and CPU/GPU temperature metrics
-   MS-324 Show error when there is not enough gpu memory to build index
-   MS-328 Check metric type on server start
-   MS-332 Set grpc and thrift server run concurrently
-   MS-352 Add hybrid index

## Feature
-   MS-180 Add new mem manager
-   MS-195 Add nlist and use_blas_threshold conf
-   MS-137 Integrate knowhere

## Task

-   MS-125 Create 0.3.1 release branch
-   MS-306 Optimize build efficiency

# Milvus 0.3.0 (2019-06-30)

## Bug
-   MS-104 Fix unittest lcov execution error
-   MS-102 Fix build script file condition error
-   MS-80 Fix server hang issue
-   MS-89 Fix compile failed, libgpufaiss.a link missing
-   MS-90 Fix arch match incorrect on ARM
-   MS-99 Fix compilation bug
-   MS-110 Avoid huge file size

## Improvement
-   MS-82 Update server startup welcome message
-   MS-83 Update vecwise to Milvus
-   MS-77 Performance issue of post-search action
-   MS-22 Enhancement for MemVector size control
-   MS-92 Unify behavior of debug and release build
-   MS-98 Install all unit test to installation directory
-   MS-115 Change is_startup of metric_config switch from true to on
-   MS-122 Archive criteria config
-   MS-124 HasTable interface
-   MS-126 Add more error code
-   MS-128 Change default db path

## Feature

-   MS-57 Implement index load/search pipeline
-   MS-56 Add version information when server is started
-   MS-64 Different table can have different index type
-   MS-52 Return search score
-   MS-66 Support time range query
-   MS-68 Remove rocksdb from third-party
-   MS-70 cmake: remove redundant libs in src
-   MS-71 cmake: fix faiss dependency
-   MS-72 cmake: change prometheus source to git
-   MS-73 cmake: delete civetweb
-   MS-65 Implement GetTableRowCount interface
-   MS-45 Implement DeleteTable interface
-   MS-75 cmake: change faiss version to 1.5.2; add CUDA gencode
-   MS-81 Fix faiss ptx issue; change cuda gencode
-   MS-84 cmake: add arrow, jemalloc and jsoncons third party; default build option OFF
-   MS-85 add NetIO metric
-   MS-96 add new query interface for specified files
-   MS-97 Add S3 SDK for MinIO Storage
-   MS-105 Add MySQL
-   MS-130 Add prometheus_test
-   MS-144 Add nprobe config
-   MS-147 Enable IVF
-   MS-130 Add prometheus_test

## Task
-   MS-74 Change README.md in cpp
-   MS-88 Add support for arm architecture

# Milvus 0.2.0 (2019-05-31)

## Bug

-   MS-32 Fix thrift error
-   MS-34 Fix prometheus-cpp thirdparty
-   MS-67 Fix license check bug
-   MS-76 Fix pipeline crash bug
-   MS-100 CMake: fix AWS build issue
-   MS-101 Change AWS build type to Release

## Improvement

-   MS-20 Clean Code Part 1

## Feature

-   MS-5 Implement Auto Archive Feature
-   MS-6 Implement SDK interface part 1
-   MS-16 Implement metrics without prometheus
-   MS-21 Implement SDK interface part 2
-   MS-26 CMake. Add thirdparty packages
-   MS-31 CMake: add prometheus
-   MS-33 CMake: add -j4 to make third party packages build faster
-   MS-27 Support gpu config and disable license build config in cmake
-   MS-47 Add query vps metrics
-   MS-37 Add query, cache usage, disk write speed and file data size metrics
-   MS-30 Use faiss v1.5.2
-   MS-54 CMake: Change Thrift third party URL to github.com
-   MS-69 Prometheus: add all proposed metrics

## Task

-   MS-1 Add CHANGELOG.md
-   MS-4 Refactor the vecwise_engine code structure
-   MS-62 Search range to all if no date specified<|MERGE_RESOLUTION|>--- conflicted
+++ resolved
@@ -17,14 +17,10 @@
 -   \#2690 Remove body parser in show-partitions endpoints
 -   \#2692 Milvus hangs during multi-thread concurrent search
 -   \#2739 Fix mishards start failed
-<<<<<<< HEAD
--   \#2767 fix a bug of getting wrong nprobe limitation in knowhere on GPU version
--   \#2774 Server down during loading data
-=======
 -   \#2752 Milvus formats vectors data to double-precision and return to http client
 -   \#2767 Fix a bug of getting wrong nprobe limitation in knowhere on GPU version
 -   \#2768 After building the index,the number of vectors increases
->>>>>>> 5447abec
+-   \#2774 Server down during loading data
 -   \#2776 Fix too many data copies during creating IVF index
 
 ## Feature
