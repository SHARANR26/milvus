--- conflicted
+++ resolved
@@ -39,19 +39,15 @@
 -   \#2783 Wrong result returned if searching with tags
 -   \#2790 Distances returned by calling `search` is inaccurate
 -   \#2813 To implemente RNSG IP
-<<<<<<< HEAD
 -   \#2818 Wrong result returned by `get_entity_by_id`
 -   \#2823 Server crashed during inserting, and can not restart
 -   \#2845 Server crashed after calling `delete_entity_by_id`
+-   \#2852 Fix Prometheus rebuild problem.
 -   \#2869 Create index failed with binary vectors
 -   \#2890 Fix wrong index size
 -   \#2893 Insert binary data failed
+-   \#2952 Fix the result merging of IVF_PQ IP
 -   \#2957 There is no exisitence check of annoy search parameter
-=======
--   \#2852 Fix Prometheus rebuild problem.
--   \#2890 Fix wrong index size
--   \#2952 Fix the result merging of IVF_PQ IP
->>>>>>> 9a0daa58
 
 ## Feature
 -   \#2319 Redo metadata to support MVCC
