# Changelog

Please mark all change in change log and use the issue from GitHub

# Milvus 0.7.1 (TBD)

## Bug
-   \#1301 Data in WAL may be accidentally inserted into a new table with the same name.
-   \#1634 Fix search demo bug in HTTP doc
-   \#1635 Vectors can be returned by searching after vectors deleted if `cache_insert_data` set true
-   \#1648 The cache cannot be used all when the vector type is binary
-   \#1651 Check validity of dimension when collection metric type is binary one
-   \#1663 PQ index parameter 'm' validation

## Feature
-   \#1603 BinaryFlat add 2 Metric: Substructure and Superstructure

## Improvement
-   \#1537 Optimize raw vector and uids read/write
-   \#1546 Move Config.cpp to config directory
-   \#1547 Rename storage/file to storage/disk and rename classes
-   \#1548 Move store/Directory to storage/Operation and add FSHandler
-   \#1619 Improve compact performance
-   \#1649 Fix Milvus crash on old CPU 
<<<<<<< HEAD
-   \#1653 IndexFlat (SSE) and IndexBinaryFlat performance improvement for small NQ
=======
-   \#1653 IndexFlat performance improvement for NQ less than thread_number
>>>>>>> 55ecfd59

## Task

# Milvus 0.7.0 (2020-03-11)

## Bug
-   \#715 Milvus crash when searching and building index simultaneously using SQ8H
-   \#744 Don't return partition table for show_tables
-   \#770 Server unittest run failed on low-end server
-   \#805 IVFTest.gpu_seal_test unittest failed
-   \#831 Judge branch error in CommonUtil.cpp
-   \#977 Server crash when create tables concurrently
-   \#990 Check gpu resources setting when assign repeated value
-   \#995 Table count set to 0 if no tables found
-   \#1010 Improve error message when offset or page_size is equal 0
-   \#1022 Check if partition name is valid
-   \#1028 check if table exists when show partitions
-   \#1029 check if table exists when try to delete partition
-   \#1066 Optimize http insert and search speed
-   \#1022 Check if partition name is legal
-   \#1028 Check if table exists when show partitions
-   \#1029 Check if table exists when try to delete partition
-   \#1066 Optimize http insert and search speed
-   \#1067 Add binary vectors support in http server
-   \#1075 Improve error message when page size or offset is illegal
-   \#1082 Check page_size or offset value to avoid float
-   \#1115 Http server support load table into memory
-   \#1152 Error log output continuously after server start
-   \#1211 Server down caused by searching with index_type: HNSW
-   \#1240 Update license declaration
-   \#1298 Unit test failed when on CPU2GPU case
-   \#1359 Negative distance value returned when searching with HNSW index type
-   \#1429 Server crashed when searching vectors with GPU
-   \#1476 Fix vectors results bug when getting vectors from segments
-   \#1484 Index type changed to IDMAP after compacted
-   \#1491 Server crashed during adding vectors
-   \#1499 Fix duplicated ID number issue
-   \#1504 Avoid possible race condition between delete and search
-   \#1507 set_config for insert_buffer_size is wrong
-   \#1510 Add set interfaces for WAL configurations
-   \#1511 Fix big integer cannot pass to server correctly
-   \#1517 Result is not correct when search vectors in multi partition, index type is RNSG 
-   \#1518 Table count did not match after deleting vectors and compact
-   \#1521 Make cache_insert_data take effect in-service
-   \#1525 Add setter API for config preload_table
-   \#1529 Fix server crash when cache_insert_data enabled
-   \#1530 Set table file with correct engine type in meta
-   \#1532 Search with ivf_flat failed with open-dataset: sift-256-hamming
-   \#1535 Degradation searching performance with metric_type: binary_idmap
-   \#1549 Fix server/wal config setting bug
-   \#1556 Index file not created after table and index created
-   \#1560 Search crashed with Super-high dimensional binary vector
-   \#1564 Too low recall for glove-200-angular, ivf_pq index
-   \#1571 Meta engine type become IDMAP after dropping index for BINARY table
-   \#1574 Set all existing bitset in cache when applying deletes
-   \#1577 Row count incorrect if delete vectors then create index
-   \#1580 Old segment folder not removed after merge/compact if create_index is called before adding data
-   \#1590 Server down caused by failure to write file during concurrent mixed operations
-   \#1598 Server down during mixed operations
-   \#1601 External link bug in HTTP doc
-   \#1609 Refine Compact function

## Feature
-   \#216 Add CLI to get server info
-   \#343 Add Opentracing
-   \#665 Support get/set config via CLI
-   \#759 Put C++ sdk out of milvus/core
-   \#766 If partition tag is similar, wrong partition is searched
-   \#771 Add server build commit info interface
-   \#788 Add web server into server module
-   \#813 Add push mode for prometheus monitor
-   \#815 Support MinIO storage
-   \#823 Support binary vector tanimoto/jaccard/hamming metric
-   \#830 Support WAL(write-ahead logging)
-   \#853 Support HNSW
-   \#861 Support DeleteById / SearchByID / GetVectorById / Flush
-   \#910 Change Milvus c++ standard to c++17
-   \#1122 Support AVX-512 in FAISS
-   \#1204 Add api to get table data information
-   \#1250 Support CPU profiling
-   \#1302 Get all record IDs in a segment by given a segment id
-   \#1461 Add crud APIs and segments APIs into http module
-   \#1463 Update config version to 0.2
-   \#1531 Remove S3 related config

## Improvement
-   \#738 Use Openblas / lapack from apt install
-   \#758 Enhance config description
-   \#791 Remove Arrow
-   \#834 Add cpu mode for built-in Faiss
-   \#848 Add ready-to-use config files to the Milvus repo for enhanced user experince
-   \#860 Remove redundant checks in CacheMgr's constructor
-   \#908 Move "primary_path" and "secondary_path" to storage config
-   \#931 Remove "collector" from config
-   \#966 Update NOTICE.md
-   \#1002 Rename minio to s3 in Storage Config section
-   \#1078 Move 'insert_buffer_size' to Cache Config section
-   \#1105 Error message is not clear when creating IVFSQ8H index without gpu resources
-   \#740, #849, #878, #972, #1033, #1161, #1173, #1199, #1190, #1223, #1222, #1257, #1264, #1269, #1164, #1303, #1304, #1324, #1388, #1459 Various fixes and improvements for Milvus documentation.
-   \#1297 Hide partition_name parameter, avid user directly access partition table
-   \#1234 Do S3 server validation check when Milvus startup
-   \#1263 Allow system conf modifiable and some take effect directly
-   \#1310 Add default partition tag for a table
-   \#1320 Remove debug logging from faiss
-   \#1426 Support to configure whether to enabled autoflush and the autoflush interval
-   \#1444 Improve delete
-   \#1448 General proto api for NNS libraries 
-   \#1480 Add return code for AVX512 selection
-   \#1524 Update config "preload_table" description
-   \#1544 Update resources name in HTTP module
-   \#1567 Update yaml config description

## Task
-   \#1327 Exclude third-party code from codebeat
-   \#1331 Exclude third-party code from codacy

# Milvus 0.6.0 (2019-12-07)

## Bug
-   \#228 memory usage increased slowly during searching vectors
-   \#246 Exclude src/external folder from code coverage for jenkin ci
-   \#248 Reside src/external in thirdparty
-   \#316 Some files not merged after vectors added
-   \#327 Search does not use GPU when index type is FLAT
-   \#331 Add exception handle when search fail
-   \#340 Test cases run failed on 0.6.0
-   \#353 Rename config.h.in to version.h.in
-   \#374 sdk_simple return empty result
-   \#377 Create partition success if tag name only contains spaces
-   \#397 sdk_simple return incorrect result
-   \#399 Create partition should be failed if partition tag existed
-   \#412 Message returned is confused when partition created with null partition name
-   \#416 Drop the same partition success repeatally
-   \#440 Query API in customization still uses old version
-   \#440 Server cannot startup with gpu_resource_config.enable=false in GPU version
-   \#458 Index data is not compatible between 0.5 and 0.6
-   \#465 Server hang caused by searching with nsg index
-   \#485 Increase code coverage rate
-   \#486 gpu no usage during index building
-   \#497 CPU-version search performance decreased
-   \#504 The code coverage rate of core/src/scheduler/optimizer is too low
-   \#509 IVF_PQ index build trapped into dead loop caused by invalid params
-   \#513 Unittest DELETE_BY_RANGE sometimes failed
-   \#523 Erase file data from cache once the file is marked as deleted
-   \#527 faiss benchmark not compatible with faiss 1.6.0
-   \#530 BuildIndex stop when do build index and search simultaneously
-   \#532 assigin value to `table_name` from confest shell
-   \#533 NSG build failed with MetricType Inner Product
-   \#543 client raise exception in shards when search results is empty
-   \#545 Avoid dead circle of build index thread when error occurs
-   \#547 NSG build failed using GPU-edition if set gpu_enable false
-   \#548 NSG search accuracy is too low
-   \#552 Server down during building index_type: IVF_PQ using GPU-edition
-   \#561 Milvus server should report exception/error message or terminate on mysql metadata backend error
-   \#579 Build index hang in GPU version when gpu_resources disabled
-   \#596 Frequently insert operation cost too much disk space
-   \#599 Build index log is incorrect
-   \#602 Optimizer specify wrong gpu_id
-   \#606 No log generated during building index with CPU
-   \#616 IP search metric_type is not supported by IVF_PQ index
-   \#631 FAISS isn't compiled with O3 option
-   \#636 (CPU) Create index PQ should be failed if table metric type set Inner Product
-   \#649 Typo "partiton" should be "partition"
-   \#654 Random crash when frequently insert vector one by one
-   \#658 Milvus error out when building SQ8H index without GPU resources
-   \#668 Update badge of README
-   \#670 Random failure of unittest db_test::SEARCH_TEST
-   \#674 Server down in stability test
-   \#696 Metric_type changed from IP to L2
-   \#705 Fix search SQ8H crash without GPU resource

## Feature
-   \#12 Pure CPU version for Milvus
-   \#77 Support table partition
-   \#127 Support new Index type IVFPQ
-   \#226 Experimental shards middleware for Milvus
-   \#227 Support new index types SPTAG-KDT and SPTAG-BKT
-   \#346 Support build index with multiple gpu
-   \#420 Update shards merge part to match v0.5.3
-   \#488 Add log in scheduler/optimizer
-   \#502 C++ SDK support IVFPQ and SPTAG
-   \#560 Add version in server config file
-   \#605 Print more messages when server start
-   \#644 Add a new rpc command to get milvus build version whether cpu or gpu
-   \#709 Show last commit id when server start

## Improvement
-   \#255 Add ivfsq8 test report detailed version
-   \#260 C++ SDK README
-   \#266 Rpc request source code refactor
-   \#274 Logger the time cost during preloading data
-   \#275 Rename C++ SDK IndexType
-   \#284 Change C++ SDK to shared library
-   \#306 Use int64 for all config integer
-   \#310 Add Q&A for 'protocol https not supported or disable in libcurl' issue
-   \#314 add Find FAISS in CMake
-   \#322 Add option to enable / disable prometheus
-   \#354 Build migration scripts into milvus docker image
-   \#358 Add more information in build.sh and install.md
-   \#404 Add virtual method Init() in Pass abstract class
-   \#409 Add a Fallback pass in optimizer
-   \#433 C++ SDK query result is not easy to use
-   \#449 Add ShowPartitions example for C++ SDK
-   \#470 Small raw files should not be build index
-   \#584 Intergrate internal FAISS
-   \#611 Remove MILVUS_CPU_VERSION
-   \#634 FAISS GPU version is compiled with O0
-   \#737 Refactor server module to separate Grpc from server handler and scheduler

## Task

# Milvus 0.5.3 (2019-11-13)

## Bug
-   \#258 Bytes type in proto cause big-endian/little-endian problem

## Feature

## Improvement
-   \#204 improve grpc performance in search
-   \#207 Add more unittest for config set/get
-   \#208 optimize unittest to support run single test more easily
-   \#284 Change C++ SDK to shared library
-   \#260 C++ SDK README

## Task

# Milvus 0.5.2 (2019-11-07)

## Bug
-   \#194 Search faild: message="Table file doesn't exist"

## Feature

## Improvement
-   \#190 Update default config:use_blas_threshold to 1100 and server version printout to 0.5.2

## Task

# Milvus 0.5.1 (2019-11-04)

## Bug
-   \#134 JFrog cache error
-   \#161 Search IVFSQHybrid crash on gpu
-   \#169 IVF_FLAT search out of memory

## Feature
-   \#90 The server start error messages could be improved to enhance user experience
-   \#104 test_scheduler core dump
-   \#115 Using new structure for tasktable
-   \#139 New config option use_gpu_threshold
-   \#146 Add only GPU and only CPU version for IVF_SQ8 and IVF_FLAT
-   \#164 Add CPU version for building index

## Improvement
-   \#64 Improvement dump function in scheduler
-   \#80 Print version information into log during server start
-   \#82 Move easyloggingpp into "external" directory
-   \#92 Speed up CMake build process
-   \#96 Remove .a file in milvus/lib for docker-version
-   \#118 Using shared_ptr instead of weak_ptr to avoid performance loss
-   \#122 Add unique id for Job
-   \#130 Set task state MOVED after resource copy it completed
-   \#149 Improve large query optimizer pass
-   \#156 Not return error when search_resources and index_build_device set cpu
-   \#159 Change the configuration name from 'use_gpu_threshold' to 'gpu_search_threshold'
-   \#168 Improve result reduce
-   \#175 add invalid config unittest

## Task

# Milvus 0.5.0 (2019-10-21)

## Bug
-   MS-568 Fix gpuresource free error
-   MS-572 Milvus crash when get SIGINT
-   MS-577 Unittest Query randomly hung
-   MS-587 Count get wrong result after adding vectors and index built immediately
-   MS-599 Search wrong result when table created with metric_type: IP
-   MS-601 Docker logs error caused by get CPUTemperature error
-   MS-605 Server going down during searching vectors
-   MS-620 Get table row counts display wrong error code
-   MS-622 Delete vectors should be failed if date range is invalid
-   MS-624 Search vectors failed if time ranges long enough
-   MS-637 Out of memory when load too many tasks
-   MS-639 SQ8H index created failed and server hang
-   MS-640 Cache object size calculate incorrect
-   MS-641 Segment fault(signal 11) in PickToLoad
-   MS-644 Search crashed with index-type: flat
-   MS-647 grafana display average cpu-temp
-   MS-652 IVFSQH quantization double free
-   MS-650 SQ8H index create issue
-   MS-653 When config check fail, Milvus close without message
-   MS-654 Describe index timeout when building index
-   MS-658 Fix SQ8 Hybrid can't search
-   MS-665 IVF_SQ8H search crash when no GPU resource in search_resources
-   \#9 Change default gpu_cache_capacity to 4
-   \#20 C++ sdk example get grpc error
-   \#23 Add unittest to improve code coverage
-   \#31 make clang-format failed after run build.sh -l
-   \#39 Create SQ8H index hang if using github server version
-   \#30 Some troubleshoot messages in Milvus do not provide enough information
-   \#48 Config unittest failed
-   \#59 Topk result is incorrect for small dataset

## Improvement
-   MS-552 Add and change the easylogging library
-   MS-553 Refine cache code
-   MS-555 Remove old scheduler
-   MS-556 Add Job Definition in Scheduler
-   MS-557 Merge Log.h
-   MS-558 Refine status code
-   MS-562 Add JobMgr and TaskCreator in Scheduler
-   MS-566 Refactor cmake
-   MS-574 Milvus configuration refactor
-   MS-578 Make sure milvus5.0 don't crack 0.3.1 data
-   MS-585 Update namespace in scheduler
-   MS-606 Speed up result reduce
-   MS-608 Update TODO names
-   MS-609 Update task construct function
-   MS-611 Add resources validity check in ResourceMgr
-   MS-619 Add optimizer class in scheduler
-   MS-626 Refactor DataObj to support cache any type data
-   MS-648 Improve unittest
-   MS-655 Upgrade SPTAG
-   \#42 Put union of index_build_device and search resources to gpu_pool
-   \#67 Avoid linking targets multiple times in cmake

## Feature
-   MS-614 Preload table at startup
-   MS-627 Integrate new index: IVFSQHybrid
-   MS-631 IVFSQ8H Index support
-   MS-636 Add optimizer in scheduler for FAISS_IVFSQ8H

## Task
-   MS-554 Change license to Apache 2.0
-   MS-561 Add contributing guidelines, code of conduct and README docs
-   MS-567 Add NOTICE.md
-   MS-569 Complete the NOTICE.md
-   MS-575 Add Clang-format & Clang-tidy & Cpplint
-   MS-586 Remove BUILD_FAISS_WITH_MKL option
-   MS-590 Refine cmake code to support cpplint
-   MS-600 Reconstruct unittest code
-   MS-602 Remove zilliz namespace
-   MS-610 Change error code base value from hex to decimal
-   MS-624 Re-organize project directory for open-source
-   MS-635 Add compile option to support customized faiss
-   MS-660 add ubuntu_build_deps.sh
-   \#18 Add all test cases

# Milvus 0.4.0 (2019-09-12)

## Bug
-   MS-119 The problem of combining the log files
-   MS-121 The problem that user can't change the time zone
-   MS-411 Fix metric unittest linking error
-   MS-412 Fix gpu cache logical error
-   MS-416 ExecutionEngineImpl::GpuCache has not return value cause crash
-   MS-417 YAML sequence load disable cause scheduler startup failed
-   MS-413 Create index failed and server exited
-   MS-427 Describe index error after drop index
-   MS-432 Search vectors params nprobe need to check max number
-   MS-431 Search vectors params nprobe: 0/-1, expected result: raise exception
-   MS-331 Crate Table : when table exists, error code is META_FAILED(code=15) rather than ILLEGAL TABLE NAME(code=9))
-   MS-430 Search no result if index created with FLAT
-   MS-443 Create index hang again
-   MS-436 Delete vectors failed if index created with index_type: IVF_FLAT/IVF_SQ8
-   MS-449 Add vectors twice success, once with ids, the other no ids
-   MS-450 server hang after run stop_server.sh
-   MS-458 Keep building index for one file when no gpu resource
-   MS-461 Mysql meta unittest failed
-   MS-462 Run milvus server twices, should display error
-   MS-463 Search timeout
-   MS-467 mysql db test failed
-   MS-470 Drop index success, which table not created
-   MS-471 code coverage run failed
-   MS-492 Drop index failed if index have been created with index_type: FLAT
-   MS-493 Knowhere unittest crash
-   MS-453 GPU search error when nprobe set more than 1024
-   MS-474 Create index hang if use branch-0.3.1 server config
-   MS-510 unittest out of memory and crashed
-   MS-507 Dataset 10m-512, index type sq8，performance in-normal when set CPU_CACHE to 16 or 64
-   MS-543 SearchTask fail without exception
-   MS-582 grafana displays changes frequently

## Improvement
-   MS-327 Clean code for milvus
-   MS-336 Scheduler interface
-   MS-344 Add TaskTable Test
-   MS-345 Add Node Test
-   MS-346 Add some implementation of scheduler to solve compile error
-   MS-348 Add ResourceFactory Test
-   MS-350 Remove knowhere submodule
-   MS-354 Add task class and interface in scheduler
-   MS-355 Add copy interface in ExcutionEngine
-   MS-357 Add minimum schedule function
-   MS-359 Add cost test in new scheduler
-   MS-361 Add event in resource
-   MS-364 Modify tasktableitem in tasktable
-   MS-365 Use tasktableitemptr instead in event
-   MS-366 Implement TaskTable
-   MS-368 Implement cost.cpp
-   MS-371 Add TaskTableUpdatedEvent
-   MS-373 Add resource test
-   MS-374 Add action definition
-   MS-375 Add Dump implementation for Event
-   MS-376 Add loader and executor enable flag in Resource avoid diskresource execute task
-   MS-377 Improve process thread trigger in ResourceMgr, Scheduler and TaskTable
-   MS-378 Debug and Update normal_test in scheduler unittest
-   MS-379 Add Dump implementation in Resource
-   MS-380 Update resource loader and executor, work util all finished
-   MS-383 Modify condition variable usage in scheduler
-   MS-384 Add global instance of ResourceMgr and Scheduler
-   MS-389 Add clone interface in Task
-   MS-390 Update resource construct function
-   MS-391 Add PushTaskToNeighbourHasExecutor action
-   MS-394 Update scheduler unittest
-   MS-400 Add timestamp record in task state change function
-   MS-402 Add dump implementation for TaskTableItem
-   MS-406 Add table flag for meta
-   MS-403 Add GpuCacheMgr
-   MS-404 Release index after search task done avoid memory increment continues
-   MS-405 Add delete task support
-   MS-407 Reconstruct MetricsCollector
-   MS-408 Add device_id in resource construct function
-   MS-409 Using new scheduler
-   MS-413 Remove thrift dependency
-   MS-410 Add resource config comment
-   MS-414 Add TaskType in Scheduler::Task
-   MS-415 Add command tasktable to dump all tasktables
-   MS-418 Update server_config.template file, set CPU compute only default
-   MS-419 Move index_file_size from IndexParam to TableSchema
-   MS-421 Add TaskLabel in scheduler
-   MS-422 Support DeleteTask in Multi-GpuResource case
-   MS-428 Add PushTaskByDataLocality in scheduler
-   MS-440 Add DumpTaskTables in sdk
-   MS-442 Merge Knowhere
-   MS-445 Rename CopyCompleted to LoadCompleted
-   MS-451 Update server_config.template file, set GPU compute default
-   MS-455 Distribute tasks by minimal cost in scheduler
-   MS-460 Put transport speed as weight when choosing neighbour to execute task
-   MS-459 Add cache for pick function in tasktable
-   MS-476 Improve search performance
-   MS-482 Change search stream transport to unary in grpc
-   MS-487 Define metric type in CreateTable
-   MS-488 Improve code format in scheduler
-   MS-495 cmake: integrated knowhere
-   MS-496 Change the top_k limitation from 1024 to 2048
-   MS-502 Update tasktable_test in scheduler
-   MS-504 Update node_test in scheduler
-   MS-505 Install core unit test and add to coverage
-   MS-508 Update normal_test in scheduler
-   MS-532 Add grpc server unittest
-   MS-511 Update resource_test in scheduler
-   MS-517 Update resource_mgr_test in scheduler
-   MS-518 Add schedinst_test in scheduler
-   MS-519 Add event_test in scheduler
-   MS-520 Update resource_test in scheduler
-   MS-524 Add some unittest in event_test and resource_test
-   MS-525 Disable parallel reduce in SearchTask
-   MS-527 Update scheduler_test and enable it
-   MS-528 Hide some config used future
-   MS-530 Add unittest for SearchTask->Load
-   MS-531 Disable next version code
-   MS-533 Update resource_test to cover dump function
-   MS-523 Config file validation
-   MS-539 Remove old task code
-   MS-546 Add simple mode resource_config
-   MS-570 Add prometheus docker-compose file
-   MS-576 Scheduler refactor
-   MS-592 Change showtables stream transport to unary

## Feature
-   MS-343 Implement ResourceMgr
-   MS-338 NewAPI: refine code to support CreateIndex
-   MS-339 NewAPI: refine code to support DropIndex
-   MS-340 NewAPI: implement DescribeIndex

## Task
-   MS-297 disable mysql unit test

# Milvus 0.3.1 (2019-07-10)

## Bug

-   MS-148 Disable cleanup if mode is read only
-   MS-149 Fixed searching only one index file issue in distributed mode
-   MS-153 Fix c_str error when connecting to MySQL
-   MS-157 Fix changelog
-   MS-190 Use env variable to switch mem manager and fix cmake
-   MS-217 Fix SQ8 row count bug
-   MS-224 Return AlreadyExist status in MySQLMetaImpl::CreateTable if table already exists
-   MS-232 Add MySQLMetaImpl::UpdateTableFilesToIndex and set maximum_memory to default if config value = 0
-   MS-233 Remove mem manager log
-   MS-230 Change parameter name: Maximum_memory to insert_buffer_size
-   MS-234 Some case cause background merge thread stop
-   MS-235 Some test cases random fail
-   MS-236 Add MySQLMetaImpl::HasNonIndexFiles
-   MS-257 Update bzip2 download url
-   MS-288 Update compile scripts
-   MS-330 Stability test failed caused by server core dumped
-   MS-347 Build index hangs again
-   MS-382 fix MySQLMetaImpl::CleanUpFilesWithTTL unknown column bug

## Improvement
-   MS-156 Add unittest for merge result functions
-   MS-152 Delete assert in MySQLMetaImpl and change MySQLConnectionPool impl
-   MS-204 Support multi db_path
-   MS-206 Support SQ8 index type
-   MS-208 Add buildinde interface for C++ SDK
-   MS-212 Support Inner product metric type
-   MS-241 Build Faiss with MKL if using Intel CPU; else build with OpenBlas
-   MS-242 Clean up cmake and change MAKE_BUILD_ARGS to be user defined variable
-   MS-245 Improve search result transfer performance
-   MS-248 Support AddVector/SearchVector profiling
-   MS-256 Add more cache config
-   MS-260 Refine log
-   MS-249 Check machine hardware during initialize
-   MS-261 Update faiss version to 1.5.3 and add BUILD_FAISS_WITH_MKL as an option
-   MS-266 Improve topk reduce time by using multi-threads
-   MS-275 Avoid sqlite logic error excetion
-   MS-278 add IndexStatsHelper
-   MS-313 add GRPC
-   MS-325 add grpc status return for C++ sdk and modify some format
-   MS-278 Add IndexStatsHelper
-   MS-312 Set openmp thread number by config
-   MS-305 Add CPU core percent metric
-   MS-310 Add milvus CPU utilization ratio and CPU/GPU temperature metrics
-   MS-324 Show error when there is not enough gpu memory to build index
-   MS-328 Check metric type on server start
-   MS-332 Set grpc and thrift server run concurrently
-   MS-352 Add hybrid index

## Feature
-   MS-180 Add new mem manager
-   MS-195 Add nlist and use_blas_threshold conf
-   MS-137 Integrate knowhere

## Task

-   MS-125 Create 0.3.1 release branch
-   MS-306 Optimize build efficiency

# Milvus 0.3.0 (2019-06-30)

## Bug
-   MS-104 Fix unittest lcov execution error
-   MS-102 Fix build script file condition error
-   MS-80 Fix server hang issue
-   MS-89 Fix compile failed, libgpufaiss.a link missing
-   MS-90 Fix arch match incorrect on ARM
-   MS-99 Fix compilation bug
-   MS-110 Avoid huge file size

## Improvement
-   MS-82 Update server startup welcome message
-   MS-83 Update vecwise to Milvus
-   MS-77 Performance issue of post-search action
-   MS-22 Enhancement for MemVector size control
-   MS-92 Unify behavior of debug and release build
-   MS-98 Install all unit test to installation directory
-   MS-115 Change is_startup of metric_config switch from true to on
-   MS-122 Archive criteria config
-   MS-124 HasTable interface
-   MS-126 Add more error code
-   MS-128 Change default db path

## Feature

-   MS-57 Implement index load/search pipeline
-   MS-56 Add version information when server is started
-   MS-64 Different table can have different index type
-   MS-52 Return search score
-   MS-66 Support time range query
-   MS-68 Remove rocksdb from third-party
-   MS-70 cmake: remove redundant libs in src
-   MS-71 cmake: fix faiss dependency
-   MS-72 cmake: change prometheus source to git
-   MS-73 cmake: delete civetweb
-   MS-65 Implement GetTableRowCount interface
-   MS-45 Implement DeleteTable interface
-   MS-75 cmake: change faiss version to 1.5.2; add CUDA gencode
-   MS-81 fix faiss ptx issue; change cuda gencode
-   MS-84 cmake: add arrow, jemalloc and jsoncons third party; default build option OFF
-   MS-85 add NetIO metric
-   MS-96 add new query interface for specified files
-   MS-97 Add S3 SDK for MinIO Storage
-   MS-105 Add MySQL
-   MS-130 Add prometheus_test
-   MS-144 Add nprobe config
-   MS-147 Enable IVF
-   MS-130 Add prometheus_test

## Task
-   MS-74 Change README.md in cpp
-   MS-88 Add support for arm architecture

# Milvus 0.2.0 (2019-05-31)

## Bug

-   MS-32 Fix thrift error
-   MS-34 Fix prometheus-cpp thirdparty
-   MS-67 Fix license check bug
-   MS-76 Fix pipeline crash bug
-   MS-100 cmake: fix AWS build issue
-   MS-101 change AWS build type to Release

## Improvement

-   MS-20 Clean Code Part 1

## Feature

-   MS-5 Implement Auto Archive Feature
-   MS-6 Implement SDK interface part 1
-   MS-16 Implement metrics without prometheus
-   MS-21 Implement SDK interface part 2
-   MS-26 cmake. Add thirdparty packages
-   MS-31 cmake: add prometheus
-   MS-33 cmake: add -j4 to make third party packages build faster
-   MS-27 support gpu config and disable license build config in cmake
-   MS-47 Add query vps metrics
-   MS-37 Add query, cache usage, disk write speed and file data size metrics
-   MS-30 Use faiss v1.5.2
-   MS-54 cmake: Change Thrift third party URL to github.com
-   MS-69 prometheus: add all proposed metrics

## Task

-   MS-1 Add CHANGELOG.md
-   MS-4 Refactor the vecwise_engine code structure
-   MS-62 Search range to all if no date specified<|MERGE_RESOLUTION|>--- conflicted
+++ resolved
@@ -22,11 +22,7 @@
 -   \#1548 Move store/Directory to storage/Operation and add FSHandler
 -   \#1619 Improve compact performance
 -   \#1649 Fix Milvus crash on old CPU 
-<<<<<<< HEAD
 -   \#1653 IndexFlat (SSE) and IndexBinaryFlat performance improvement for small NQ
-=======
--   \#1653 IndexFlat performance improvement for NQ less than thread_number
->>>>>>> 55ecfd59
 
 ## Task
 
