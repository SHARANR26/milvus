--- conflicted
+++ resolved
@@ -12,11 +12,8 @@
 -   \#1825 Add annoy index type in C++ sdk
 
 ## Improvement
-<<<<<<< HEAD
 -   \#1627 Move read/write index APIs into codec
-=======
 -   \#1784 Add Substructure and Superstructure in http module
->>>>>>> f66b43b8
 
 ## Task
 
