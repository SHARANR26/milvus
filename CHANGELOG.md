--- conflicted
+++ resolved
@@ -12,11 +12,7 @@
 -   \#1946 Fix load index file CPU2GPU fail during searching
 -   \#1955 Switch create_index operation to background once client break connection
 -   \#1997 Index file missed after compact
-<<<<<<< HEAD
--   \#2203 0.8.0 id=-1 is returned when total count < topk
-=======
 -   \#2002 Remove log error msg `Attributes is null`
->>>>>>> 4cea3209
 -   \#2073 Fix CheckDBConfigBackendUrl error message
 -   \#2076 CheckMetricConfigAddress error message
 -   \#2120 Fix Search expected failed if search params set invalid
@@ -27,6 +23,7 @@
 -   \#2169 Fix SingleIndexTest.IVFSQHybrid unittest
 -   \#2194 Fix get collection info failed
 -   \#2196 Fix server start failed if wal is disabled
+-   \#2203 0.8.0 id=-1 is returned when total count < topk
 -   \#2231 Use server_config to define hard-delete delay time for segment files
 
 ## Feature
