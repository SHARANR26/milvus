--- conflicted
+++ resolved
@@ -28,11 +28,8 @@
 -   \#1298 Unittest failed when on CPU2GPU case
 -   \#1359 Negative distance value returned when searching with HNSW index type
 -   \#1429 Server crashed when searching vectors using GPU
-<<<<<<< HEAD
 -   \#1476 Fix vectors results bug when getting vectors from segments
-=======
 -   \#1484 Index type changed to IDMAP after compacted 
->>>>>>> 600dac75
 
 ## Feature
 -   \#216 Add CLI to get server info
@@ -77,6 +74,7 @@
 -   \#1320 Remove debug logging from faiss
 -   \#1426 Support to configure whether to enabled autoflush and the autoflush interval
 -   \#1444 Improve delete
+-   \#1448 General proto api for NNS libraries 
 -   \#1480 Add return code for AVX512 selection
 
 
