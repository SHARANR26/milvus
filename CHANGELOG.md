# Changelog

Please mark all change in change log and use the issue from GitHub

# Milvus 0.7.0 (TBD)

## Bug
-   \#715 Milvus crash when searching and building index simultaneously using SQ8H
-   \#744 Don't return partition table for show_tables
-   \#770 Server unittest run failed on low-end server
-   \#805 IVFTest.gpu_seal_test unittest failed
-   \#831 Judge branch error in CommonUtil.cpp
-   \#977 Server crash when create tables concurrently
-   \#990 check gpu resources setting when assign repeated value
-   \#995 table count set to 0 if no tables found
-   \#1010 improve error message when offset or page_size is equal 0
-   \#1022 check if partition name is legal
-   \#1028 check if table exists when show partitions
-   \#1029 check if table exists when try to delete partition
-   \#1066 optimize http insert and search speed
-   \#1067 Add binary vectors support in http server
-   \#1075 improve error message when page size or offset is illegal
-   \#1082 check page_size or offset value to avoid float
-   \#1115 http server support load table into memory
-   \#1152 Error log output continuously after server start
-   \#1211 Server down caused by searching with index_type: HNSW
-   \#1240 Update license declaration
-   \#1298 Unittest failed when on CPU2GPU case
-   \#1359 Negative distance value returned when searching with HNSW index type
-   \#1429 Server crashed when searching vectors using GPU

## Feature
-   \#216 Add CLI to get server info
-   \#343 Add Opentracing
-   \#665 Support get/set config via CLI
-   \#759 Put C++ sdk out of milvus/core
-   \#766 If partition tag is similar, wrong partition is searched
-   \#771 Add server build commit info interface
-   \#788 Add web server into server module
-   \#813 Add push mode for prometheus monitor
-   \#815 Support MinIO storage
-   \#823 Support binary vector tanimoto/jaccard/hamming metric
-   \#830 - Support WAL(write-ahead logging)
-   \#853 Support HNSW
-   \#861 Support DeleteById / SearchByID / GetVectorById / Flush
-   \#910 Change Milvus c++ standard to c++17
-   \#1122 Support AVX-512 in FAISS
-   \#1204 Add api to get table data information
-   \#1250 Support CPU profiling
-   \#1302 Get all record IDs in a segment by given a segment id
-   \#1461 Add crud APIs and segments APIs into http module

## Improvement
<<<<<<< HEAD
- \#738 - Use Openblas / lapack from apt install
- \#758 - Enhance config description
- \#791 - Remove Arrow
- \#834 - add cpu mode for built-in Faiss
- \#848 - Add ready-to-use config files to the Milvus repo for enhanced user experince
- \#860 - Remove redundant checks in CacheMgr's constructor
- \#908 - Move "primary_path" and "secondary_path" to storage config
- \#931 - Remove "collector" from config
- \#966 - Update NOTICE.md
- \#1002 - Rename minio to s3 in Storage Config section
- \#1078 - Move 'insert_buffer_size' to Cache Config section
- \#1105 - Error message is not clear when creating IVFSQ8H index without gpu resources
- \#740, #849, #878, #972, #1033, #1161, #1173, #1199, #1190, #1223, #1222, #1257, #1264, #1269, #1164, #1303, #1304, #1324, #1388, #1459 - Various fixes and improvements for Milvus documentation.
- \#1297 - Hide partition_name parameter, avid user directly access partition table
- \#1310 - Add default partition tag for a table
- \#1234 - Do S3 server validation check when Milvus startup
- \#1263 - Allow system conf modifiable and some take effect directly
- \#1320 - Remove debug logging from faiss
- \#1444 - Improve delete
- \#1480 - Add return code for AVX512 selection
=======
-   \#738 Use Openblas / lapack from apt install
-   \#758 Enhance config description
-   \#791 Remove Arrow
-   \#834 add cpu mode for built-in Faiss
-   \#848 Add ready-to-use config files to the Milvus repo for enhanced user experince
-   \#860 Remove redundant checks in CacheMgr's constructor
-   \#908 Move "primary_path" and "secondary_path" to storage config
-   \#931 Remove "collector" from config
-   \#966 Update NOTICE.md
-   \#1002 Rename minio to s3 in Storage Config section
-   \#1078 Move 'insert_buffer_size' to Cache Config section
-   \#1105 Error message is not clear when creating IVFSQ8H index without gpu resources
-   \#740, #849, #878, #972, #1033, #1161, #1173, #1199, #1190, #1223, #1222, #1257, #1264, #1269, #1164, #1303, #1304, #1324, #1388, #1459 Various fixes and improvements for Milvus documentation.
-   \#1297 Hide partition_name parameter, avid user directly access partition table
-   \#1310 Add default partition tag for a table
-   \#1234 Do S3 server validation check when Milvus startup
-   \#1263 Allow system conf modifiable and some take effect directly
-   \#1320 Remove debug logging from faiss
-   \#1426 - Support to configure whether to enabled autoflush and the autoflush interval
-   \#1444 Improve delete

>>>>>>> 6e3991d1

## Task
-   \#1327 Exclude third-party code from codebeat
-   \#1331 Exclude third-party code from codacy

# Milvus 0.6.0 (2019-12-07)

## Bug
-   \#228 memory usage increased slowly during searching vectors
-   \#246 Exclude src/external folder from code coverage for jenkin ci
-   \#248 Reside src/external in thirdparty
-   \#316 Some files not merged after vectors added
-   \#327 Search does not use GPU when index type is FLAT
-   \#331 Add exception handle when search fail
-   \#340 Test cases run failed on 0.6.0
-   \#353 Rename config.h.in to version.h.in
-   \#374 sdk_simple return empty result
-   \#377 Create partition success if tag name only contains spaces
-   \#397 sdk_simple return incorrect result
-   \#399 Create partition should be failed if partition tag existed
-   \#412 Message returned is confused when partition created with null partition name
-   \#416 Drop the same partition success repeatally
-   \#440 Query API in customization still uses old version
-   \#440 Server cannot startup with gpu_resource_config.enable=false in GPU version
-   \#458 Index data is not compatible between 0.5 and 0.6
-   \#465 Server hang caused by searching with nsg index
-   \#485 Increase code coverage rate
-   \#486 gpu no usage during index building
-   \#497 CPU-version search performance decreased
-   \#504 The code coverage rate of core/src/scheduler/optimizer is too low
-   \#509 IVF_PQ index build trapped into dead loop caused by invalid params
-   \#513 Unittest DELETE_BY_RANGE sometimes failed
-   \#523 Erase file data from cache once the file is marked as deleted
-   \#527 faiss benchmark not compatible with faiss 1.6.0
-   \#530 BuildIndex stop when do build index and search simultaneously
-   \#532 assigin value to `table_name` from confest shell
-   \#533 NSG build failed with MetricType Inner Product
-   \#543 client raise exception in shards when search results is empty
-   \#545 Avoid dead circle of build index thread when error occurs
-   \#547 NSG build failed using GPU-edition if set gpu_enable false
-   \#548 NSG search accuracy is too low
-   \#552 Server down during building index_type: IVF_PQ using GPU-edition
-   \#561 Milvus server should report exception/error message or terminate on mysql metadata backend error
-   \#579 Build index hang in GPU version when gpu_resources disabled
-   \#596 Frequently insert operation cost too much disk space
-   \#599 Build index log is incorrect
-   \#602 Optimizer specify wrong gpu_id
-   \#606 No log generated during building index with CPU
-   \#616 IP search metric_type is not supported by IVF_PQ index
-   \#631 FAISS isn't compiled with O3 option
-   \#636 (CPU) Create index PQ should be failed if table metric type set Inner Product
-   \#649 Typo "partiton" should be "partition"
-   \#654 Random crash when frequently insert vector one by one
-   \#658 Milvus error out when building SQ8H index without GPU resources
-   \#668 Update badge of README
-   \#670 Random failure of unittest db_test::SEARCH_TEST
-   \#674 Server down in stability test
-   \#696 Metric_type changed from IP to L2
-   \#705 Fix search SQ8H crash without GPU resource

## Feature
-   \#12 Pure CPU version for Milvus
-   \#77 Support table partition
-   \#127 Support new Index type IVFPQ
-   \#226 Experimental shards middleware for Milvus
-   \#227 Support new index types SPTAG-KDT and SPTAG-BKT
-   \#346 Support build index with multiple gpu
-   \#420 Update shards merge part to match v0.5.3
-   \#488 Add log in scheduler/optimizer
-   \#502 C++ SDK support IVFPQ and SPTAG
-   \#560 Add version in server config file
-   \#605 Print more messages when server start
-   \#644 Add a new rpc command to get milvus build version whether cpu or gpu
-   \#709 Show last commit id when server start

## Improvement
-   \#255 Add ivfsq8 test report detailed version
-   \#260 C++ SDK README
-   \#266 Rpc request source code refactor
-   \#274 Logger the time cost during preloading data
-   \#275 Rename C++ SDK IndexType
-   \#284 Change C++ SDK to shared library
-   \#306 Use int64 for all config integer
-   \#310 Add Q&A for 'protocol https not supported or disable in libcurl' issue
-   \#314 add Find FAISS in CMake
-   \#322 Add option to enable / disable prometheus
-   \#354 Build migration scripts into milvus docker image
-   \#358 Add more information in build.sh and install.md
-   \#404 Add virtual method Init() in Pass abstract class
-   \#409 Add a Fallback pass in optimizer
-   \#433 C++ SDK query result is not easy to use
-   \#449 Add ShowPartitions example for C++ SDK
-   \#470 Small raw files should not be build index
-   \#584 Intergrate internal FAISS
-   \#611 Remove MILVUS_CPU_VERSION
-   \#634 FAISS GPU version is compiled with O0
-   \#737 Refactor server module to separate Grpc from server handler and scheduler

## Task

# Milvus 0.5.3 (2019-11-13)

## Bug
-   \#258 Bytes type in proto cause big-endian/little-endian problem

## Feature

## Improvement
-   \#204 improve grpc performance in search
-   \#207 Add more unittest for config set/get
-   \#208 optimize unittest to support run single test more easily
-   \#284 Change C++ SDK to shared library
-   \#260 C++ SDK README

## Task

# Milvus 0.5.2 (2019-11-07)

## Bug
-   \#194 Search faild: message="Table file doesn't exist"

## Feature

## Improvement
-   \#190 Update default config:use_blas_threshold to 1100 and server version printout to 0.5.2

## Task

# Milvus 0.5.1 (2019-11-04)

## Bug
-   \#134 JFrog cache error
-   \#161 Search IVFSQHybrid crash on gpu
-   \#169 IVF_FLAT search out of memory

## Feature
-   \#90 The server start error messages could be improved to enhance user experience
-   \#104 test_scheduler core dump
-   \#115 Using new structure for tasktable
-   \#139 New config option use_gpu_threshold
-   \#146 Add only GPU and only CPU version for IVF_SQ8 and IVF_FLAT
-   \#164 Add CPU version for building index

## Improvement
-   \#64 Improvement dump function in scheduler
-   \#80 Print version information into log during server start
-   \#82 Move easyloggingpp into "external" directory
-   \#92 Speed up CMake build process
-   \#96 Remove .a file in milvus/lib for docker-version
-   \#118 Using shared_ptr instead of weak_ptr to avoid performance loss
-   \#122 Add unique id for Job
-   \#130 Set task state MOVED after resource copy it completed
-   \#149 Improve large query optimizer pass
-   \#156 Not return error when search_resources and index_build_device set cpu
-   \#159 Change the configuration name from 'use_gpu_threshold' to 'gpu_search_threshold'
-   \#168 Improve result reduce
-   \#175 add invalid config unittest

## Task

# Milvus 0.5.0 (2019-10-21)

## Bug
-   MS-568 Fix gpuresource free error
-   MS-572 Milvus crash when get SIGINT
-   MS-577 Unittest Query randomly hung
-   MS-587 Count get wrong result after adding vectors and index built immediately
-   MS-599 Search wrong result when table created with metric_type: IP
-   MS-601 Docker logs error caused by get CPUTemperature error
-   MS-605 Server going down during searching vectors
-   MS-620 Get table row counts display wrong error code
-   MS-622 Delete vectors should be failed if date range is invalid
-   MS-624 Search vectors failed if time ranges long enough
-   MS-637 Out of memory when load too many tasks
-   MS-639 SQ8H index created failed and server hang
-   MS-640 Cache object size calculate incorrect
-   MS-641 Segment fault(signal 11) in PickToLoad
-   MS-644 Search crashed with index-type: flat
-   MS-647 grafana display average cpu-temp
-   MS-652 IVFSQH quantization double free
-   MS-650 SQ8H index create issue
-   MS-653 When config check fail, Milvus close without message
-   MS-654 Describe index timeout when building index
-   MS-658 Fix SQ8 Hybrid can't search
-   MS-665 IVF_SQ8H search crash when no GPU resource in search_resources
-   \#9 Change default gpu_cache_capacity to 4
-   \#20 C++ sdk example get grpc error
-   \#23 Add unittest to improve code coverage
-   \#31 make clang-format failed after run build.sh -l
-   \#39 Create SQ8H index hang if using github server version
-   \#30 Some troubleshoot messages in Milvus do not provide enough information
-   \#48 Config unittest failed
-   \#59 Topk result is incorrect for small dataset

## Improvement
-   MS-552 Add and change the easylogging library
-   MS-553 Refine cache code
-   MS-555 Remove old scheduler
-   MS-556 Add Job Definition in Scheduler
-   MS-557 Merge Log.h
-   MS-558 Refine status code
-   MS-562 Add JobMgr and TaskCreator in Scheduler
-   MS-566 Refactor cmake
-   MS-574 Milvus configuration refactor
-   MS-578 Make sure milvus5.0 don't crack 0.3.1 data
-   MS-585 Update namespace in scheduler
-   MS-606 Speed up result reduce
-   MS-608 Update TODO names
-   MS-609 Update task construct function
-   MS-611 Add resources validity check in ResourceMgr
-   MS-619 Add optimizer class in scheduler
-   MS-626 Refactor DataObj to support cache any type data
-   MS-648 Improve unittest
-   MS-655 Upgrade SPTAG
-   \#42 Put union of index_build_device and search resources to gpu_pool
-   \#67 Avoid linking targets multiple times in cmake

## Feature
-   MS-614 Preload table at startup
-   MS-627 Integrate new index: IVFSQHybrid
-   MS-631 IVFSQ8H Index support
-   MS-636 Add optimizer in scheduler for FAISS_IVFSQ8H

## Task
-   MS-554 Change license to Apache 2.0
-   MS-561 Add contributing guidelines, code of conduct and README docs
-   MS-567 Add NOTICE.md
-   MS-569 Complete the NOTICE.md
-   MS-575 Add Clang-format & Clang-tidy & Cpplint
-   MS-586 Remove BUILD_FAISS_WITH_MKL option
-   MS-590 Refine cmake code to support cpplint
-   MS-600 Reconstruct unittest code
-   MS-602 Remove zilliz namespace
-   MS-610 Change error code base value from hex to decimal
-   MS-624 Re-organize project directory for open-source
-   MS-635 Add compile option to support customized faiss
-   MS-660 add ubuntu_build_deps.sh
-   \#18 Add all test cases

# Milvus 0.4.0 (2019-09-12)

## Bug
-   MS-119 The problem of combining the log files
-   MS-121 The problem that user can't change the time zone
-   MS-411 Fix metric unittest linking error
-   MS-412 Fix gpu cache logical error
-   MS-416 ExecutionEngineImpl::GpuCache has not return value cause crash
-   MS-417 YAML sequence load disable cause scheduler startup failed
-   MS-413 Create index failed and server exited
-   MS-427 Describe index error after drop index
-   MS-432 Search vectors params nprobe need to check max number
-   MS-431 Search vectors params nprobe: 0/-1, expected result: raise exception
-   MS-331 Crate Table : when table exists, error code is META_FAILED(code=15) rather than ILLEGAL TABLE NAME(code=9))
-   MS-430 Search no result if index created with FLAT
-   MS-443 Create index hang again
-   MS-436 Delete vectors failed if index created with index_type: IVF_FLAT/IVF_SQ8
-   MS-449 Add vectors twice success, once with ids, the other no ids
-   MS-450 server hang after run stop_server.sh
-   MS-458 Keep building index for one file when no gpu resource
-   MS-461 Mysql meta unittest failed
-   MS-462 Run milvus server twices, should display error
-   MS-463 Search timeout
-   MS-467 mysql db test failed
-   MS-470 Drop index success, which table not created
-   MS-471 code coverage run failed
-   MS-492 Drop index failed if index have been created with index_type: FLAT
-   MS-493 Knowhere unittest crash
-   MS-453 GPU search error when nprobe set more than 1024
-   MS-474 Create index hang if use branch-0.3.1 server config
-   MS-510 unittest out of memory and crashed
-   MS-507 Dataset 10m-512, index type sq8，performance in-normal when set CPU_CACHE to 16 or 64
-   MS-543 SearchTask fail without exception
-   MS-582 grafana displays changes frequently

## Improvement
-   MS-327 Clean code for milvus
-   MS-336 Scheduler interface
-   MS-344 Add TaskTable Test
-   MS-345 Add Node Test
-   MS-346 Add some implementation of scheduler to solve compile error
-   MS-348 Add ResourceFactory Test
-   MS-350 Remove knowhere submodule
-   MS-354 Add task class and interface in scheduler
-   MS-355 Add copy interface in ExcutionEngine
-   MS-357 Add minimum schedule function
-   MS-359 Add cost test in new scheduler
-   MS-361 Add event in resource
-   MS-364 Modify tasktableitem in tasktable
-   MS-365 Use tasktableitemptr instead in event
-   MS-366 Implement TaskTable
-   MS-368 Implement cost.cpp
-   MS-371 Add TaskTableUpdatedEvent
-   MS-373 Add resource test
-   MS-374 Add action definition
-   MS-375 Add Dump implementation for Event
-   MS-376 Add loader and executor enable flag in Resource avoid diskresource execute task
-   MS-377 Improve process thread trigger in ResourceMgr, Scheduler and TaskTable
-   MS-378 Debug and Update normal_test in scheduler unittest
-   MS-379 Add Dump implementation in Resource
-   MS-380 Update resource loader and executor, work util all finished
-   MS-383 Modify condition variable usage in scheduler
-   MS-384 Add global instance of ResourceMgr and Scheduler
-   MS-389 Add clone interface in Task
-   MS-390 Update resource construct function
-   MS-391 Add PushTaskToNeighbourHasExecutor action
-   MS-394 Update scheduler unittest
-   MS-400 Add timestamp record in task state change function
-   MS-402 Add dump implementation for TaskTableItem
-   MS-406 Add table flag for meta
-   MS-403 Add GpuCacheMgr
-   MS-404 Release index after search task done avoid memory increment continues
-   MS-405 Add delete task support
-   MS-407 Reconstruct MetricsCollector
-   MS-408 Add device_id in resource construct function
-   MS-409 Using new scheduler
-   MS-413 Remove thrift dependency
-   MS-410 Add resource config comment
-   MS-414 Add TaskType in Scheduler::Task
-   MS-415 Add command tasktable to dump all tasktables
-   MS-418 Update server_config.template file, set CPU compute only default
-   MS-419 Move index_file_size from IndexParam to TableSchema
-   MS-421 Add TaskLabel in scheduler
-   MS-422 Support DeleteTask in Multi-GpuResource case
-   MS-428 Add PushTaskByDataLocality in scheduler
-   MS-440 Add DumpTaskTables in sdk
-   MS-442 Merge Knowhere
-   MS-445 Rename CopyCompleted to LoadCompleted
-   MS-451 Update server_config.template file, set GPU compute default
-   MS-455 Distribute tasks by minimal cost in scheduler
-   MS-460 Put transport speed as weight when choosing neighbour to execute task
-   MS-459 Add cache for pick function in tasktable
-   MS-476 Improve search performance
-   MS-482 Change search stream transport to unary in grpc
-   MS-487 Define metric type in CreateTable
-   MS-488 Improve code format in scheduler
-   MS-495 cmake: integrated knowhere
-   MS-496 Change the top_k limitation from 1024 to 2048
-   MS-502 Update tasktable_test in scheduler
-   MS-504 Update node_test in scheduler
-   MS-505 Install core unit test and add to coverage
-   MS-508 Update normal_test in scheduler
-   MS-532 Add grpc server unittest
-   MS-511 Update resource_test in scheduler
-   MS-517 Update resource_mgr_test in scheduler
-   MS-518 Add schedinst_test in scheduler
-   MS-519 Add event_test in scheduler
-   MS-520 Update resource_test in scheduler
-   MS-524 Add some unittest in event_test and resource_test
-   MS-525 Disable parallel reduce in SearchTask
-   MS-527 Update scheduler_test and enable it
-   MS-528 Hide some config used future
-   MS-530 Add unittest for SearchTask->Load
-   MS-531 Disable next version code
-   MS-533 Update resource_test to cover dump function
-   MS-523 Config file validation
-   MS-539 Remove old task code
-   MS-546 Add simple mode resource_config
-   MS-570 Add prometheus docker-compose file
-   MS-576 Scheduler refactor
-   MS-592 Change showtables stream transport to unary

## Feature
-   MS-343 Implement ResourceMgr
-   MS-338 NewAPI: refine code to support CreateIndex
-   MS-339 NewAPI: refine code to support DropIndex
-   MS-340 NewAPI: implement DescribeIndex

## Task
-   MS-297 disable mysql unit test

# Milvus 0.3.1 (2019-07-10)

## Bug

-   MS-148 Disable cleanup if mode is read only
-   MS-149 Fixed searching only one index file issue in distributed mode
-   MS-153 Fix c_str error when connecting to MySQL
-   MS-157 Fix changelog
-   MS-190 Use env variable to switch mem manager and fix cmake
-   MS-217 Fix SQ8 row count bug
-   MS-224 Return AlreadyExist status in MySQLMetaImpl::CreateTable if table already exists
-   MS-232 Add MySQLMetaImpl::UpdateTableFilesToIndex and set maximum_memory to default if config value = 0
-   MS-233 Remove mem manager log
-   MS-230 Change parameter name: Maximum_memory to insert_buffer_size
-   MS-234 Some case cause background merge thread stop
-   MS-235 Some test cases random fail
-   MS-236 Add MySQLMetaImpl::HasNonIndexFiles
-   MS-257 Update bzip2 download url
-   MS-288 Update compile scripts
-   MS-330 Stability test failed caused by server core dumped
-   MS-347 Build index hangs again
-   MS-382 fix MySQLMetaImpl::CleanUpFilesWithTTL unknown column bug

## Improvement
-   MS-156 Add unittest for merge result functions
-   MS-152 Delete assert in MySQLMetaImpl and change MySQLConnectionPool impl
-   MS-204 Support multi db_path
-   MS-206 Support SQ8 index type
-   MS-208 Add buildinde interface for C++ SDK
-   MS-212 Support Inner product metric type
-   MS-241 Build Faiss with MKL if using Intel CPU; else build with OpenBlas
-   MS-242 Clean up cmake and change MAKE_BUILD_ARGS to be user defined variable
-   MS-245 Improve search result transfer performance
-   MS-248 Support AddVector/SearchVector profiling
-   MS-256 Add more cache config
-   MS-260 Refine log
-   MS-249 Check machine hardware during initialize
-   MS-261 Update faiss version to 1.5.3 and add BUILD_FAISS_WITH_MKL as an option
-   MS-266 Improve topk reduce time by using multi-threads
-   MS-275 Avoid sqlite logic error excetion
-   MS-278 add IndexStatsHelper
-   MS-313 add GRPC
-   MS-325 add grpc status return for C++ sdk and modify some format
-   MS-278 Add IndexStatsHelper
-   MS-312 Set openmp thread number by config
-   MS-305 Add CPU core percent metric
-   MS-310 Add milvus CPU utilization ratio and CPU/GPU temperature metrics
-   MS-324 Show error when there is not enough gpu memory to build index
-   MS-328 Check metric type on server start
-   MS-332 Set grpc and thrift server run concurrently
-   MS-352 Add hybrid index

## Feature
-   MS-180 Add new mem manager
-   MS-195 Add nlist and use_blas_threshold conf
-   MS-137 Integrate knowhere

## Task

-   MS-125 Create 0.3.1 release branch
-   MS-306 Optimize build efficiency

# Milvus 0.3.0 (2019-06-30)

## Bug
-   MS-104 Fix unittest lcov execution error
-   MS-102 Fix build script file condition error
-   MS-80 Fix server hang issue
-   MS-89 Fix compile failed, libgpufaiss.a link missing
-   MS-90 Fix arch match incorrect on ARM
-   MS-99 Fix compilation bug
-   MS-110 Avoid huge file size

## Improvement
-   MS-82 Update server startup welcome message
-   MS-83 Update vecwise to Milvus
-   MS-77 Performance issue of post-search action
-   MS-22 Enhancement for MemVector size control
-   MS-92 Unify behavior of debug and release build
-   MS-98 Install all unit test to installation directory
-   MS-115 Change is_startup of metric_config switch from true to on
-   MS-122 Archive criteria config
-   MS-124 HasTable interface
-   MS-126 Add more error code
-   MS-128 Change default db path

## Feature

-   MS-57 Implement index load/search pipeline
-   MS-56 Add version information when server is started
-   MS-64 Different table can have different index type
-   MS-52 Return search score
-   MS-66 Support time range query
-   MS-68 Remove rocksdb from third-party
-   MS-70 cmake: remove redundant libs in src
-   MS-71 cmake: fix faiss dependency
-   MS-72 cmake: change prometheus source to git
-   MS-73 cmake: delete civetweb
-   MS-65 Implement GetTableRowCount interface
-   MS-45 Implement DeleteTable interface
-   MS-75 cmake: change faiss version to 1.5.2; add CUDA gencode
-   MS-81 fix faiss ptx issue; change cuda gencode
-   MS-84 cmake: add arrow, jemalloc and jsoncons third party; default build option OFF
-   MS-85 add NetIO metric
-   MS-96 add new query interface for specified files
-   MS-97 Add S3 SDK for MinIO Storage
-   MS-105 Add MySQL
-   MS-130 Add prometheus_test
-   MS-144 Add nprobe config
-   MS-147 Enable IVF
-   MS-130 Add prometheus_test

## Task
-   MS-74 Change README.md in cpp
-   MS-88 Add support for arm architecture

# Milvus 0.2.0 (2019-05-31)

## Bug

-   MS-32 Fix thrift error
-   MS-34 Fix prometheus-cpp thirdparty
-   MS-67 Fix license check bug
-   MS-76 Fix pipeline crash bug
-   MS-100 cmake: fix AWS build issue
-   MS-101 change AWS build type to Release

## Improvement

-   MS-20 Clean Code Part 1

## Feature

-   MS-5 Implement Auto Archive Feature
-   MS-6 Implement SDK interface part 1
-   MS-16 Implement metrics without prometheus
-   MS-21 Implement SDK interface part 2
-   MS-26 cmake. Add thirdparty packages
-   MS-31 cmake: add prometheus
-   MS-33 cmake: add -j4 to make third party packages build faster
-   MS-27 support gpu config and disable license build config in cmake
-   MS-47 Add query vps metrics
-   MS-37 Add query, cache usage, disk write speed and file data size metrics
-   MS-30 Use faiss v1.5.2
-   MS-54 cmake: Change Thrift third party URL to github.com
-   MS-69 prometheus: add all proposed metrics

## Task

-   MS-1 Add CHANGELOG.md
-   MS-4 Refactor the vecwise_engine code structure
-   MS-62 Search range to all if no date specified<|MERGE_RESOLUTION|>--- conflicted
+++ resolved
@@ -51,28 +51,6 @@
 -   \#1461 Add crud APIs and segments APIs into http module
 
 ## Improvement
-<<<<<<< HEAD
-- \#738 - Use Openblas / lapack from apt install
-- \#758 - Enhance config description
-- \#791 - Remove Arrow
-- \#834 - add cpu mode for built-in Faiss
-- \#848 - Add ready-to-use config files to the Milvus repo for enhanced user experince
-- \#860 - Remove redundant checks in CacheMgr's constructor
-- \#908 - Move "primary_path" and "secondary_path" to storage config
-- \#931 - Remove "collector" from config
-- \#966 - Update NOTICE.md
-- \#1002 - Rename minio to s3 in Storage Config section
-- \#1078 - Move 'insert_buffer_size' to Cache Config section
-- \#1105 - Error message is not clear when creating IVFSQ8H index without gpu resources
-- \#740, #849, #878, #972, #1033, #1161, #1173, #1199, #1190, #1223, #1222, #1257, #1264, #1269, #1164, #1303, #1304, #1324, #1388, #1459 - Various fixes and improvements for Milvus documentation.
-- \#1297 - Hide partition_name parameter, avid user directly access partition table
-- \#1310 - Add default partition tag for a table
-- \#1234 - Do S3 server validation check when Milvus startup
-- \#1263 - Allow system conf modifiable and some take effect directly
-- \#1320 - Remove debug logging from faiss
-- \#1444 - Improve delete
-- \#1480 - Add return code for AVX512 selection
-=======
 -   \#738 Use Openblas / lapack from apt install
 -   \#758 Enhance config description
 -   \#791 Remove Arrow
@@ -91,10 +69,10 @@
 -   \#1234 Do S3 server validation check when Milvus startup
 -   \#1263 Allow system conf modifiable and some take effect directly
 -   \#1320 Remove debug logging from faiss
--   \#1426 - Support to configure whether to enabled autoflush and the autoflush interval
+-   \#1426 Support to configure whether to enabled autoflush and the autoflush interval
 -   \#1444 Improve delete
-
->>>>>>> 6e3991d1
+-   \#1480 Add return code for AVX512 selection
+
 
 ## Task
 -   \#1327 Exclude third-party code from codebeat
