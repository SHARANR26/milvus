// Licensed to the LF AI & Data foundation under one
// or more contributor license agreements. See the NOTICE file
// distributed with this work for additional information
// regarding copyright ownership. The ASF licenses this file
// to you under the Apache License, Version 2.0 (the
// "License"); you may not use this file except in compliance
// with the License. You may obtain a copy of the License at
//
//     http://www.apache.org/licenses/LICENSE-2.0
//
// Unless required by applicable law or agreed to in writing, software
// distributed under the License is distributed on an "AS IS" BASIS,
// WITHOUT WARRANTIES OR CONDITIONS OF ANY KIND, either express or implied.
// See the License for the specific language governing permissions and
// limitations under the License.

package datacoord

import (
	"bytes"
	"context"
	"fmt"
	"math/rand"
	"path"
	"strconv"
	"strings"
	"sync"
	"testing"
	"time"

	"github.com/cockroachdb/errors"
	"github.com/minio/minio-go/v7"
	"github.com/minio/minio-go/v7/pkg/credentials"
	"github.com/stretchr/testify/assert"
	"github.com/stretchr/testify/mock"
	"github.com/stretchr/testify/require"
	"github.com/stretchr/testify/suite"

	"github.com/milvus-io/milvus-proto/go-api/v2/commonpb"
	"github.com/milvus-io/milvus-proto/go-api/v2/msgpb"
	"github.com/milvus-io/milvus-proto/go-api/v2/schemapb"
	kvmocks "github.com/milvus-io/milvus/internal/kv/mocks"
	"github.com/milvus-io/milvus/internal/metastore"
	"github.com/milvus-io/milvus/internal/metastore/kv/datacoord"
	catalogmocks "github.com/milvus-io/milvus/internal/metastore/mocks"
	"github.com/milvus-io/milvus/internal/metastore/model"
	"github.com/milvus-io/milvus/internal/mocks"
	"github.com/milvus-io/milvus/internal/proto/datapb"
	"github.com/milvus-io/milvus/internal/proto/indexpb"
	"github.com/milvus-io/milvus/internal/storage"
	"github.com/milvus-io/milvus/pkg/common"
	"github.com/milvus-io/milvus/pkg/util/funcutil"
	"github.com/milvus-io/milvus/pkg/util/paramtable"
)

func Test_garbageCollector_basic(t *testing.T) {
	bucketName := `datacoord-ut` + strings.ToLower(funcutil.RandomString(8))
	rootPath := `gc` + funcutil.RandomString(8)
	// TODO change to Params
	cli, _, _, _, _, err := initUtOSSEnv(bucketName, rootPath, 0)
	require.NoError(t, err)

	meta, err := newMemoryMeta()
	assert.NoError(t, err)

	t.Run("normal gc", func(t *testing.T) {
		gc := newGarbageCollector(meta, newMockHandler(), GcOption{
			cli:              cli,
			enabled:          true,
			checkInterval:    time.Millisecond * 10,
			missingTolerance: time.Hour * 24,
			dropTolerance:    time.Hour * 24,
		})
		gc.start()

		time.Sleep(time.Millisecond * 20)
		assert.NotPanics(t, func() {
			gc.close()
		})
	})

	t.Run("with nil cli", func(t *testing.T) {
		gc := newGarbageCollector(meta, newMockHandler(), GcOption{
			cli:              nil,
			enabled:          true,
			checkInterval:    time.Millisecond * 10,
			missingTolerance: time.Hour * 24,
			dropTolerance:    time.Hour * 24,
		})
		assert.NotPanics(t, func() {
			gc.start()
		})

		assert.NotPanics(t, func() {
			gc.close()
		})
	})
}

func validateMinioPrefixElements(t *testing.T, cli *minio.Client, bucketName string, prefix string, elements []string) {
	var current []string
	for info := range cli.ListObjects(context.TODO(), bucketName, minio.ListObjectsOptions{Prefix: prefix, Recursive: true}) {
		current = append(current, info.Key)
	}
	assert.ElementsMatch(t, elements, current)
}

func Test_garbageCollector_scan(t *testing.T) {
	bucketName := `datacoord-ut` + strings.ToLower(funcutil.RandomString(8))
	rootPath := paramtable.Get().MinioCfg.RootPath.GetValue()
	// TODO change to Params
	cli, inserts, stats, delta, others, err := initUtOSSEnv(bucketName, rootPath, 4)
	require.NoError(t, err)

	meta, err := newMemoryMeta()
	assert.NoError(t, err)

	t.Run("key is reference", func(t *testing.T) {
		gc := newGarbageCollector(meta, newMockHandler(), GcOption{
			cli:              cli,
			enabled:          true,
			checkInterval:    time.Minute * 30,
			missingTolerance: time.Hour * 24,
			dropTolerance:    time.Hour * 24,
		})
		gc.scan()

		validateMinioPrefixElements(t, cli.Client, bucketName, path.Join(rootPath, common.SegmentInsertLogPath), inserts)
		validateMinioPrefixElements(t, cli.Client, bucketName, path.Join(rootPath, common.SegmentStatslogPath), stats)
		validateMinioPrefixElements(t, cli.Client, bucketName, path.Join(rootPath, common.SegmentDeltaLogPath), delta)
		validateMinioPrefixElements(t, cli.Client, bucketName, path.Join(rootPath, `indexes`), others)
		gc.close()
	})

	t.Run("missing all but save tolerance", func(t *testing.T) {
		gc := newGarbageCollector(meta, newMockHandler(), GcOption{
			cli:              cli,
			enabled:          true,
			checkInterval:    time.Minute * 30,
			missingTolerance: time.Hour * 24,
			dropTolerance:    time.Hour * 24,
		})
		gc.scan()

		validateMinioPrefixElements(t, cli.Client, bucketName, path.Join(rootPath, common.SegmentInsertLogPath), inserts)
		validateMinioPrefixElements(t, cli.Client, bucketName, path.Join(rootPath, common.SegmentStatslogPath), stats)
		validateMinioPrefixElements(t, cli.Client, bucketName, path.Join(rootPath, common.SegmentDeltaLogPath), delta)
		validateMinioPrefixElements(t, cli.Client, bucketName, path.Join(rootPath, `indexes`), others)

		gc.close()
	})
	t.Run("hit, no gc", func(t *testing.T) {
		segment := buildSegment(1, 10, 100, "ch", false)
		segment.State = commonpb.SegmentState_Flushed
		segment.Binlogs = []*datapb.FieldBinlog{getFieldBinlogPaths(0, inserts[0])}
		segment.Statslogs = []*datapb.FieldBinlog{getFieldBinlogPaths(0, stats[0])}
		segment.Deltalogs = []*datapb.FieldBinlog{getFieldBinlogPaths(0, delta[0])}
		err = meta.AddSegment(context.TODO(), segment)
		require.NoError(t, err)

		gc := newGarbageCollector(meta, newMockHandler(), GcOption{
			cli:              cli,
			enabled:          true,
			checkInterval:    time.Minute * 30,
			missingTolerance: time.Hour * 24,
			dropTolerance:    time.Hour * 24,
		})
		gc.start()
		gc.scan()
		validateMinioPrefixElements(t, cli.Client, bucketName, path.Join(rootPath, common.SegmentInsertLogPath), inserts)
		validateMinioPrefixElements(t, cli.Client, bucketName, path.Join(rootPath, common.SegmentStatslogPath), stats)
		validateMinioPrefixElements(t, cli.Client, bucketName, path.Join(rootPath, common.SegmentDeltaLogPath), delta)
		validateMinioPrefixElements(t, cli.Client, bucketName, path.Join(rootPath, `indexes`), others)

		gc.close()
	})

	t.Run("dropped gc one", func(t *testing.T) {
		segment := buildSegment(1, 10, 100, "ch", false)
		segment.State = commonpb.SegmentState_Dropped
		segment.DroppedAt = uint64(time.Now().Add(-time.Hour).UnixNano())
		segment.Binlogs = []*datapb.FieldBinlog{getFieldBinlogPaths(0, inserts[0])}
		segment.Statslogs = []*datapb.FieldBinlog{getFieldBinlogPaths(0, stats[0])}
		segment.Deltalogs = []*datapb.FieldBinlog{getFieldBinlogPaths(0, delta[0])}

		err = meta.AddSegment(context.TODO(), segment)
		require.NoError(t, err)

		gc := newGarbageCollector(meta, newMockHandler(), GcOption{
			cli:              cli,
			enabled:          true,
			checkInterval:    time.Minute * 30,
			missingTolerance: time.Hour * 24,
			dropTolerance:    0,
		})
		gc.clearEtcd()
		validateMinioPrefixElements(t, cli.Client, bucketName, path.Join(rootPath, common.SegmentInsertLogPath), inserts[1:])
		validateMinioPrefixElements(t, cli.Client, bucketName, path.Join(rootPath, common.SegmentStatslogPath), stats[1:])
		validateMinioPrefixElements(t, cli.Client, bucketName, path.Join(rootPath, common.SegmentDeltaLogPath), delta[1:])
		validateMinioPrefixElements(t, cli.Client, bucketName, path.Join(rootPath, `indexes`), others)

		gc.close()
	})
	t.Run("missing gc all", func(t *testing.T) {
		gc := newGarbageCollector(meta, newMockHandler(), GcOption{
			cli:              cli,
			enabled:          true,
			checkInterval:    time.Minute * 30,
			missingTolerance: 0,
			dropTolerance:    0,
		})
		gc.start()
		gc.scan()
		gc.clearEtcd()

		// bad path shall remains since datacoord cannot determine file is garbage or not if path is not valid
		validateMinioPrefixElements(t, cli.Client, bucketName, path.Join(rootPath, common.SegmentInsertLogPath), inserts[1:2])
		validateMinioPrefixElements(t, cli.Client, bucketName, path.Join(rootPath, common.SegmentStatslogPath), stats[1:2])
		validateMinioPrefixElements(t, cli.Client, bucketName, path.Join(rootPath, common.SegmentDeltaLogPath), delta[1:2])
		validateMinioPrefixElements(t, cli.Client, bucketName, path.Join(rootPath, `indexes`), others)

		gc.close()
	})

	t.Run("list object with error", func(t *testing.T) {
		gc := newGarbageCollector(meta, newMockHandler(), GcOption{
			cli:              cli,
			enabled:          true,
			checkInterval:    time.Minute * 30,
			missingTolerance: 0,
			dropTolerance:    0,
		})
		gc.start()
		gc.scan()

		// bad path shall remains since datacoord cannot determine file is garbage or not if path is not valid
		validateMinioPrefixElements(t, cli.Client, bucketName, path.Join(rootPath, common.SegmentInsertLogPath), inserts[1:2])
		validateMinioPrefixElements(t, cli.Client, bucketName, path.Join(rootPath, common.SegmentStatslogPath), stats[1:2])
		validateMinioPrefixElements(t, cli.Client, bucketName, path.Join(rootPath, common.SegmentDeltaLogPath), delta[1:2])
		validateMinioPrefixElements(t, cli.Client, bucketName, path.Join(rootPath, `indexes`), others)

		gc.close()
	})

	cleanupOSS(cli.Client, bucketName, rootPath)
}

// initialize unit test sso env
func initUtOSSEnv(bucket, root string, n int) (mcm *storage.MinioChunkManager, inserts []string, stats []string, delta []string, other []string, err error) {
	paramtable.Init()
	cli, err := minio.New(Params.MinioCfg.Address.GetValue(), &minio.Options{
		Creds:  credentials.NewStaticV4(Params.MinioCfg.AccessKeyID.GetValue(), Params.MinioCfg.SecretAccessKey.GetValue(), ""),
		Secure: Params.MinioCfg.UseSSL.GetAsBool(),
	})
	if err != nil {
		return nil, nil, nil, nil, nil, err
	}
	has, err := cli.BucketExists(context.TODO(), bucket)
	if err != nil {
		return nil, nil, nil, nil, nil, err
	}
	if !has {
		err = cli.MakeBucket(context.TODO(), bucket, minio.MakeBucketOptions{})
		if err != nil {
			return nil, nil, nil, nil, nil, err
		}
	}
	inserts = make([]string, 0, n)
	stats = make([]string, 0, n)
	delta = make([]string, 0, n)
	other = make([]string, 0, n)

	content := []byte("test")
	for i := 0; i < n; i++ {
		reader := bytes.NewReader(content)
		// collID/partID/segID/fieldID/fileName
		// [str]/id/id/string/string

		var token string
		if i == 1 {
			token = path.Join(strconv.Itoa(i), strconv.Itoa(i), "error-seg-id", strconv.Itoa(i), fmt.Sprint(rand.Int63()))
		} else {
			token = path.Join(strconv.Itoa(1+i), strconv.Itoa(10+i), strconv.Itoa(100+i), strconv.Itoa(i), fmt.Sprint(rand.Int63()))
		}
		// insert
		filePath := path.Join(root, common.SegmentInsertLogPath, token)
		info, err := cli.PutObject(context.TODO(), bucket, filePath, reader, int64(len(content)), minio.PutObjectOptions{})
		if err != nil {
			return nil, nil, nil, nil, nil, err
		}
		inserts = append(inserts, info.Key)
		// stats
		filePath = path.Join(root, common.SegmentStatslogPath, token)
		info, err = cli.PutObject(context.TODO(), bucket, filePath, reader, int64(len(content)), minio.PutObjectOptions{})
		if err != nil {
			return nil, nil, nil, nil, nil, err
		}
		stats = append(stats, info.Key)

		// delta
		if i == 1 {
			token = path.Join(strconv.Itoa(i), strconv.Itoa(i), "error-seg-id", fmt.Sprint(rand.Int63()))
		} else {
			token = path.Join(strconv.Itoa(1+i), strconv.Itoa(10+i), strconv.Itoa(100+i), fmt.Sprint(rand.Int63()))
		}
		filePath = path.Join(root, common.SegmentDeltaLogPath, token)
		info, err = cli.PutObject(context.TODO(), bucket, filePath, reader, int64(len(content)), minio.PutObjectOptions{})
		if err != nil {
			return nil, nil, nil, nil, nil, err
		}
		delta = append(delta, info.Key)

		// other
		filePath = path.Join(root, `indexes`, token)
		info, err = cli.PutObject(context.TODO(), bucket, filePath, reader, int64(len(content)), minio.PutObjectOptions{})
		if err != nil {
			return nil, nil, nil, nil, nil, err
		}
		other = append(other, info.Key)
	}
	mcm = &storage.MinioChunkManager{
		Client: cli,
	}
	mcm.SetVar(bucket, root)
	return mcm, inserts, stats, delta, other, nil
}

func cleanupOSS(cli *minio.Client, bucket, root string) {
	ch := cli.ListObjects(context.TODO(), bucket, minio.ListObjectsOptions{Prefix: root, Recursive: true})
	cli.RemoveObjects(context.TODO(), bucket, ch, minio.RemoveObjectsOptions{})
	cli.RemoveBucket(context.TODO(), bucket)
}

func createMetaForRecycleUnusedIndexes(catalog metastore.DataCoordCatalog) *meta {
	var (
		ctx    = context.Background()
		collID = UniqueID(100)
		// partID = UniqueID(200)
		fieldID = UniqueID(300)
		indexID = UniqueID(400)
	)
	return &meta{
		RWMutex:      sync.RWMutex{},
		ctx:          ctx,
		catalog:      catalog,
		collections:  nil,
		segments:     nil,
		channelCPs:   newChannelCps(),
		chunkManager: nil,
		indexMeta: &indexMeta{
			catalog: catalog,
			indexes: map[UniqueID]map[UniqueID]*model.Index{
				collID: {
					indexID: {
						TenantID:        "",
						CollectionID:    collID,
						FieldID:         fieldID,
						IndexID:         indexID,
						IndexName:       "_default_idx",
						IsDeleted:       false,
						CreateTime:      10,
						TypeParams:      nil,
						IndexParams:     nil,
						IsAutoIndex:     false,
						UserIndexParams: nil,
					},
					indexID + 1: {
						TenantID:        "",
						CollectionID:    collID,
						FieldID:         fieldID + 1,
						IndexID:         indexID + 1,
						IndexName:       "_default_idx_101",
						IsDeleted:       true,
						CreateTime:      0,
						TypeParams:      nil,
						IndexParams:     nil,
						IsAutoIndex:     false,
						UserIndexParams: nil,
					},
				},
				collID + 1: {
					indexID + 10: {
						TenantID:        "",
						CollectionID:    collID + 1,
						FieldID:         fieldID + 10,
						IndexID:         indexID + 10,
						IndexName:       "index",
						IsDeleted:       true,
						CreateTime:      10,
						TypeParams:      nil,
						IndexParams:     nil,
						IsAutoIndex:     false,
						UserIndexParams: nil,
					},
				},
			},
			buildID2SegmentIndex: nil,
		},
	}
}

func TestGarbageCollector_recycleUnusedIndexes(t *testing.T) {
	t.Run("success", func(t *testing.T) {
		catalog := catalogmocks.NewDataCoordCatalog(t)
		catalog.On("DropIndex",
			mock.Anything,
			mock.Anything,
			mock.Anything,
		).Return(nil)
		gc := newGarbageCollector(createMetaForRecycleUnusedIndexes(catalog), nil, GcOption{})
		gc.recycleUnusedIndexes()
	})

	t.Run("fail", func(t *testing.T) {
		catalog := catalogmocks.NewDataCoordCatalog(t)
		catalog.On("DropIndex",
			mock.Anything,
			mock.Anything,
			mock.Anything,
		).Return(errors.New("fail"))
		gc := newGarbageCollector(createMetaForRecycleUnusedIndexes(catalog), nil, GcOption{})
		gc.recycleUnusedIndexes()
	})
}

func createMetaForRecycleUnusedSegIndexes(catalog metastore.DataCoordCatalog) *meta {
	var (
		ctx    = context.Background()
		collID = UniqueID(100)
		partID = UniqueID(200)
		// fieldID = UniqueID(300)
		indexID = UniqueID(400)
		segID   = UniqueID(500)
	)
	return &meta{
		RWMutex:     sync.RWMutex{},
		ctx:         ctx,
		catalog:     catalog,
		collections: nil,
		segments: &SegmentsInfo{
			segments: map[UniqueID]*SegmentInfo{
				segID: {
					SegmentInfo: &datapb.SegmentInfo{
						ID:            segID,
						CollectionID:  collID,
						PartitionID:   partID,
						InsertChannel: "",
						NumOfRows:     1026,
						State:         commonpb.SegmentState_Flushed,
					},
				},
				segID + 1: {
					SegmentInfo: nil,
				},
			},
		},
<<<<<<< HEAD
		channelCPs:   newChannelCps(),
		chunkManager: nil,
		indexes:      map[UniqueID]map[UniqueID]*model.Index{},
		buildID2SegmentIndex: map[UniqueID]*model.SegmentIndex{
			buildID: {
				SegmentID:     segID,
				CollectionID:  collID,
				PartitionID:   partID,
				NumRows:       1026,
				IndexID:       indexID,
				BuildID:       buildID,
				NodeID:        1,
				IndexVersion:  1,
				IndexState:    commonpb.IndexState_Finished,
				FailReason:    "",
				IsDeleted:     false,
				CreateTime:    10,
				IndexFileKeys: []string{"file1", "file2"},
				IndexSize:     0,
				WriteHandoff:  false,
=======
		indexMeta: &indexMeta{
			catalog: catalog,
			segmentIndexes: map[UniqueID]map[UniqueID]*model.SegmentIndex{
				segID: {
					indexID: {
						SegmentID:     segID,
						CollectionID:  collID,
						PartitionID:   partID,
						NumRows:       1026,
						IndexID:       indexID,
						BuildID:       buildID,
						NodeID:        1,
						IndexVersion:  1,
						IndexState:    commonpb.IndexState_Finished,
						FailReason:    "",
						IsDeleted:     false,
						CreateTime:    10,
						IndexFileKeys: []string{"file1", "file2"},
						IndexSize:     0,
						WriteHandoff:  false,
					},
				},
				segID + 1: {
					indexID: {
						SegmentID:     segID + 1,
						CollectionID:  collID,
						PartitionID:   partID,
						NumRows:       1026,
						IndexID:       indexID,
						BuildID:       buildID + 1,
						NodeID:        1,
						IndexVersion:  1,
						IndexState:    commonpb.IndexState_Finished,
						FailReason:    "",
						IsDeleted:     false,
						CreateTime:    10,
						IndexFileKeys: []string{"file1", "file2"},
						IndexSize:     0,
						WriteHandoff:  false,
					},
				},
>>>>>>> 4b0c3dd3
			},
			indexes: map[UniqueID]map[UniqueID]*model.Index{},
			buildID2SegmentIndex: map[UniqueID]*model.SegmentIndex{
				buildID: {
					SegmentID:     segID,
					CollectionID:  collID,
					PartitionID:   partID,
					NumRows:       1026,
					IndexID:       indexID,
					BuildID:       buildID,
					NodeID:        1,
					IndexVersion:  1,
					IndexState:    commonpb.IndexState_Finished,
					FailReason:    "",
					IsDeleted:     false,
					CreateTime:    10,
					IndexFileKeys: []string{"file1", "file2"},
					IndexSize:     0,
					WriteHandoff:  false,
				},
				buildID + 1: {
					SegmentID:     segID + 1,
					CollectionID:  collID,
					PartitionID:   partID,
					NumRows:       1026,
					IndexID:       indexID,
					BuildID:       buildID + 1,
					NodeID:        1,
					IndexVersion:  1,
					IndexState:    commonpb.IndexState_Finished,
					FailReason:    "",
					IsDeleted:     false,
					CreateTime:    10,
					IndexFileKeys: []string{"file1", "file2"},
					IndexSize:     0,
					WriteHandoff:  false,
				},
			},
		},
		channelCPs:   nil,
		chunkManager: nil,
	}
}

func TestGarbageCollector_recycleUnusedSegIndexes(t *testing.T) {
	t.Run("success", func(t *testing.T) {
		catalog := catalogmocks.NewDataCoordCatalog(t)
		catalog.On("DropSegmentIndex",
			mock.Anything,
			mock.Anything,
			mock.Anything,
			mock.Anything,
			mock.Anything,
		).Return(nil)
		gc := newGarbageCollector(createMetaForRecycleUnusedSegIndexes(catalog), nil, GcOption{})
		gc.recycleUnusedSegIndexes()
	})

	t.Run("fail", func(t *testing.T) {
		catalog := catalogmocks.NewDataCoordCatalog(t)
		catalog.On("DropSegmentIndex",
			mock.Anything,
			mock.Anything,
			mock.Anything,
			mock.Anything,
			mock.Anything,
		).Return(errors.New("fail"))
		gc := newGarbageCollector(createMetaForRecycleUnusedSegIndexes(catalog), nil, GcOption{})
		gc.recycleUnusedSegIndexes()
	})
}

func createMetaTableForRecycleUnusedIndexFiles(catalog *datacoord.Catalog) *meta {
	var (
		ctx    = context.Background()
		collID = UniqueID(100)
		partID = UniqueID(200)
		// fieldID = UniqueID(300)
		indexID = UniqueID(400)
		segID   = UniqueID(500)
		buildID = UniqueID(600)
	)
	return &meta{
		RWMutex:     sync.RWMutex{},
		ctx:         ctx,
		catalog:     catalog,
		collections: nil,
		segments: &SegmentsInfo{
			segments: map[UniqueID]*SegmentInfo{
				segID: {
					SegmentInfo: &datapb.SegmentInfo{
						ID:            segID,
						CollectionID:  collID,
						PartitionID:   partID,
						InsertChannel: "",
						NumOfRows:     1026,
						State:         commonpb.SegmentState_Flushed,
					},
				},
				segID + 1: {
					SegmentInfo: &datapb.SegmentInfo{
						ID:            segID + 1,
						CollectionID:  collID,
						PartitionID:   partID,
						InsertChannel: "",
						NumOfRows:     1026,
						State:         commonpb.SegmentState_Flushed,
					},
				},
			},
		},
		indexMeta: &indexMeta{
			catalog: catalog,
			segmentIndexes: map[UniqueID]map[UniqueID]*model.SegmentIndex{
				segID: {
					indexID: {
						SegmentID:     segID,
						CollectionID:  collID,
						PartitionID:   partID,
						NumRows:       1026,
						IndexID:       indexID,
						BuildID:       buildID,
						NodeID:        1,
						IndexVersion:  1,
						IndexState:    commonpb.IndexState_Finished,
						FailReason:    "",
						IsDeleted:     false,
						CreateTime:    10,
						IndexFileKeys: []string{"file1", "file2"},
						IndexSize:     0,
						WriteHandoff:  false,
					},
				},
				segID + 1: {
					indexID: {
						SegmentID:     segID + 1,
						CollectionID:  collID,
						PartitionID:   partID,
						NumRows:       1026,
						IndexID:       indexID,
						BuildID:       buildID + 1,
						NodeID:        1,
						IndexVersion:  1,
						IndexState:    commonpb.IndexState_InProgress,
						FailReason:    "",
						IsDeleted:     false,
						CreateTime:    10,
						IndexFileKeys: nil,
						IndexSize:     0,
						WriteHandoff:  false,
					},
				},
			},
			indexes: map[UniqueID]map[UniqueID]*model.Index{
				collID: {
					indexID: {
						TenantID:        "",
						CollectionID:    collID,
						FieldID:         fieldID,
						IndexID:         indexID,
						IndexName:       "_default_idx",
						IsDeleted:       false,
						CreateTime:      10,
						TypeParams:      nil,
						IndexParams:     nil,
						IsAutoIndex:     false,
						UserIndexParams: nil,
					},
				},
			},
			buildID2SegmentIndex: map[UniqueID]*model.SegmentIndex{
				buildID: {
					SegmentID:     segID,
					CollectionID:  collID,
					PartitionID:   partID,
					NumRows:       1026,
					IndexID:       indexID,
					BuildID:       buildID,
					NodeID:        1,
					IndexVersion:  1,
					IndexState:    commonpb.IndexState_Finished,
					FailReason:    "",
					IsDeleted:     false,
					CreateTime:    10,
					IndexFileKeys: []string{"file1", "file2"},
					IndexSize:     0,
					WriteHandoff:  false,
				},
				buildID + 1: {
					SegmentID:     segID + 1,
					CollectionID:  collID,
					PartitionID:   partID,
					NumRows:       1026,
					IndexID:       indexID,
					BuildID:       buildID + 1,
					NodeID:        1,
					IndexVersion:  1,
					IndexState:    commonpb.IndexState_InProgress,
					FailReason:    "",
					IsDeleted:     false,
					CreateTime:    10,
					IndexFileKeys: nil,
					IndexSize:     0,
					WriteHandoff:  false,
				},
			},
		},
	}
}

func TestGarbageCollector_recycleUnusedIndexFiles(t *testing.T) {
	t.Run("success", func(t *testing.T) {
		cm := &mocks.ChunkManager{}
		cm.EXPECT().RootPath().Return("root")
		cm.EXPECT().ListWithPrefix(mock.Anything, mock.Anything, mock.Anything).Return([]string{"a/b/c/", "a/b/600/", "a/b/601/", "a/b/602/"}, nil, nil)
		cm.EXPECT().RemoveWithPrefix(mock.Anything, mock.Anything).Return(nil)
		cm.EXPECT().Remove(mock.Anything, mock.Anything).Return(nil)
		gc := newGarbageCollector(
			createMetaTableForRecycleUnusedIndexFiles(&datacoord.Catalog{MetaKv: kvmocks.NewMetaKv(t)}),
			nil,
			GcOption{
				cli: cm,
			})

		gc.recycleUnusedIndexFiles()
	})

	t.Run("list fail", func(t *testing.T) {
		cm := &mocks.ChunkManager{}
		cm.EXPECT().RootPath().Return("root")
		cm.EXPECT().ListWithPrefix(mock.Anything, mock.Anything, mock.Anything).Return(nil, nil, errors.New("error"))
		gc := newGarbageCollector(
			createMetaTableForRecycleUnusedIndexFiles(&datacoord.Catalog{MetaKv: kvmocks.NewMetaKv(t)}),
			nil,
			GcOption{
				cli: cm,
			})
		gc.recycleUnusedIndexFiles()
	})

	t.Run("remove fail", func(t *testing.T) {
		cm := &mocks.ChunkManager{}
		cm.EXPECT().RootPath().Return("root")
		cm.EXPECT().Remove(mock.Anything, mock.Anything).Return(errors.New("error"))
		cm.EXPECT().ListWithPrefix(mock.Anything, mock.Anything, mock.Anything).Return([]string{"a/b/c/", "a/b/600/", "a/b/601/", "a/b/602/"}, nil, nil)
		cm.EXPECT().RemoveWithPrefix(mock.Anything, mock.Anything).Return(nil)
		gc := newGarbageCollector(
			createMetaTableForRecycleUnusedIndexFiles(&datacoord.Catalog{MetaKv: kvmocks.NewMetaKv(t)}),
			nil,
			GcOption{
				cli: cm,
			})
		gc.recycleUnusedIndexFiles()
	})

	t.Run("remove with prefix fail", func(t *testing.T) {
		cm := &mocks.ChunkManager{}
		cm.EXPECT().RootPath().Return("root")
		cm.EXPECT().Remove(mock.Anything, mock.Anything).Return(errors.New("error"))
		cm.EXPECT().ListWithPrefix(mock.Anything, mock.Anything, mock.Anything).Return([]string{"a/b/c/", "a/b/600/", "a/b/601/", "a/b/602/"}, nil, nil)
		cm.EXPECT().RemoveWithPrefix(mock.Anything, mock.Anything).Return(errors.New("error"))
		gc := newGarbageCollector(
			createMetaTableForRecycleUnusedIndexFiles(&datacoord.Catalog{MetaKv: kvmocks.NewMetaKv(t)}),
			nil,
			GcOption{
				cli: cm,
			})
		gc.recycleUnusedIndexFiles()
	})
}

func TestGarbageCollector_clearETCD(t *testing.T) {
	catalog := catalogmocks.NewDataCoordCatalog(t)
	catalog.On("ChannelExists",
		mock.Anything,
		mock.Anything,
	).Return(true)
	catalog.On("DropChannelCheckpoint",
		mock.Anything,
		mock.Anything,
	).Return(nil).Maybe()
	catalog.On("CreateSegmentIndex",
		mock.Anything,
		mock.Anything,
	).Return(nil)
	catalog.On("AlterSegmentIndexes",
		mock.Anything,
		mock.Anything,
	).Return(nil)
	catalog.On("DropSegment",
		mock.Anything,
		mock.Anything,
	).Return(nil)

	channelCPs := newChannelCps()
	channelCPs.checkpoints["dmlChannel"] = &msgpb.MsgPosition{
		Timestamp: 1000,
	}

	m := &meta{
		catalog:    catalog,
		channelCPs: channelCPs,
		segments: &SegmentsInfo{
			map[UniqueID]*SegmentInfo{
				segID: {
					SegmentInfo: &datapb.SegmentInfo{
						ID:            segID,
						CollectionID:  collID,
						PartitionID:   partID,
						InsertChannel: "dmlChannel",
						NumOfRows:     5000,
						State:         commonpb.SegmentState_Dropped,
						MaxRowNum:     65536,
						DroppedAt:     0,
						DmlPosition: &msgpb.MsgPosition{
							Timestamp: 900,
						},
						Binlogs: []*datapb.FieldBinlog{
							{
								FieldID: 1,
								Binlogs: []*datapb.Binlog{
									{
										LogPath: "log1",
										LogSize: 1024,
									},
								},
							},
							{
								FieldID: 2,
								Binlogs: []*datapb.Binlog{
									{
										LogPath: "log2",
										LogSize: 1024,
									},
								},
							},
						},
						Deltalogs: []*datapb.FieldBinlog{
							{
								FieldID: 1,
								Binlogs: []*datapb.Binlog{
									{
										LogPath: "del_log1",
										LogSize: 1024,
									},
								},
							},
							{
								FieldID: 2,
								Binlogs: []*datapb.Binlog{
									{
										LogPath: "del_log2",
										LogSize: 1024,
									},
								},
							},
						},
						Statslogs: []*datapb.FieldBinlog{
							{
								FieldID: 1,
								Binlogs: []*datapb.Binlog{
									{
										LogPath: "stats_log1",
										LogSize: 1024,
									},
								},
							},
						},
					},
				},
				segID + 1: {
					SegmentInfo: &datapb.SegmentInfo{
						ID:            segID + 1,
						CollectionID:  collID,
						PartitionID:   partID,
						InsertChannel: "dmlChannel",
						NumOfRows:     5000,
						State:         commonpb.SegmentState_Dropped,
						MaxRowNum:     65536,
						DroppedAt:     0,
						DmlPosition: &msgpb.MsgPosition{
							Timestamp: 900,
						},
					},
				},
				segID + 2: {
					SegmentInfo: &datapb.SegmentInfo{
						ID:            segID + 2,
						CollectionID:  collID,
						PartitionID:   partID,
						InsertChannel: "dmlChannel",
						NumOfRows:     10000,
						State:         commonpb.SegmentState_Dropped,
						MaxRowNum:     65536,
						DroppedAt:     10,
						DmlPosition: &msgpb.MsgPosition{
							Timestamp: 900,
						},
						CompactionFrom: []int64{segID, segID + 1},
					},
				},
				segID + 3: {
					SegmentInfo: &datapb.SegmentInfo{
						ID:            segID + 3,
						CollectionID:  collID,
						PartitionID:   partID,
						InsertChannel: "dmlChannel",
						NumOfRows:     2000,
						State:         commonpb.SegmentState_Dropped,
						MaxRowNum:     65536,
						DroppedAt:     10,
						DmlPosition: &msgpb.MsgPosition{
							Timestamp: 900,
						},
						CompactionFrom: nil,
					},
				},
				segID + 4: {
					SegmentInfo: &datapb.SegmentInfo{
						ID:            segID + 4,
						CollectionID:  collID,
						PartitionID:   partID,
						InsertChannel: "dmlChannel",
						NumOfRows:     12000,
						State:         commonpb.SegmentState_Flushed,
						MaxRowNum:     65536,
						DroppedAt:     10,
						DmlPosition: &msgpb.MsgPosition{
							Timestamp: 900,
						},
						CompactionFrom: []int64{segID + 2, segID + 3},
					},
				},
				segID + 5: {
					SegmentInfo: &datapb.SegmentInfo{
						ID:             segID + 5,
						CollectionID:   collID,
						PartitionID:    partID,
						InsertChannel:  "dmlChannel",
						NumOfRows:      2000,
						State:          commonpb.SegmentState_Dropped,
						MaxRowNum:      65535,
						DroppedAt:      0,
						CompactionFrom: nil,
						DmlPosition: &msgpb.MsgPosition{
							Timestamp: 1200,
						},
					},
				},
				segID + 6: {
					SegmentInfo: &datapb.SegmentInfo{
						ID:             segID + 6,
						CollectionID:   collID,
						PartitionID:    partID,
						InsertChannel:  "dmlChannel",
						NumOfRows:      2000,
						State:          commonpb.SegmentState_Dropped,
						MaxRowNum:      65535,
						DroppedAt:      uint64(time.Now().Add(time.Hour).UnixNano()),
						CompactionFrom: nil,
						DmlPosition: &msgpb.MsgPosition{
							Timestamp: 900,
						},
						Compacted: true,
					},
				},
				// compacted and child is GCed, dml pos is big than channel cp
				segID + 7: {
					SegmentInfo: &datapb.SegmentInfo{
						ID:             segID + 7,
						CollectionID:   collID,
						PartitionID:    partID,
						InsertChannel:  "dmlChannel",
						NumOfRows:      2000,
						State:          commonpb.SegmentState_Dropped,
						MaxRowNum:      65535,
						DroppedAt:      0,
						CompactionFrom: nil,
						DmlPosition: &msgpb.MsgPosition{
							Timestamp: 1200,
						},
						Compacted: true,
					},
				},
			},
		},

		indexMeta: &indexMeta{
			catalog: catalog,
			segmentIndexes: map[UniqueID]map[UniqueID]*model.SegmentIndex{
				segID: {
					indexID: {
						SegmentID:     segID,
						CollectionID:  collID,
						PartitionID:   partID,
						NumRows:       5000,
						IndexID:       indexID,
						BuildID:       buildID,
						NodeID:        0,
						IndexVersion:  1,
						IndexState:    commonpb.IndexState_Finished,
						FailReason:    "",
						IsDeleted:     false,
						CreateTime:    0,
						IndexFileKeys: []string{"file1", "file2"},
						IndexSize:     1024,
						WriteHandoff:  false,
					},
				},
				segID + 1: {
					indexID: {
						SegmentID:     segID + 1,
						CollectionID:  collID,
						PartitionID:   partID,
						NumRows:       5000,
						IndexID:       indexID,
						BuildID:       buildID + 1,
						NodeID:        0,
						IndexVersion:  1,
						IndexState:    commonpb.IndexState_Finished,
						FailReason:    "",
						IsDeleted:     false,
						CreateTime:    0,
						IndexFileKeys: []string{"file3", "file4"},
						IndexSize:     1024,
						WriteHandoff:  false,
					},
				},
			},

			buildID2SegmentIndex: map[UniqueID]*model.SegmentIndex{
				buildID: {
					SegmentID:     segID,
					CollectionID:  collID,
					PartitionID:   partID,
					NumRows:       5000,
					IndexID:       indexID,
					BuildID:       buildID,
					NodeID:        0,
					IndexVersion:  1,
					IndexState:    commonpb.IndexState_Finished,
					FailReason:    "",
					IsDeleted:     false,
					CreateTime:    0,
					IndexFileKeys: []string{"file1", "file2"},
					IndexSize:     1024,
					WriteHandoff:  false,
				},
				buildID + 1: {
					SegmentID:     segID + 1,
					CollectionID:  collID,
					PartitionID:   partID,
					NumRows:       5000,
					IndexID:       indexID,
					BuildID:       buildID + 1,
					NodeID:        0,
					IndexVersion:  1,
					IndexState:    commonpb.IndexState_Finished,
					FailReason:    "",
					IsDeleted:     false,
					CreateTime:    0,
					IndexFileKeys: []string{"file3", "file4"},
					IndexSize:     1024,
					WriteHandoff:  false,
				},
			},
			indexes: map[UniqueID]map[UniqueID]*model.Index{
				collID: {
					indexID: {
						TenantID:        "",
						CollectionID:    collID,
						FieldID:         fieldID,
						IndexID:         indexID,
						IndexName:       indexName,
						IsDeleted:       false,
						CreateTime:      0,
						TypeParams:      nil,
						IndexParams:     nil,
						IsAutoIndex:     false,
						UserIndexParams: nil,
					},
				},
			},
		},

		collections: map[UniqueID]*collectionInfo{
			collID: {
				ID: collID,
				Schema: &schemapb.CollectionSchema{
					Name:        "",
					Description: "",
					AutoID:      false,
					Fields: []*schemapb.FieldSchema{
						{
							FieldID:      fieldID,
							Name:         "",
							IsPrimaryKey: false,
							Description:  "",
							DataType:     schemapb.DataType_FloatVector,
							TypeParams:   nil,
							IndexParams:  nil,
							AutoID:       false,
							State:        0,
						},
					},
				},
				Partitions:     nil,
				StartPositions: nil,
				Properties:     nil,
			},
		},
	}
	cm := &mocks.ChunkManager{}
	cm.EXPECT().Remove(mock.Anything, mock.Anything).Return(nil)
	gc := newGarbageCollector(
		m,
		newMockHandlerWithMeta(m),
		GcOption{
			cli:           cm,
			dropTolerance: 1,
		})
	gc.clearEtcd()

	/*
		A    B
		 \   /
		   C	D
		    \  /
		      E

		E: flushed, not indexed, should not be GCed
		D: dropped, not indexed, should not be GCed, since E is not GCed
		C: dropped, not indexed, should not be GCed, since E is not GCed
		A: dropped, indexed, should not be GCed, since C is not indexed
		B: dropped, indexed, should not be GCed, since C is not indexed

		F: dropped, compcated is false, should not be GCed, since dml position is larger than channel cp
		G: dropped, compacted is true, missing child info, should be GCed since dml pos is less than channel cp, FAST GC do not wait drop tolerance
		H: dropped, compacted is true, missing child info, should not be GCed since dml pos is larger than channel cp

		conclusion: only G is GCed.
	*/
	segA := gc.meta.GetSegment(segID)
	assert.NotNil(t, segA)
	segB := gc.meta.GetSegment(segID + 1)
	assert.NotNil(t, segB)
	segC := gc.meta.GetSegment(segID + 2)
	assert.NotNil(t, segC)
	segD := gc.meta.GetSegment(segID + 3)
	assert.NotNil(t, segD)
	segE := gc.meta.GetSegment(segID + 4)
	assert.NotNil(t, segE)
	segF := gc.meta.GetSegment(segID + 5)
	assert.NotNil(t, segF)
	segG := gc.meta.GetSegment(segID + 6)
	assert.Nil(t, segG)
	segH := gc.meta.GetSegment(segID + 7)
	assert.NotNil(t, segH)
	err := gc.meta.indexMeta.AddSegmentIndex(&model.SegmentIndex{
		SegmentID:    segID + 4,
		CollectionID: collID,
		PartitionID:  partID,
		NumRows:      12000,
		IndexID:      indexID,
		BuildID:      buildID + 4,
	})
	assert.NoError(t, err)

	err = gc.meta.indexMeta.FinishTask(&indexpb.IndexTaskInfo{
		BuildID:        buildID + 4,
		State:          commonpb.IndexState_Finished,
		IndexFileKeys:  []string{"file1", "file2", "file3", "file4"},
		SerializedSize: 10240,
		FailReason:     "",
	})
	assert.NoError(t, err)

	gc.clearEtcd()
	/*

		A: processed prior to C, C is not GCed yet and C is not indexed, A is not GCed in this turn
		B: processed prior to C, C is not GCed yet and C is not indexed, B is not GCed in this turn

		E: flushed, indexed, should not be GCed
		C: dropped, not indexed, should be GCed since E is indexed
		D: dropped, not indexed, should be GCed since E is indexed
	*/

	segC = gc.meta.GetSegment(segID + 2)
	assert.Nil(t, segC)
	segD = gc.meta.GetSegment(segID + 3)
	assert.Nil(t, segD)

	gc.clearEtcd()
	/*
		A: compacted became false due to C is GCed already, A should be GCed since dropTolernace is meet
		B: compacted became false due to C is GCed already, B should be GCed since dropTolerance is meet
	*/
	segA = gc.meta.GetSegment(segID)
	assert.Nil(t, segA)
	segB = gc.meta.GetSegment(segID + 1)
	assert.Nil(t, segB)
}

func TestGarbageCollector_removelogs(t *testing.T) {
	paramtable.Init()
	cm := &mocks.ChunkManager{}
	gc := newGarbageCollector(
		nil,
		nil,
		GcOption{
			cli:           cm,
			dropTolerance: 1,
		})
	var logs []*datapb.Binlog
	for i := 0; i < 50; i++ {
		logs = append(logs, &datapb.Binlog{
			LogPath: "log" + strconv.Itoa(i),
		})
	}

	t.Run("success", func(t *testing.T) {
		call := cm.EXPECT().Remove(mock.Anything, mock.Anything).Return(nil)
		defer call.Unset()
		b := gc.removeLogs(logs)
		assert.True(t, b)
	})

	t.Run("minio not found error", func(t *testing.T) {
		call := cm.EXPECT().Remove(mock.Anything, mock.Anything).Return(minio.ErrorResponse{
			Code: "NoSuchKey",
		})
		defer call.Unset()
		b := gc.removeLogs(logs)
		assert.True(t, b)
	})

	t.Run("minio server error", func(t *testing.T) {
		call := cm.EXPECT().Remove(mock.Anything, mock.Anything).Return(minio.ErrorResponse{
			Code: "Server Error",
		})
		defer call.Unset()
		b := gc.removeLogs(logs)
		assert.False(t, b)
	})

	t.Run("other type error", func(t *testing.T) {
		call := cm.EXPECT().Remove(mock.Anything, mock.Anything).Return(errors.New("other error"))
		defer call.Unset()
		b := gc.removeLogs(logs)
		assert.False(t, b)
	})
}

type GarbageCollectorSuite struct {
	suite.Suite

	bucketName string
	rootPath   string

	cli     *storage.MinioChunkManager
	inserts []string
	stats   []string
	delta   []string
	others  []string

	meta *meta
}

func (s *GarbageCollectorSuite) SetupTest() {
	s.bucketName = `datacoord-ut` + strings.ToLower(funcutil.RandomString(8))
	s.rootPath = `gc` + funcutil.RandomString(8)

	var err error
	s.cli, s.inserts, s.stats, s.delta, s.others, err = initUtOSSEnv(s.bucketName, s.rootPath, 4)
	s.Require().NoError(err)

	s.meta, err = newMemoryMeta()
	s.Require().NoError(err)
}

func (s *GarbageCollectorSuite) TearDownTest() {
	cleanupOSS(s.cli.Client, s.bucketName, s.rootPath)
}

func (s *GarbageCollectorSuite) TestPauseResume() {
	s.Run("not_enabled", func() {
		gc := newGarbageCollector(s.meta, newMockHandler(), GcOption{
			cli:              s.cli,
			enabled:          false,
			checkInterval:    time.Millisecond * 10,
			missingTolerance: time.Hour * 24,
			dropTolerance:    time.Hour * 24,
		})

		gc.start()
		defer gc.close()

		ctx, cancel := context.WithCancel(context.Background())
		defer cancel()
		err := gc.Pause(ctx, time.Second)
		s.NoError(err)

		err = gc.Resume(ctx)
		s.Error(err)
	})

	s.Run("pause_then_resume", func() {
		gc := newGarbageCollector(s.meta, newMockHandler(), GcOption{
			cli:              s.cli,
			enabled:          true,
			checkInterval:    time.Millisecond * 10,
			missingTolerance: time.Hour * 24,
			dropTolerance:    time.Hour * 24,
		})

		gc.start()
		defer gc.close()
		ctx, cancel := context.WithCancel(context.Background())
		defer cancel()
		err := gc.Pause(ctx, time.Minute)
		s.NoError(err)

		s.NotZero(gc.pauseUntil.Load())

		err = gc.Resume(ctx)
		s.NoError(err)

		s.Zero(gc.pauseUntil.Load())
	})

	s.Run("pause_before_until", func() {
		gc := newGarbageCollector(s.meta, newMockHandler(), GcOption{
			cli:              s.cli,
			enabled:          true,
			checkInterval:    time.Millisecond * 10,
			missingTolerance: time.Hour * 24,
			dropTolerance:    time.Hour * 24,
		})

		gc.start()
		defer gc.close()
		ctx, cancel := context.WithCancel(context.Background())
		defer cancel()
		err := gc.Pause(ctx, time.Minute)
		s.NoError(err)

		until := gc.pauseUntil.Load()
		s.NotZero(until)

		err = gc.Pause(ctx, time.Second)
		s.NoError(err)

		second := gc.pauseUntil.Load()

		s.Equal(until, second)
	})

	s.Run("pause_resume_timeout", func() {
		gc := newGarbageCollector(s.meta, newMockHandler(), GcOption{
			cli:              s.cli,
			enabled:          true,
			checkInterval:    time.Millisecond * 10,
			missingTolerance: time.Hour * 24,
			dropTolerance:    time.Hour * 24,
		})

		ctx, cancel := context.WithTimeout(context.Background(), time.Millisecond)
		defer cancel()
		err := gc.Pause(ctx, time.Minute)
		s.Error(err)

		s.Zero(gc.pauseUntil.Load())

		err = gc.Resume(ctx)
		s.Error(err)

		s.Zero(gc.pauseUntil.Load())
	})
}

func TestGarbageCollector(t *testing.T) {
	suite.Run(t, new(GarbageCollectorSuite))
}<|MERGE_RESOLUTION|>--- conflicted
+++ resolved
@@ -454,28 +454,6 @@
 				},
 			},
 		},
-<<<<<<< HEAD
-		channelCPs:   newChannelCps(),
-		chunkManager: nil,
-		indexes:      map[UniqueID]map[UniqueID]*model.Index{},
-		buildID2SegmentIndex: map[UniqueID]*model.SegmentIndex{
-			buildID: {
-				SegmentID:     segID,
-				CollectionID:  collID,
-				PartitionID:   partID,
-				NumRows:       1026,
-				IndexID:       indexID,
-				BuildID:       buildID,
-				NodeID:        1,
-				IndexVersion:  1,
-				IndexState:    commonpb.IndexState_Finished,
-				FailReason:    "",
-				IsDeleted:     false,
-				CreateTime:    10,
-				IndexFileKeys: []string{"file1", "file2"},
-				IndexSize:     0,
-				WriteHandoff:  false,
-=======
 		indexMeta: &indexMeta{
 			catalog: catalog,
 			segmentIndexes: map[UniqueID]map[UniqueID]*model.SegmentIndex{
@@ -517,7 +495,6 @@
 						WriteHandoff:  false,
 					},
 				},
->>>>>>> 4b0c3dd3
 			},
 			indexes: map[UniqueID]map[UniqueID]*model.Index{},
 			buildID2SegmentIndex: map[UniqueID]*model.SegmentIndex{
