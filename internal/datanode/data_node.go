--- conflicted
+++ resolved
@@ -350,16 +350,9 @@
 	if err != nil {
 		return nil, fmt.Errorf("invalid event data: fail to parse ChannelWatchInfo, err: %v", err)
 	}
-<<<<<<< HEAD
-	log.Debug("DataNode handleWatchInfo Unmarshal success", zap.String("key", key))
-	if watchInfo.State == datapb.ChannelWatchState_Complete {
-		log.Warn("DataNode handleWatchInfo State is already ChannelWatchState_Complete", zap.String("key", key))
-		return
-=======
 
 	if watchInfo.State == datapb.ChannelWatchState_Complete {
 		return nil, fmt.Errorf("invalid event: event state is already ChannelWatchState_Compele")
->>>>>>> f73a87b1
 	}
 
 	if watchInfo.Vchan == nil {
