--- conflicted
+++ resolved
@@ -19,11 +19,8 @@
 import (
 	"context"
 	"fmt"
-<<<<<<< HEAD
+	"math"
 	"sync"
-=======
-	"math"
->>>>>>> 293f14a8
 	"time"
 
 	"github.com/samber/lo"
@@ -304,20 +301,14 @@
 	defer span.End()
 
 	split := func(pk storage.PrimaryKey) []int64 {
-<<<<<<< HEAD
+		lc := storage.NewLocationsCache(pk)
 		predicts := make([]int64, 0, len(segmentBfs))
 		for segmentID, bf := range segmentBfs {
-			if bf.PkExists(pk) {
+			if bf.PkExists(lc) {
 				predicts = append(predicts, segmentID)
 			}
 		}
 		return predicts
-=======
-		lc := storage.NewLocationsCache(pk)
-		return lo.FilterMap(segments, func(segment *metacache.SegmentInfo, _ int) (int64, bool) {
-			return segment.SegmentID(), segment.GetBloomFilterSet().PkExists(lc)
-		})
->>>>>>> 293f14a8
 	}
 
 	// spilt all delete data to segments
