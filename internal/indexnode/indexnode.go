// Copyright (C) 2019-2020 Zilliz. All rights reserved.
//
// Licensed under the Apache License, Version 2.0 (the "License"); you may not use this file except in compliance
// with the License. You may obtain a copy of the License at
//
// http://www.apache.org/licenses/LICENSE-2.0
//
// Unless required by applicable law or agreed to in writing, software distributed under the License
// is distributed on an "AS IS" BASIS, WITHOUT WARRANTIES OR CONDITIONS OF ANY KIND, either express
// or implied. See the License for the specific language governing permissions and limitations under the License.

package indexnode

import (
	"context"
	"errors"
	"io"
	"math/rand"
	"time"

	"go.uber.org/zap"

	"github.com/milvus-io/milvus/internal/kv"
	miniokv "github.com/milvus-io/milvus/internal/kv/minio"
	"github.com/milvus-io/milvus/internal/log"
	"github.com/milvus-io/milvus/internal/proto/commonpb"
	"github.com/milvus-io/milvus/internal/proto/indexpb"
	"github.com/milvus-io/milvus/internal/proto/internalpb"
	"github.com/milvus-io/milvus/internal/proto/milvuspb"
	"github.com/milvus-io/milvus/internal/types"
	"github.com/milvus-io/milvus/internal/util/funcutil"
	"github.com/milvus-io/milvus/internal/util/typeutil"
)

const (
	reqTimeoutInterval = time.Second * 10
)

type UniqueID = typeutil.UniqueID
type Timestamp = typeutil.Timestamp

type IndexNode struct {
	stateCode internalpb.StateCode

	loopCtx    context.Context
	loopCancel func()

	sched *TaskScheduler

	kv kv.BaseKV

	serviceClient types.IndexService // method factory

	// Add callback functions at different stages
	startCallbacks []func()
	closeCallbacks []func()

<<<<<<< HEAD
	etcdKV  *etcdkv.EtcdKV
	session struct {
		NodeName string
		IP       string
		LeaseID  clientv3.LeaseID
	}

	finishedTasks map[UniqueID]commonpb.IndexState

=======
>>>>>>> 1c779f3e
	closer io.Closer
}

func NewIndexNode(ctx context.Context) (*IndexNode, error) {
	log.Debug("new index node ...")
	rand.Seed(time.Now().UnixNano())
	ctx1, cancel := context.WithCancel(ctx)
	b := &IndexNode{
		loopCtx:    ctx1,
		loopCancel: cancel,
	}
	var err error
	b.sched, err = NewTaskScheduler(b.loopCtx, b.kv)
	if err != nil {
		return nil, err
	}
	return b, nil
}

func (i *IndexNode) Init() error {
	ctx := context.Background()

	err := funcutil.WaitForComponentHealthy(ctx, i.serviceClient, "IndexService", 1000000, time.Millisecond*200)
	if err != nil {
		return err
	}
	request := &indexpb.RegisterNodeRequest{
		Base: nil,
		Address: &commonpb.Address{
			Ip:   Params.IP,
			Port: int64(Params.Port),
		},
	}

	resp, err2 := i.serviceClient.RegisterNode(ctx, request)
	if err2 != nil {
		log.Debug("indexnode", zap.String("Index NodeImpl connect to IndexService failed", err.Error()))
		return err2
	}

	if resp.Status.ErrorCode != commonpb.ErrorCode_Success {
		return errors.New(resp.Status.Reason)
	}

	err = Params.LoadConfigFromInitParams(resp.InitParams)
	if err != nil {
		return err
	}

	option := &miniokv.Option{
		Address:           Params.MinIOAddress,
		AccessKeyID:       Params.MinIOAccessKeyID,
		SecretAccessKeyID: Params.MinIOSecretAccessKey,
		UseSSL:            Params.MinIOUseSSL,
		BucketName:        Params.MinioBucketName,
		CreateBucket:      true,
	}
	i.kv, err = miniokv.NewMinIOKV(i.loopCtx, option)
	if err != nil {
		return err
	}

	i.UpdateStateCode(internalpb.StateCode_Healthy)

	return nil
}

func (i *IndexNode) Start() error {
	i.sched.Start()

	// Start callbacks
	for _, cb := range i.startCallbacks {
		cb()
	}
	return nil
}

// Close closes the server.
func (i *IndexNode) Stop() error {
	i.loopCancel()
	if i.sched != nil {
		i.sched.Close()
	}
	for _, cb := range i.closeCallbacks {
		cb()
	}
	log.Debug("NodeImpl  closed.")
	return nil
}

func (i *IndexNode) UpdateStateCode(code internalpb.StateCode) {
	i.stateCode = code
}

func (i *IndexNode) SetIndexServiceClient(serviceClient types.IndexService) {
	i.serviceClient = serviceClient
}

func (i *IndexNode) CreateIndex(ctx context.Context, request *indexpb.CreateIndexRequest) (*commonpb.Status, error) {
	log.Debug("indexnode building index ...",
		zap.Int64("IndexBuildID", request.IndexBuildID),
		zap.String("Indexname", request.IndexName),
		zap.Int64("IndexID", request.IndexID),
		zap.Int64("Version", request.Version),
		zap.Strings("DataPaths", request.DataPaths),
		zap.Any("TypeParams", request.TypeParams),
		zap.Any("IndexParams", request.IndexParams))

	t := &IndexBuildTask{
		BaseTask: BaseTask{
			ctx:  ctx,
			done: make(chan error),
		},
		req:           request,
		kv:            i.kv,
		etcdKV:        i.etcdKV,
		serviceClient: i.serviceClient,
		nodeID:        Params.NodeID,
	}

	ret := &commonpb.Status{
		ErrorCode: commonpb.ErrorCode_Success,
	}

	err := i.sched.IndexBuildQueue.Enqueue(t)
	if err != nil {
		ret.ErrorCode = commonpb.ErrorCode_UnexpectedError
		ret.Reason = err.Error()
		return ret, nil
	}
	log.Debug("indexnode", zap.Int64("indexnode successfully schedule with indexBuildID", request.IndexBuildID))

	return ret, nil
}

func (i *IndexNode) DropIndex(ctx context.Context, request *indexpb.DropIndexRequest) (*commonpb.Status, error) {
	log.Debug("IndexNode", zap.Int64("Drop index by id", request.IndexID))
	indexBuildIDs := i.sched.IndexBuildQueue.tryToRemoveUselessIndexBuildTask(request.IndexID)
	log.Debug("IndexNode", zap.Any("The index of the IndexBuildIDs to be deleted", indexBuildIDs))
	for _, indexBuildID := range indexBuildIDs {
		nty := &indexpb.NotifyBuildIndexRequest{
			Status: &commonpb.Status{
				ErrorCode: commonpb.ErrorCode_Success,
			},
			IndexBuildID:   indexBuildID,
			NodeID:         Params.NodeID,
			IndexFilePaths: []string{},
		}
		resp, err := i.serviceClient.NotifyBuildIndex(ctx, nty)
		if err != nil {
			log.Warn("IndexNode", zap.String("DropIndex notify error", err.Error()))
		} else if resp.ErrorCode != commonpb.ErrorCode_Success {
			log.Warn("IndexNode", zap.String("DropIndex notify error reason", resp.Reason))
		}
	}
	return &commonpb.Status{
		ErrorCode: commonpb.ErrorCode_Success,
		Reason:    "",
	}, nil
}

// AddStartCallback adds a callback in the startServer phase.
func (i *IndexNode) AddStartCallback(callbacks ...func()) {
	i.startCallbacks = append(i.startCallbacks, callbacks...)
}

// AddCloseCallback adds a callback in the Close phase.
func (i *IndexNode) AddCloseCallback(callbacks ...func()) {
	i.closeCallbacks = append(i.closeCallbacks, callbacks...)
}

func (i *IndexNode) GetComponentStates(ctx context.Context) (*internalpb.ComponentStates, error) {
	log.Debug("get indexnode components states ...")
	stateInfo := &internalpb.ComponentInfo{
		NodeID:    Params.NodeID,
		Role:      "NodeImpl",
		StateCode: i.stateCode,
	}

	ret := &internalpb.ComponentStates{
		State:              stateInfo,
		SubcomponentStates: nil, // todo add subcomponents states
		Status: &commonpb.Status{
			ErrorCode: commonpb.ErrorCode_Success,
		},
	}

	log.Debug("indexnode compoents states",
		zap.Any("State", ret.State),
		zap.Any("Status", ret.Status),
		zap.Any("SubcomponentStates", ret.SubcomponentStates))
	return ret, nil
}

func (i *IndexNode) GetTimeTickChannel(ctx context.Context) (*milvuspb.StringResponse, error) {
	log.Debug("get indexnode time tick channel ...")

	return &milvuspb.StringResponse{
		Status: &commonpb.Status{
			ErrorCode: commonpb.ErrorCode_Success,
		},
	}, nil
}

func (i *IndexNode) GetStatisticsChannel(ctx context.Context) (*milvuspb.StringResponse, error) {
	log.Debug("get indexnode statistics channel ...")
	return &milvuspb.StringResponse{
		Status: &commonpb.Status{
			ErrorCode: commonpb.ErrorCode_Success,
		},
	}, nil
}<|MERGE_RESOLUTION|>--- conflicted
+++ resolved
@@ -21,6 +21,7 @@
 	"go.uber.org/zap"
 
 	"github.com/milvus-io/milvus/internal/kv"
+	etcdkv "github.com/milvus-io/milvus/internal/kv/etcd"
 	miniokv "github.com/milvus-io/milvus/internal/kv/minio"
 	"github.com/milvus-io/milvus/internal/log"
 	"github.com/milvus-io/milvus/internal/proto/commonpb"
@@ -55,18 +56,9 @@
 	startCallbacks []func()
 	closeCallbacks []func()
 
-<<<<<<< HEAD
-	etcdKV  *etcdkv.EtcdKV
-	session struct {
-		NodeName string
-		IP       string
-		LeaseID  clientv3.LeaseID
-	}
-
+	etcdKV        *etcdkv.EtcdKV
 	finishedTasks map[UniqueID]commonpb.IndexState
 
-=======
->>>>>>> 1c779f3e
 	closer io.Closer
 }
 
