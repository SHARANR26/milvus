// Licensed to the LF AI & Data foundation under one
// or more contributor license agreements. See the NOTICE file
// distributed with this work for additional information
// regarding copyright ownership. The ASF licenses this file
// to you under the Apache License, Version 2.0 (the
// "License"); you may not use this file except in compliance
// with the License. You may obtain a copy of the License at
//
//     http://www.apache.org/licenses/LICENSE-2.0
//
// Unless required by applicable law or agreed to in writing, software
// distributed under the License is distributed on an "AS IS" BASIS,
// WITHOUT WARRANTIES OR CONDITIONS OF ANY KIND, either express or implied.
// See the License for the specific language governing permissions and
// limitations under the License.

package indexnode

/*
#cgo pkg-config: milvus_indexbuilder

#include <stdlib.h>
#include <stdint.h>
#include "indexbuilder/init_c.h"
*/
import "C"
import (
	"context"
	"errors"
	"io"
	"math/rand"
	"os"
	"path"
	"strconv"
	"sync"
	"sync/atomic"
	"syscall"
	"time"
	"unsafe"

	"github.com/milvus-io/milvus/internal/util/dependency"

	clientv3 "go.etcd.io/etcd/client/v3"
	"go.uber.org/zap"

	"github.com/milvus-io/milvus/internal/common"
	"github.com/milvus-io/milvus/internal/log"
	"github.com/milvus-io/milvus/internal/proto/commonpb"
	"github.com/milvus-io/milvus/internal/proto/internalpb"
	"github.com/milvus-io/milvus/internal/proto/milvuspb"
	"github.com/milvus-io/milvus/internal/types"
	"github.com/milvus-io/milvus/internal/util/paramtable"
	"github.com/milvus-io/milvus/internal/util/sessionutil"
	"github.com/milvus-io/milvus/internal/util/trace"
	"github.com/milvus-io/milvus/internal/util/typeutil"
)

// TODO add comments
// UniqueID is an alias of int64, is used as a unique identifier for the request.
type UniqueID = typeutil.UniqueID

// make sure IndexNode implements types.IndexNode
var _ types.IndexNode = (*IndexNode)(nil)

// make sure IndexNode implements types.IndexNodeComponent
var _ types.IndexNodeComponent = (*IndexNode)(nil)

// Params is a GlobalParamTable singleton of indexnode
var Params paramtable.ComponentParam

type taskKey struct {
	ClusterID UniqueID
	BuildID   UniqueID
}

// IndexNode is a component that executes the task of building indexes.
type IndexNode struct {
	stateCode atomic.Value

	loopCtx    context.Context
	loopCancel func()

	sched *TaskScheduler

	once sync.Once

	factory        dependency.Factory
	storageFactory StorageFactory
	session        *sessionutil.Session

	etcdCli *clientv3.Client

	closer io.Closer

	initOnce  sync.Once
	stateLock sync.Mutex
	tasks     map[taskKey]*taskInfo
}

// NewIndexNode creates a new IndexNode component.
func NewIndexNode(ctx context.Context, factory dependency.Factory) (*IndexNode, error) {
	log.Debug("New IndexNode ...")
	rand.Seed(time.Now().UnixNano())
	ctx1, cancel := context.WithCancel(ctx)
	b := &IndexNode{
		loopCtx:        ctx1,
		loopCancel:     cancel,
		factory:        factory,
		storageFactory: &chunkMgr{},
		tasks:          map[taskKey]*taskInfo{},
	}
	b.UpdateStateCode(internalpb.StateCode_Abnormal)
	sc, err := NewTaskScheduler(b.loopCtx)
	if err != nil {
		return nil, err
	}

	b.sched = sc
	return b, nil
}

// Register register index node at etcd.
func (i *IndexNode) Register() error {
	i.session.Register()

	//start liveness check
	go i.session.LivenessCheck(i.loopCtx, func() {
		log.Error("Index Node disconnected from etcd, process will exit", zap.Int64("Server Id", i.session.ServerID))
		if err := i.Stop(); err != nil {
			log.Fatal("failed to stop server", zap.Error(err))
		}
		// manually send signal to starter goroutine
		if i.session.TriggerKill {
			if p, err := os.FindProcess(os.Getpid()); err == nil {
				p.Signal(syscall.SIGINT)
			}
		}
	})
	return nil
}

func (i *IndexNode) initKnowhere() {
	cEasyloggingYaml := C.CString(path.Join(Params.BaseTable.GetConfigDir(), paramtable.DefaultEasyloggingYaml))
	C.IndexBuilderInit(cEasyloggingYaml)
	C.free(unsafe.Pointer(cEasyloggingYaml))

	// override index builder SIMD type
	cSimdType := C.CString(Params.CommonCfg.SimdType)
	cRealSimdType := C.IndexBuilderSetSimdType(cSimdType)
	Params.CommonCfg.SimdType = C.GoString(cRealSimdType)
	C.free(unsafe.Pointer(cRealSimdType))
	C.free(unsafe.Pointer(cSimdType))

	// override segcore index slice size
	cIndexSliceSize := C.int64_t(Params.CommonCfg.IndexSliceSize)
	C.IndexBuilderSetIndexSliceSize(cIndexSliceSize)
}

func (i *IndexNode) initSession() error {
	i.session = sessionutil.NewSession(i.loopCtx, Params.EtcdCfg.MetaRootPath, i.etcdCli)
	if i.session == nil {
		return errors.New("failed to initialize session")
	}
	i.session.Init(typeutil.IndexNodeRole, Params.IndexNodeCfg.IP+":"+strconv.Itoa(Params.IndexNodeCfg.Port), false, true)
	Params.IndexNodeCfg.SetNodeID(i.session.ServerID)
	Params.SetLogger(i.session.ServerID)
	return nil
}

// Init initializes the IndexNode component.
func (i *IndexNode) Init() error {
	var initErr error = nil
	i.initOnce.Do(func() {
		Params.Init()

		i.UpdateStateCode(internalpb.StateCode_Initializing)
		log.Debug("IndexNode init", zap.Any("State", i.stateCode.Load().(internalpb.StateCode)))
		err := i.initSession()
		if err != nil {
			log.Error(err.Error())
			initErr = err
			return
		}
		log.Debug("IndexNode init session successful", zap.Int64("serverID", i.session.ServerID))

		if err != nil {
			log.Error("IndexNode NewMinIOKV failed", zap.Error(err))
			initErr = err
			return
		}

		log.Debug("IndexNode NewMinIOKV succeeded")
		i.closer = trace.InitTracing("index_node")

		i.initKnowhere()
	})

	log.Debug("Init IndexNode finished", zap.Error(initErr))

	return initErr
}

// Start starts the IndexNode component.
func (i *IndexNode) Start() error {
	var startErr error = nil
	i.once.Do(func() {
		startErr = i.sched.Start()

		Params.IndexNodeCfg.CreatedTime = time.Now()
		Params.IndexNodeCfg.UpdatedTime = time.Now()

		i.UpdateStateCode(internalpb.StateCode_Healthy)
		log.Debug("IndexNode", zap.Any("State", i.stateCode.Load()))
	})

	log.Debug("IndexNode start finished", zap.Error(startErr))
	return startErr
}

// Stop closes the server.
func (i *IndexNode) Stop() error {
	// https://github.com/milvus-io/milvus/issues/12282
	i.UpdateStateCode(internalpb.StateCode_Abnormal)
	// cleanup all running tasks
	deletedTasks := i.deleteAllTasks()
	for _, task := range deletedTasks {
		if task.cancel != nil {
			task.cancel()
		}
	}
	i.loopCancel()
	if i.sched != nil {
		i.sched.Close()
	}
	i.session.Revoke(time.Second)

	log.Debug("Index node stopped.")
	return nil
}

// UpdateStateCode updates the component state of IndexNode.
func (i *IndexNode) UpdateStateCode(code internalpb.StateCode) {
	i.stateCode.Store(code)
}

// SetEtcdClient assigns parameter client to its member etcdCli
func (i *IndexNode) SetEtcdClient(client *clientv3.Client) {
	i.etcdCli = client
}

func (i *IndexNode) isHealthy() bool {
	code := i.stateCode.Load().(internalpb.StateCode)
	return code == internalpb.StateCode_Healthy
}

//// BuildIndex receives request from IndexCoordinator to build an index.
//// Index building is asynchronous, so when an index building request comes, IndexNode records the task and returns.
//func (i *IndexNode) BuildIndex(ctx context.Context, request *indexpb.BuildIndexRequest) (*commonpb.Status, error) {
//	if i.stateCode.Load().(internalpb.StateCode) != internalpb.StateCode_Healthy {
//		return &commonpb.Status{
//			ErrorCode: commonpb.ErrorCode_UnexpectedError,
//			Reason:    "state code is not healthy",
//		}, nil
//	}
//	log.Info("IndexNode building index ...",
//		zap.Int64("clusterID", request.ClusterID),
//		zap.Int64("IndexBuildID", request.IndexBuildID),
//		zap.Int64("Version", request.IndexVersion),
//		zap.Int("binlog paths num", len(request.DataPaths)),
//		zap.Any("TypeParams", request.TypeParams),
//		zap.Any("IndexParams", request.IndexParams))
//
//	sp, ctx2 := trace.StartSpanFromContextWithOperationName(i.loopCtx, "IndexNode-CreateIndex")
//	defer sp.Finish()
//	sp.SetTag("IndexBuildID", strconv.FormatInt(request.IndexBuildID, 10))
//	metrics.IndexNodeBuildIndexTaskCounter.WithLabelValues(strconv.FormatInt(Params.IndexNodeCfg.GetNodeID(), 10), metrics.TotalLabel).Inc()
//
//	t := &IndexBuildTask{
//		BaseTask: BaseTask{
//			ctx:  ctx2,
//			done: make(chan error),
//		},
//		req:            request,
//		cm:             i.chunkManager,
//		etcdKV:         i.etcdKV,
//		nodeID:         Params.IndexNodeCfg.GetNodeID(),
//		serializedSize: 0,
//	}
//
//	ret := &commonpb.Status{
//		ErrorCode: commonpb.ErrorCode_Success,
//	}
//
//	err := i.sched.IndexBuildQueue.Enqueue(t)
//	if err != nil {
//		log.Warn("IndexNode failed to schedule", zap.Int64("indexBuildID", request.IndexBuildID), zap.Error(err))
//		ret.ErrorCode = commonpb.ErrorCode_UnexpectedError
//		ret.Reason = err.Error()
//		metrics.IndexNodeBuildIndexTaskCounter.WithLabelValues(strconv.FormatInt(Params.IndexNodeCfg.GetNodeID(), 10), metrics.FailLabel).Inc()
//		return ret, nil
//	}
//	log.Info("IndexNode successfully scheduled", zap.Int64("indexBuildID", request.IndexBuildID))
//
//	metrics.IndexNodeBuildIndexTaskCounter.WithLabelValues(strconv.FormatInt(Params.IndexNodeCfg.GetNodeID(), 10), metrics.SuccessLabel).Inc()
//	return ret, nil
//}
//
//// GetTaskSlots gets how many task the IndexNode can still perform.
//func (i *IndexNode) GetTaskSlots(ctx context.Context, req *indexpb.GetTaskSlotsRequest) (*indexpb.GetTaskSlotsResponse, error) {
//	if i.stateCode.Load().(internalpb.StateCode) != internalpb.StateCode_Healthy {
//		return &indexpb.GetTaskSlotsResponse{
//			Status: &commonpb.Status{
//				ErrorCode: commonpb.ErrorCode_UnexpectedError,
//				Reason:    "state code is not healthy",
//			},
//		}, nil
//	}
//
//	log.Info("IndexNode GetTaskSlots received")
//	ret := &indexpb.GetTaskSlotsResponse{
//		Status: &commonpb.Status{
//			ErrorCode: commonpb.ErrorCode_Success,
//		},
//	}
//
//	ret.Slots = int64(i.sched.GetTaskSlots())
//	log.Info("IndexNode GetTaskSlots success", zap.Int64("slots", ret.Slots))
//	return ret, nil
//}

// GetComponentStates gets the component states of IndexNode.
func (i *IndexNode) GetComponentStates(ctx context.Context) (*internalpb.ComponentStates, error) {
	log.Debug("get IndexNode components states ...")
	nodeID := common.NotRegisteredID
	if i.session != nil && i.session.Registered() {
		nodeID = i.session.ServerID
	}
	stateInfo := &internalpb.ComponentInfo{
		// NodeID:    Params.NodeID, // will race with i.Register()
		NodeID:    nodeID,
		Role:      typeutil.IndexNodeRole,
		StateCode: i.stateCode.Load().(internalpb.StateCode),
	}

	ret := &internalpb.ComponentStates{
		State:              stateInfo,
		SubcomponentStates: nil, // todo add subcomponents states
		Status: &commonpb.Status{
			ErrorCode: commonpb.ErrorCode_Success,
		},
	}

	log.Debug("IndexNode Component states",
		zap.Any("State", ret.State),
		zap.Any("Status", ret.Status),
		zap.Any("SubcomponentStates", ret.SubcomponentStates))
	return ret, nil
}

// GetTimeTickChannel gets the time tick channel of IndexNode.
func (i *IndexNode) GetTimeTickChannel(ctx context.Context) (*milvuspb.StringResponse, error) {
	log.Debug("get IndexNode time tick channel ...")

	return &milvuspb.StringResponse{
		Status: &commonpb.Status{
			ErrorCode: commonpb.ErrorCode_Success,
		},
	}, nil
}

// GetStatisticsChannel gets the statistics channel of IndexNode.
func (i *IndexNode) GetStatisticsChannel(ctx context.Context) (*milvuspb.StringResponse, error) {
	log.Debug("get IndexNode statistics channel ...")
	return &milvuspb.StringResponse{
		Status: &commonpb.Status{
			ErrorCode: commonpb.ErrorCode_Success,
		},
	}, nil
}

<<<<<<< HEAD
func (i *IndexNode) GetNodeID() int64 {
	return Params.IndexNodeCfg.GetNodeID()
=======
//ShowConfigurations returns the configurations of indexNode matching req.Pattern
func (i *IndexNode) ShowConfigurations(ctx context.Context, req *internalpb.ShowConfigurationsRequest) (*internalpb.ShowConfigurationsResponse, error) {
	if !i.isHealthy() {
		log.Warn("IndexNode.ShowConfigurations failed",
			zap.Int64("nodeId", Params.IndexNodeCfg.GetNodeID()),
			zap.String("req", req.Pattern),
			zap.Error(errIndexNodeIsUnhealthy(Params.IndexNodeCfg.GetNodeID())))

		return &internalpb.ShowConfigurationsResponse{
			Status: &commonpb.Status{
				ErrorCode: commonpb.ErrorCode_UnexpectedError,
				Reason:    msgIndexNodeIsUnhealthy(Params.IndexNodeCfg.GetNodeID()),
			},
			Configuations: nil,
		}, nil
	}

	return getComponentConfigurations(ctx, req), nil
}

// GetMetrics gets the metrics info of IndexNode.
// TODO(dragondriver): cache the Metrics and set a retention to the cache
func (i *IndexNode) GetMetrics(ctx context.Context, req *milvuspb.GetMetricsRequest) (*milvuspb.GetMetricsResponse, error) {
	if !i.isHealthy() {
		log.Warn("IndexNode.GetMetrics failed",
			zap.Int64("node_id", Params.IndexNodeCfg.GetNodeID()),
			zap.String("req", req.Request),
			zap.Error(errIndexNodeIsUnhealthy(Params.IndexNodeCfg.GetNodeID())))

		return &milvuspb.GetMetricsResponse{
			Status: &commonpb.Status{
				ErrorCode: commonpb.ErrorCode_UnexpectedError,
				Reason:    msgIndexNodeIsUnhealthy(Params.IndexNodeCfg.GetNodeID()),
			},
			Response: "",
		}, nil
	}

	metricType, err := metricsinfo.ParseMetricType(req.Request)
	if err != nil {
		log.Warn("IndexNode.GetMetrics failed to parse metric type",
			zap.Int64("node_id", Params.IndexNodeCfg.GetNodeID()),
			zap.String("req", req.Request),
			zap.Error(err))

		return &milvuspb.GetMetricsResponse{
			Status: &commonpb.Status{
				ErrorCode: commonpb.ErrorCode_UnexpectedError,
				Reason:    err.Error(),
			},
			Response: "",
		}, nil
	}

	if metricType == metricsinfo.SystemInfoMetrics {
		metrics, err := getSystemInfoMetrics(ctx, req, i)

		log.Debug("IndexNode.GetMetrics",
			zap.Int64("node_id", Params.IndexNodeCfg.GetNodeID()),
			zap.String("req", req.Request),
			zap.String("metric_type", metricType),
			zap.Error(err))

		return metrics, nil
	}

	log.Warn("IndexNode.GetMetrics failed, request metric type is not implemented yet",
		zap.Int64("node_id", Params.IndexNodeCfg.GetNodeID()),
		zap.String("req", req.Request),
		zap.String("metric_type", metricType))

	return &milvuspb.GetMetricsResponse{
		Status: &commonpb.Status{
			ErrorCode: commonpb.ErrorCode_UnexpectedError,
			Reason:    metricsinfo.MsgUnimplementedMetric,
		},
		Response: "",
	}, nil
>>>>>>> 74a87f80
}<|MERGE_RESOLUTION|>--- conflicted
+++ resolved
@@ -378,10 +378,10 @@
 	}, nil
 }
 
-<<<<<<< HEAD
 func (i *IndexNode) GetNodeID() int64 {
 	return Params.IndexNodeCfg.GetNodeID()
-=======
+}
+
 //ShowConfigurations returns the configurations of indexNode matching req.Pattern
 func (i *IndexNode) ShowConfigurations(ctx context.Context, req *internalpb.ShowConfigurationsRequest) (*internalpb.ShowConfigurationsResponse, error) {
 	if !i.isHealthy() {
@@ -402,63 +402,62 @@
 	return getComponentConfigurations(ctx, req), nil
 }
 
-// GetMetrics gets the metrics info of IndexNode.
-// TODO(dragondriver): cache the Metrics and set a retention to the cache
-func (i *IndexNode) GetMetrics(ctx context.Context, req *milvuspb.GetMetricsRequest) (*milvuspb.GetMetricsResponse, error) {
-	if !i.isHealthy() {
-		log.Warn("IndexNode.GetMetrics failed",
-			zap.Int64("node_id", Params.IndexNodeCfg.GetNodeID()),
-			zap.String("req", req.Request),
-			zap.Error(errIndexNodeIsUnhealthy(Params.IndexNodeCfg.GetNodeID())))
-
-		return &milvuspb.GetMetricsResponse{
-			Status: &commonpb.Status{
-				ErrorCode: commonpb.ErrorCode_UnexpectedError,
-				Reason:    msgIndexNodeIsUnhealthy(Params.IndexNodeCfg.GetNodeID()),
-			},
-			Response: "",
-		}, nil
-	}
-
-	metricType, err := metricsinfo.ParseMetricType(req.Request)
-	if err != nil {
-		log.Warn("IndexNode.GetMetrics failed to parse metric type",
-			zap.Int64("node_id", Params.IndexNodeCfg.GetNodeID()),
-			zap.String("req", req.Request),
-			zap.Error(err))
-
-		return &milvuspb.GetMetricsResponse{
-			Status: &commonpb.Status{
-				ErrorCode: commonpb.ErrorCode_UnexpectedError,
-				Reason:    err.Error(),
-			},
-			Response: "",
-		}, nil
-	}
-
-	if metricType == metricsinfo.SystemInfoMetrics {
-		metrics, err := getSystemInfoMetrics(ctx, req, i)
-
-		log.Debug("IndexNode.GetMetrics",
-			zap.Int64("node_id", Params.IndexNodeCfg.GetNodeID()),
-			zap.String("req", req.Request),
-			zap.String("metric_type", metricType),
-			zap.Error(err))
-
-		return metrics, nil
-	}
-
-	log.Warn("IndexNode.GetMetrics failed, request metric type is not implemented yet",
-		zap.Int64("node_id", Params.IndexNodeCfg.GetNodeID()),
-		zap.String("req", req.Request),
-		zap.String("metric_type", metricType))
-
-	return &milvuspb.GetMetricsResponse{
-		Status: &commonpb.Status{
-			ErrorCode: commonpb.ErrorCode_UnexpectedError,
-			Reason:    metricsinfo.MsgUnimplementedMetric,
-		},
-		Response: "",
-	}, nil
->>>>>>> 74a87f80
-}+//// GetMetrics gets the metrics info of IndexNode.
+//// TODO(dragondriver): cache the Metrics and set a retention to the cache
+//func (i *IndexNode) GetMetrics(ctx context.Context, req *milvuspb.GetMetricsRequest) (*milvuspb.GetMetricsResponse, error) {
+//	if !i.isHealthy() {
+//		log.Warn("IndexNode.GetMetrics failed",
+//			zap.Int64("node_id", Params.IndexNodeCfg.GetNodeID()),
+//			zap.String("req", req.Request),
+//			zap.Error(errIndexNodeIsUnhealthy(Params.IndexNodeCfg.GetNodeID())))
+//
+//		return &milvuspb.GetMetricsResponse{
+//			Status: &commonpb.Status{
+//				ErrorCode: commonpb.ErrorCode_UnexpectedError,
+//				Reason:    msgIndexNodeIsUnhealthy(Params.IndexNodeCfg.GetNodeID()),
+//			},
+//			Response: "",
+//		}, nil
+//	}
+//
+//	metricType, err := metricsinfo.ParseMetricType(req.Request)
+//	if err != nil {
+//		log.Warn("IndexNode.GetMetrics failed to parse metric type",
+//			zap.Int64("node_id", Params.IndexNodeCfg.GetNodeID()),
+//			zap.String("req", req.Request),
+//			zap.Error(err))
+//
+//		return &milvuspb.GetMetricsResponse{
+//			Status: &commonpb.Status{
+//				ErrorCode: commonpb.ErrorCode_UnexpectedError,
+//				Reason:    err.Error(),
+//			},
+//			Response: "",
+//		}, nil
+//	}
+//
+//	if metricType == metricsinfo.SystemInfoMetrics {
+//		metrics, err := getSystemInfoMetrics(ctx, req, i)
+//
+//		log.Debug("IndexNode.GetMetrics",
+//			zap.Int64("node_id", Params.IndexNodeCfg.GetNodeID()),
+//			zap.String("req", req.Request),
+//			zap.String("metric_type", metricType),
+//			zap.Error(err))
+//
+//		return metrics, nil
+//	}
+//
+//	log.Warn("IndexNode.GetMetrics failed, request metric type is not implemented yet",
+//		zap.Int64("node_id", Params.IndexNodeCfg.GetNodeID()),
+//		zap.String("req", req.Request),
+//		zap.String("metric_type", metricType))
+//
+//	return &milvuspb.GetMetricsResponse{
+//		Status: &commonpb.Status{
+//			ErrorCode: commonpb.ErrorCode_UnexpectedError,
+//			Reason:    metricsinfo.MsgUnimplementedMetric,
+//		},
+//		Response: "",
+//	}, nil
+//}