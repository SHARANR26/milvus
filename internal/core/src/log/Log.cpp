// Licensed to the LF AI & Data foundation under one
// or more contributor license agreements. See the NOTICE file
// distributed with this work for additional information
// regarding copyright ownership. The ASF licenses this file
// to you under the Apache License, Version 2.0 (the
// "License"); you may not use this file except in compliance
// with the License. You may obtain a copy of the License at
//
//     http://www.apache.org/licenses/LICENSE-2.0
//
// Unless required by applicable law or agreed to in writing, software
// distributed under the License is distributed on an "AS IS" BASIS,
// WITHOUT WARRANTIES OR CONDITIONS OF ANY KIND, either express or implied.
// See the License for the specific language governing permissions and
// limitations under the License.

#include "log/Log.h"
INITIALIZE_EASYLOGGINGPP

#include <chrono>
#include <cstdarg>
#include <cstdio>
#include <memory>
#include <stdexcept>
#include <string>

// namespace milvus {

std::string
LogOut(const char* pattern, ...) {
    size_t len = strnlen(pattern, 1024) + 256;
    auto str_p = std::make_unique<char[]>(len);
    memset(str_p.get(), 0, len);

    va_list vl;
    va_start(vl, pattern);
    vsnprintf(str_p.get(), len, pattern, vl);  // NOLINT
    va_end(vl);

    return std::string(str_p.get());
}

void
SetThreadName(const std::string& name) {
    // Note: the name cannot exceed 16 bytes
#ifdef __APPLE__
    pthread_setname_np(name.c_str());
#elif __linux__
    pthread_setname_np(pthread_self(), name.c_str());
#else
#error "Unsupported SetThreadName";
#endif
}

std::string
GetThreadName() {
    std::string thread_name = "unamed";
    char name[16];
    size_t len = 16;
    auto err = pthread_getname_np(pthread_self(), name, len);
    if (not err) {
        thread_name = name;
    }

    return thread_name;
}

int64_t
get_now_timestamp() {
    auto now = std::chrono::system_clock::now().time_since_epoch();
    return std::chrono::duration_cast<std::chrono::seconds>(now).count();
}

int64_t
get_system_boottime() {
    FILE* uptime = fopen("/proc/uptime", "r");
    float since_sys_boot, _;
    auto ret = fscanf(uptime, "%f %f", &since_sys_boot, &_);
    fclose(uptime);
    if (ret != 2) {
        throw std::runtime_error("read /proc/uptime failed.");
    }
    return static_cast<int64_t>(since_sys_boot);
}

int64_t
get_thread_starttime() {
#ifdef __APPLE__
    uint64_t tid;
    pthread_threadid_np(NULL, &tid);
#elif __linux__
    int64_t tid = gettid();
#else
#error "Unsupported SetThreadName";
#endif

    int64_t pid = getpid();
    char filename[256];
<<<<<<< HEAD
    snprintf(filename, sizeof(filename), "/proc/%lld/task/%lld/stat", (long long)pid, (long long)tid);
=======
    snprintf(filename, sizeof(filename), "/proc/%lld/task/%lld/stat", (long long)pid, (long long)tid);  // NOLINT
>>>>>>> b4727d60

    int64_t val = 0;
    char comm[16], state;
    FILE* thread_stat = fopen(filename, "r");
<<<<<<< HEAD
    auto ret = fscanf(thread_stat, "%lld %s %s ", (long long*)&val, comm, &state);

    for (auto i = 4; i < 23; i++) {
            ret = fscanf(thread_stat, "%lld ", (long long*)&val);
=======
    auto ret = fscanf(thread_stat, "%lld %s %s ", (long long*)&val, comm, &state);  // NOLINT

    for (auto i = 4; i < 23; i++) {
        ret = fscanf(thread_stat, "%lld ", (long long*)&val);  // NOLINT
>>>>>>> b4727d60
        if (i == 22) {
            break;
        }
    }
    fclose(thread_stat);
    if (ret != 1) {
        throw std::runtime_error("read " + std::string(filename) + " failed.");
    }
    return val / sysconf(_SC_CLK_TCK);
}

int64_t
get_thread_start_timestamp() {
    try {
        return get_now_timestamp() - get_system_boottime() + get_thread_starttime();
    } catch (...) {
        return 0;
    }
}

// }  // namespace milvus<|MERGE_RESOLUTION|>--- conflicted
+++ resolved
@@ -96,26 +96,15 @@
 
     int64_t pid = getpid();
     char filename[256];
-<<<<<<< HEAD
-    snprintf(filename, sizeof(filename), "/proc/%lld/task/%lld/stat", (long long)pid, (long long)tid);
-=======
     snprintf(filename, sizeof(filename), "/proc/%lld/task/%lld/stat", (long long)pid, (long long)tid);  // NOLINT
->>>>>>> b4727d60
 
     int64_t val = 0;
     char comm[16], state;
     FILE* thread_stat = fopen(filename, "r");
-<<<<<<< HEAD
-    auto ret = fscanf(thread_stat, "%lld %s %s ", (long long*)&val, comm, &state);
-
-    for (auto i = 4; i < 23; i++) {
-            ret = fscanf(thread_stat, "%lld ", (long long*)&val);
-=======
     auto ret = fscanf(thread_stat, "%lld %s %s ", (long long*)&val, comm, &state);  // NOLINT
 
     for (auto i = 4; i < 23; i++) {
         ret = fscanf(thread_stat, "%lld ", (long long*)&val);  // NOLINT
->>>>>>> b4727d60
         if (i == 22) {
             break;
         }
