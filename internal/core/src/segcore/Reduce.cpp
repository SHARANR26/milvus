// Copyright (C) 2019-2020 Zilliz. All rights reserved.
//
// Licensed under the Apache License, Version 2.0 (the "License"); you may not use this file except in compliance
// with the License. You may obtain a copy of the License at
//
// http://www.apache.org/licenses/LICENSE-2.0
//
// Unless required by applicable law or agreed to in writing, software distributed under the License
// is distributed on an "AS IS" BASIS, WITHOUT WARRANTIES OR CONDITIONS OF ANY KIND, either express
// or implied. See the License for the specific language governing permissions and limitations under the License

#include "Reduce.h"

#include <log/Log.h>
#include <cstdint>
#include <vector>

#include "SegmentInterface.h"
#include "Utils.h"
#include "common/EasyAssert.h"
#include "pkVisitor.h"
#include "ReduceUtils.h"

namespace milvus::segcore {

void
ReduceHelper::Initialize() {
    AssertInfo(search_results_.size() > 0, "empty search result");
    AssertInfo(slice_nqs_.size() > 0, "empty slice_nqs");
    AssertInfo(slice_nqs_.size() == slice_topKs_.size(),
               "unaligned slice_nqs and slice_topKs");

    total_nq_ = search_results_[0]->total_nq_;
    num_segments_ = search_results_.size();
    num_slices_ = slice_nqs_.size();

    // prefix sum, get slices offsets
    AssertInfo(num_slices_ > 0, "empty slice_nqs is not allowed");
    slice_nqs_prefix_sum_.resize(num_slices_ + 1);
    std::partial_sum(slice_nqs_.begin(),
                     slice_nqs_.end(),
                     slice_nqs_prefix_sum_.begin() + 1);
    AssertInfo(slice_nqs_prefix_sum_[num_slices_] == total_nq_,
               "illegal req sizes, slice_nqs_prefix_sum_[last] = " +
                   std::to_string(slice_nqs_prefix_sum_[num_slices_]) +
                   ", total_nq = " + std::to_string(total_nq_));

    // init final_search_records and final_read_topKs
    final_search_records_.resize(num_segments_);
    for (auto& search_record : final_search_records_) {
        search_record.resize(total_nq_);
    }
}

void
ReduceHelper::Reduce() {
    FillPrimaryKey();
    ReduceResultData();
    RefreshSearchResult();
    FillEntryData();
}

void
ReduceHelper::Marshal() {
    tracer::AutoSpan span("ReduceHelper::Marshal", trace_ctx_, false);
    // get search result data blobs of slices
    search_result_data_blobs_ =
        std::make_unique<milvus::segcore::SearchResultDataBlobs>();
    search_result_data_blobs_->blobs.resize(num_slices_);
    for (int i = 0; i < num_slices_; i++) {
        auto proto = GetSearchResultDataSlice(i);
        search_result_data_blobs_->blobs[i] = proto;
    }
}

void
ReduceHelper::FilterInvalidSearchResult(SearchResult* search_result) {
    auto nq = search_result->total_nq_;
    auto topK = search_result->unity_topK_;
    AssertInfo(search_result->seg_offsets_.size() == nq * topK,
               "wrong seg offsets size, size = " +
                   std::to_string(search_result->seg_offsets_.size()) +
                   ", expected size = " + std::to_string(nq * topK));
    AssertInfo(search_result->distances_.size() == nq * topK,
               "wrong distances size, size = " +
                   std::to_string(search_result->distances_.size()) +
                   ", expected size = " + std::to_string(nq * topK));
    std::vector<int64_t> real_topks(nq, 0);
    uint32_t valid_index = 0;
    auto segment = static_cast<SegmentInterface*>(search_result->segment_);
    auto& offsets = search_result->seg_offsets_;
    auto& distances = search_result->distances_;
    if (search_result->group_by_values_.has_value()) {
        AssertInfo(search_result->distances_.size() ==
                       search_result->group_by_values_.value().size(),
                   "wrong group_by_values size, size:{}, expected size:{} ",
                   search_result->group_by_values_.value().size(),
                   search_result->distances_.size());
    }

    for (auto i = 0; i < nq; ++i) {
        for (auto j = 0; j < topK; ++j) {
            auto index = i * topK + j;
            if (offsets[index] != INVALID_SEG_OFFSET) {
                AssertInfo(0 <= offsets[index] &&
                               offsets[index] < segment->get_row_count(),
                           fmt::format("invalid offset {}, segment {} with "
                                       "rows num {}, data or index corruption",
                                       offsets[index],
                                       segment->get_segment_id(),
                                       segment->get_row_count()));
                real_topks[i]++;
                offsets[valid_index] = offsets[index];
                distances[valid_index] = distances[index];
                if (search_result->group_by_values_.has_value())
                    search_result->group_by_values_.value()[valid_index] =
                        search_result->group_by_values_.value()[index];
                valid_index++;
            }
        }
    }
    offsets.resize(valid_index);
    distances.resize(valid_index);
    if (search_result->group_by_values_.has_value())
        search_result->group_by_values_.value().resize(valid_index);

    search_result->topk_per_nq_prefix_sum_.resize(nq + 1);
    std::partial_sum(real_topks.begin(),
                     real_topks.end(),
                     search_result->topk_per_nq_prefix_sum_.begin() + 1);
}

void
ReduceHelper::FillPrimaryKey() {
<<<<<<< HEAD
    tracer::AutoSpan span("ReduceHelper::FillPrimaryKey", trace_ctx_, false);
    std::vector<SearchResult*> valid_search_results;
=======
>>>>>>> a5d11355
    // get primary keys for duplicates removal
    uint32_t valid_index = 0;
    for (auto& search_result : search_results_) {
        // skip when results num is 0
        if (search_result->unity_topK_ == 0) {
            continue;
        }
        FilterInvalidSearchResult(search_result);
        LOG_DEBUG("the size of search result: {}",
                  search_result->seg_offsets_.size());
        auto segment = static_cast<SegmentInterface*>(search_result->segment_);
        if (search_result->get_total_result_count() > 0) {
            segment->FillPrimaryKeys(plan_, *search_result);
            search_results_[valid_index++] = search_result;
        }
    }
    search_results_.resize(valid_index);
    num_segments_ = search_results_.size();
}

void
ReduceHelper::RefreshSearchResult() {
    tracer::AutoSpan span(
        "ReduceHelper::RefreshSearchResult", trace_ctx_, false);
    for (int i = 0; i < num_segments_; i++) {
        std::vector<int64_t> real_topks(total_nq_, 0);
        auto search_result = search_results_[i];
        if (search_result->group_by_values_.has_value()) {
            AssertInfo(search_result->primary_keys_.size() ==
                           search_result->group_by_values_.value().size(),
                       "Wrong size for group_by_values size before refresh:{}, "
                       "not equal to "
                       "primary_keys_.size:{}",
                       search_result->group_by_values_.value().size(),
                       search_result->primary_keys_.size());
        }
        if (search_result->result_offsets_.size() != 0) {
            uint32_t size = 0;
            for (int j = 0; j < total_nq_; j++) {
                size += final_search_records_[i][j].size();
            }
            std::vector<milvus::PkType> primary_keys(size);
            std::vector<float> distances(size);
            std::vector<int64_t> seg_offsets(size);
            std::vector<GroupByValueType> group_by_values(size);

            uint32_t index = 0;
            for (int j = 0; j < total_nq_; j++) {
                for (auto offset : final_search_records_[i][j]) {
                    primary_keys[index] = search_result->primary_keys_[offset];
                    distances[index] = search_result->distances_[offset];
                    seg_offsets[index] = search_result->seg_offsets_[offset];
                    if (search_result->group_by_values_.has_value())
                        group_by_values[index] =
                            search_result->group_by_values_.value()[offset];
                    index++;
                    real_topks[j]++;
                }
            }
            search_result->primary_keys_.swap(primary_keys);
            search_result->distances_.swap(distances);
            search_result->seg_offsets_.swap(seg_offsets);
            if (search_result->group_by_values_.has_value()) {
                search_result->group_by_values_.value().swap(group_by_values);
            }
        }
        if (search_result->group_by_values_.has_value()) {
            AssertInfo(search_result->primary_keys_.size() ==
                           search_result->group_by_values_.value().size(),
                       "Wrong size for group_by_values size after refresh:{}, "
                       "not equal to "
                       "primary_keys_.size:{}",
                       search_result->group_by_values_.value().size(),
                       search_result->primary_keys_.size());
        }
        std::partial_sum(real_topks.begin(),
                         real_topks.end(),
                         search_result->topk_per_nq_prefix_sum_.begin() + 1);
    }
}

void
ReduceHelper::FillEntryData() {
    tracer::AutoSpan span("ReduceHelper::FillEntryData", trace_ctx_, false);
    for (auto search_result : search_results_) {
        auto segment = static_cast<milvus::segcore::SegmentInterface*>(
            search_result->segment_);
        segment->FillTargetEntry(plan_, *search_result);
    }
}

int64_t
ReduceHelper::ReduceSearchResultForOneNQ(int64_t qi,
                                         int64_t topk,
                                         int64_t& offset) {
    while (!heap_.empty()) {
        heap_.pop();
    }
    pk_set_.clear();
    pairs_.clear();
    group_by_val_set_.clear();

    pairs_.reserve(num_segments_);
    for (int i = 0; i < num_segments_; i++) {
        auto search_result = search_results_[i];
        auto offset_beg = search_result->topk_per_nq_prefix_sum_[qi];
        auto offset_end = search_result->topk_per_nq_prefix_sum_[qi + 1];
        if (offset_beg == offset_end) {
            continue;
        }
        auto primary_key = search_result->primary_keys_[offset_beg];
        auto distance = search_result->distances_[offset_beg];
        if (search_result->group_by_values_.has_value()) {
            AssertInfo(
                search_result->group_by_values_.value().size() > offset_beg,
                "Wrong size for group_by_values size to "
                "ReduceSearchResultForOneNQ:{}, not enough for"
                "required offset_beg:{}",
                search_result->group_by_values_.value().size(),
                offset_beg);
        }

        pairs_.emplace_back(
            primary_key,
            distance,
            search_result,
            i,
            offset_beg,
            offset_end,
            search_result->group_by_values_.has_value() &&
                    search_result->group_by_values_.value().size() > offset_beg
                ? std::make_optional(
                      search_result->group_by_values_.value().at(offset_beg))
                : std::nullopt);
        heap_.push(&pairs_.back());
    }

    // nq has no results for all segments
    if (heap_.size() == 0) {
        return 0;
    }

    int64_t dup_cnt = 0;
    auto start = offset;
    while (offset - start < topk && !heap_.empty()) {
        auto pilot = heap_.top();
        heap_.pop();

        auto index = pilot->segment_index_;
        auto pk = pilot->primary_key_;
        // no valid search result for this nq, break to next
        if (pk == INVALID_PK) {
            break;
        }
        // remove duplicates
        if (pk_set_.count(pk) == 0) {
            bool skip_for_group_by = false;
            if (pilot->group_by_value_.has_value()) {
                if (group_by_val_set_.count(pilot->group_by_value_.value()) >
                    0) {
                    skip_for_group_by = true;
                }
            }
            if (!skip_for_group_by) {
                pilot->search_result_->result_offsets_.push_back(offset++);
                final_search_records_[index][qi].push_back(pilot->offset_);
                pk_set_.insert(pk);
                if (pilot->group_by_value_.has_value())
                    group_by_val_set_.insert(pilot->group_by_value_.value());
            }
        } else {
            // skip entity with same primary key
            dup_cnt++;
        }
        pilot->advance();
        if (pilot->primary_key_ != INVALID_PK) {
            heap_.push(pilot);
        }
    }
    return dup_cnt;
}

void
ReduceHelper::ReduceResultData() {
    tracer::AutoSpan span("ReduceHelper::ReduceResultData", trace_ctx_, false);
    for (int i = 0; i < num_segments_; i++) {
        auto search_result = search_results_[i];
        auto result_count = search_result->get_total_result_count();
        AssertInfo(search_result != nullptr,
                   "search result must not equal to nullptr");
        AssertInfo(search_result->distances_.size() == result_count,
                   "incorrect search result distance size");
        AssertInfo(search_result->seg_offsets_.size() == result_count,
                   "incorrect search result seg offset size");
        AssertInfo(search_result->primary_keys_.size() == result_count,
                   "incorrect search result primary key size");
    }

    int64_t skip_dup_cnt = 0;
    for (int64_t slice_index = 0; slice_index < num_slices_; slice_index++) {
        auto nq_begin = slice_nqs_prefix_sum_[slice_index];
        auto nq_end = slice_nqs_prefix_sum_[slice_index + 1];

        // reduce search results
        int64_t offset = 0;
        for (int64_t qi = nq_begin; qi < nq_end; qi++) {
            skip_dup_cnt += ReduceSearchResultForOneNQ(
                qi, slice_topKs_[slice_index], offset);
        }
    }
    if (skip_dup_cnt > 0) {
        LOG_DEBUG("skip duplicated search result, count = {}", skip_dup_cnt);
    }
}

std::vector<char>
ReduceHelper::GetSearchResultDataSlice(int slice_index) {
    auto nq_begin = slice_nqs_prefix_sum_[slice_index];
    auto nq_end = slice_nqs_prefix_sum_[slice_index + 1];

    int64_t result_count = 0;
    int64_t all_search_count = 0;
    for (auto search_result : search_results_) {
        AssertInfo(search_result->topk_per_nq_prefix_sum_.size() ==
                       search_result->total_nq_ + 1,
                   "incorrect topk_per_nq_prefix_sum_ size in search result");
        result_count += search_result->topk_per_nq_prefix_sum_[nq_end] -
                        search_result->topk_per_nq_prefix_sum_[nq_begin];
        all_search_count += search_result->total_data_cnt_;
    }

    auto search_result_data =
        std::make_unique<milvus::proto::schema::SearchResultData>();
    // set unify_topK and total_nq
    search_result_data->set_top_k(slice_topKs_[slice_index]);
    search_result_data->set_num_queries(nq_end - nq_begin);
    search_result_data->mutable_topks()->Resize(nq_end - nq_begin, 0);

    search_result_data->set_all_search_count(all_search_count);

    // `result_pairs` contains the SearchResult and result_offset info, used for filling output fields
    std::vector<MergeBase> result_pairs(result_count);

    // reserve space for pks
    auto primary_field_id =
        plan_->schema_.get_primary_field_id().value_or(milvus::FieldId(-1));
    AssertInfo(primary_field_id.get() != INVALID_FIELD_ID, "Primary key is -1");
    auto pk_type = plan_->schema_[primary_field_id].get_data_type();
    switch (pk_type) {
        case milvus::DataType::INT64: {
            auto ids = std::make_unique<milvus::proto::schema::LongArray>();
            ids->mutable_data()->Resize(result_count, 0);
            search_result_data->mutable_ids()->set_allocated_int_id(
                ids.release());
            break;
        }
        case milvus::DataType::VARCHAR: {
            auto ids = std::make_unique<milvus::proto::schema::StringArray>();
            std::vector<std::string> string_pks(result_count);
            // TODO: prevent mem copy
            *ids->mutable_data() = {string_pks.begin(), string_pks.end()};
            search_result_data->mutable_ids()->set_allocated_str_id(
                ids.release());
            break;
        }
        default: {
            PanicInfo(DataTypeInvalid,
                      fmt::format("unsupported primary key type {}", pk_type));
        }
    }

    // reserve space for distances
    search_result_data->mutable_scores()->Resize(result_count, 0);

    //reserve space for group_by_values
    std::vector<GroupByValueType> group_by_values;
    if (plan_->plan_node_->search_info_.group_by_field_id_.has_value()) {
        group_by_values.resize(result_count);
    }

    // fill pks and distances
    for (auto qi = nq_begin; qi < nq_end; qi++) {
        int64_t topk_count = 0;
        for (auto search_result : search_results_) {
            AssertInfo(search_result != nullptr,
                       "null search result when reorganize");
            if (search_result->result_offsets_.size() == 0) {
                continue;
            }

            auto topk_start = search_result->topk_per_nq_prefix_sum_[qi];
            auto topk_end = search_result->topk_per_nq_prefix_sum_[qi + 1];
            topk_count += topk_end - topk_start;

            for (auto ki = topk_start; ki < topk_end; ki++) {
                auto loc = search_result->result_offsets_[ki];
                AssertInfo(loc < result_count && loc >= 0,
                           "invalid loc when GetSearchResultDataSlice, loc = " +
                               std::to_string(loc) + ", result_count = " +
                               std::to_string(result_count));
                // set result pks
                switch (pk_type) {
                    case milvus::DataType::INT64: {
                        search_result_data->mutable_ids()
                            ->mutable_int_id()
                            ->mutable_data()
                            ->Set(loc,
                                  std::visit(Int64PKVisitor{},
                                             search_result->primary_keys_[ki]));
                        break;
                    }
                    case milvus::DataType::VARCHAR: {
                        *search_result_data->mutable_ids()
                             ->mutable_str_id()
                             ->mutable_data()
                             ->Mutable(loc) = std::visit(
                            StrPKVisitor{}, search_result->primary_keys_[ki]);
                        break;
                    }
                    default: {
                        PanicInfo(DataTypeInvalid,
                                  fmt::format("unsupported primary key type {}",
                                              pk_type));
                    }
                }

                search_result_data->mutable_scores()->Set(
                    loc, search_result->distances_[ki]);
                // set group by values
                if (search_result->group_by_values_.has_value() &&
                    ki < search_result->group_by_values_.value().size())
                    group_by_values[loc] =
                        search_result->group_by_values_.value()[ki];
                // set result offset to fill output fields data
                result_pairs[loc] = {&search_result->output_fields_data_, ki};
            }
        }

        // update result topKs
        search_result_data->mutable_topks()->Set(qi - nq_begin, topk_count);
    }
    AssembleGroupByValues(search_result_data, group_by_values, plan_);

    AssertInfo(search_result_data->scores_size() == result_count,
               "wrong scores size, size = " +
                   std::to_string(search_result_data->scores_size()) +
                   ", expected size = " + std::to_string(result_count));

    // set output fields
    for (auto field_id : plan_->target_entries_) {
        auto& field_meta = plan_->schema_[field_id];
        auto field_data =
            milvus::segcore::MergeDataArray(result_pairs, field_meta);
        if (field_meta.get_data_type() == DataType::ARRAY) {
            field_data->mutable_scalars()
                ->mutable_array_data()
                ->set_element_type(
                    proto::schema::DataType(field_meta.get_element_type()));
        }
        search_result_data->mutable_fields_data()->AddAllocated(
            field_data.release());
    }

    // SearchResultData to blob
    auto size = search_result_data->ByteSizeLong();
    auto buffer = std::vector<char>(size);
    search_result_data->SerializePartialToArray(buffer.data(), size);

    return buffer;
}

}  // namespace milvus::segcore<|MERGE_RESOLUTION|>--- conflicted
+++ resolved
@@ -132,11 +132,7 @@
 
 void
 ReduceHelper::FillPrimaryKey() {
-<<<<<<< HEAD
     tracer::AutoSpan span("ReduceHelper::FillPrimaryKey", trace_ctx_, false);
-    std::vector<SearchResult*> valid_search_results;
-=======
->>>>>>> a5d11355
     // get primary keys for duplicates removal
     uint32_t valid_index = 0;
     for (auto& search_result : search_results_) {
