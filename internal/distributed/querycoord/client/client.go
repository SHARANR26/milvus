--- conflicted
+++ resolved
@@ -62,11 +62,6 @@
 }
 
 // NewClient creates a client for QueryCoord grpc call.
-<<<<<<< HEAD
-func NewClient(metaRootPath string, etcdEndpoints []string, timeout time.Duration) (*Client, error) {
-	sess := sessionutil.NewSession(context.Background(), metaRootPath, etcdEndpoints)
-
-=======
 func NewClient(ctx context.Context, metaRoot string, etcdEndpoints []string, retryOptions ...retry.Option) (*Client, error) {
 	sess := sessionutil.NewSession(ctx, metaRoot, etcdEndpoints)
 	if sess == nil {
@@ -75,7 +70,6 @@
 		return nil, err
 	}
 	ctx, cancel := context.WithCancel(ctx)
->>>>>>> 7d319674
 	return &Client{
 		ctx:          ctx,
 		cancel:       cancel,
