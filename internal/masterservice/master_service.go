--- conflicted
+++ resolved
@@ -1635,36 +1635,6 @@
 		ID:    start,
 		Count: in.Count,
 	}, nil
-<<<<<<< HEAD
-}
-
-func (c *Core) registerService(nodeName string, ip string) (<-chan *clientv3.LeaseKeepAliveResponse, error) {
-	respID, err := c.metaKV.Grant(5)
-	if err != nil {
-		fmt.Printf("grant error %s\n", err)
-		return nil, err
-	}
-	c.session.NodeName = nodeName
-	c.session.IP = ip
-	c.session.LeaseID = respID
-
-	sessionJSON, err := json.Marshal(c.session)
-	if err != nil {
-		return nil, err
-	}
-
-	err = c.metaKV.SaveWithLease(fmt.Sprintf("/node/%s", nodeName), string(sessionJSON), respID)
-	if err != nil {
-		fmt.Printf("put lease error %s\n", err)
-		return nil, err
-	}
-
-	ch, err := c.metaKV.KeepAlive(respID)
-	if err != nil {
-		fmt.Printf("keep alive error %s\n", err)
-		return nil, err
-	}
-	return ch, nil
 }
 
 func (c *Core) UpdateChannelTimeTick(ctx context.Context, in *internalpb.ChannelTimeTickMsg) (*commonpb.Status, error) {
@@ -1687,6 +1657,4 @@
 		ErrorCode: commonpb.ErrorCode_Success,
 		Reason:    "",
 	}, nil
-=======
->>>>>>> 1c779f3e
 }