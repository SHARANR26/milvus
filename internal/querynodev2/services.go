// Licensed to the LF AI & Data foundation under one
// or more contributor license agreements. See the NOTICE file
// distributed with this work for additional information
// regarding copyright ownership. The ASF licenses this file
// to you under the Apache License, Version 2.0 (the
// "License"); you may not use this file except in compliance
// with the License. You may obtain a copy of the License at
//
//     http://www.apache.org/licenses/LICENSE-2.0
//
// Unless required by applicable law or agreed to in writing, software
// distributed under the License is distributed on an "AS IS" BASIS,
// WITHOUT WARRANTIES OR CONDITIONS OF ANY KIND, either express or implied.
// See the License for the specific language governing permissions and
// limitations under the License.

package querynodev2

import (
	"context"
	"fmt"
	"strconv"
	"sync"

	"github.com/golang/protobuf/proto"
	"github.com/samber/lo"
	"go.opentelemetry.io/otel/trace"
	"go.uber.org/zap"
	"golang.org/x/sync/errgroup"

	"github.com/milvus-io/milvus-proto/go-api/v2/commonpb"
	"github.com/milvus-io/milvus-proto/go-api/v2/milvuspb"
	"github.com/milvus-io/milvus-proto/go-api/v2/msgpb"
	"github.com/milvus-io/milvus-proto/go-api/v2/schemapb"
	"github.com/milvus-io/milvus/internal/proto/datapb"
	"github.com/milvus-io/milvus/internal/proto/indexpb"
	"github.com/milvus-io/milvus/internal/proto/internalpb"
	"github.com/milvus-io/milvus/internal/proto/querypb"
	"github.com/milvus-io/milvus/internal/proto/segcorepb"
	"github.com/milvus-io/milvus/internal/querynodev2/collector"
	"github.com/milvus-io/milvus/internal/querynodev2/delegator"
	"github.com/milvus-io/milvus/internal/querynodev2/segments"
	"github.com/milvus-io/milvus/internal/querynodev2/tasks"
	"github.com/milvus-io/milvus/internal/storage"
	"github.com/milvus-io/milvus/internal/util/streamrpc"
	"github.com/milvus-io/milvus/pkg/common"
	"github.com/milvus-io/milvus/pkg/log"
	"github.com/milvus-io/milvus/pkg/metrics"
	"github.com/milvus-io/milvus/pkg/util/commonpbutil"
	"github.com/milvus-io/milvus/pkg/util/funcutil"
	"github.com/milvus-io/milvus/pkg/util/merr"
	"github.com/milvus-io/milvus/pkg/util/metricsinfo"
	"github.com/milvus-io/milvus/pkg/util/paramtable"
	"github.com/milvus-io/milvus/pkg/util/timerecord"
	"github.com/milvus-io/milvus/pkg/util/typeutil"
)

// GetComponentStates returns information about whether the node is healthy
func (node *QueryNode) GetComponentStates(ctx context.Context, req *milvuspb.GetComponentStatesRequest) (*milvuspb.ComponentStates, error) {
	stats := &milvuspb.ComponentStates{
		Status: merr.Success(),
	}

	code := node.lifetime.GetState()
	nodeID := common.NotRegisteredID

	log.Debug("QueryNode current state", zap.Int64("NodeID", nodeID), zap.String("StateCode", code.String()))

	if node.session != nil && node.session.Registered() {
		nodeID = paramtable.GetNodeID()
	}
	info := &milvuspb.ComponentInfo{
		NodeID:    nodeID,
		Role:      typeutil.QueryNodeRole,
		StateCode: code,
	}
	stats.State = info
	return stats, nil
}

// GetTimeTickChannel returns the time tick channel
// TimeTickChannel contains many time tick messages, which will be sent by query nodes
func (node *QueryNode) GetTimeTickChannel(ctx context.Context, req *internalpb.GetTimeTickChannelRequest) (*milvuspb.StringResponse, error) {
	return &milvuspb.StringResponse{
		Status: merr.Success(),
		Value:  paramtable.Get().CommonCfg.QueryCoordTimeTick.GetValue(),
	}, nil
}

// GetStatisticsChannel returns the statistics channel
// Statistics channel contains statistics infos of query nodes, such as segment infos, memory infos
func (node *QueryNode) GetStatisticsChannel(ctx context.Context, req *internalpb.GetStatisticsChannelRequest) (*milvuspb.StringResponse, error) {
	return &milvuspb.StringResponse{
		Status: merr.Success(),
	}, nil
}

// GetStatistics returns loaded statistics of collection.
func (node *QueryNode) GetStatistics(ctx context.Context, req *querypb.GetStatisticsRequest) (*internalpb.GetStatisticsResponse, error) {
	log := log.Ctx(ctx).With(
		zap.Int64("msgID", req.GetReq().GetBase().GetMsgID()),
		zap.Strings("vChannels", req.GetDmlChannels()),
		zap.Int64s("segmentIDs", req.GetSegmentIDs()),
		zap.Uint64("guaranteeTimestamp", req.GetReq().GetGuaranteeTimestamp()),
		zap.Uint64("timeTravel", req.GetReq().GetTravelTimestamp()),
	)
	log.Debug("received GetStatisticsRequest")

	if err := node.lifetime.Add(merr.IsHealthy); err != nil {
		return &internalpb.GetStatisticsResponse{
			Status: merr.Status(err),
		}, nil
	}
	defer node.lifetime.Done()

	err := merr.CheckTargetID(req.GetReq().GetBase())
	if err != nil {
		log.Warn("target ID check failed", zap.Error(err))
		return &internalpb.GetStatisticsResponse{
			Status: merr.Status(err),
		}, nil
	}
	failRet := &internalpb.GetStatisticsResponse{
		Status: merr.Success(),
	}

	var toReduceResults []*internalpb.GetStatisticsResponse
	var mu sync.Mutex
	runningGp, runningCtx := errgroup.WithContext(ctx)
	for _, ch := range req.GetDmlChannels() {
		ch := ch
		req := &querypb.GetStatisticsRequest{
			Req:             req.Req,
			DmlChannels:     []string{ch},
			SegmentIDs:      req.SegmentIDs,
			FromShardLeader: req.FromShardLeader,
			Scope:           req.Scope,
		}
		runningGp.Go(func() error {
			ret, err := node.getChannelStatistics(runningCtx, req, ch)
			if err == nil {
				err = merr.Error(ret.GetStatus())
			}

			mu.Lock()
			defer mu.Unlock()
			if err != nil {
				failRet.Status = merr.Status(err)
				return err
			}
			toReduceResults = append(toReduceResults, ret)
			return nil
		})
	}
	if err := runningGp.Wait(); err != nil {
		return failRet, nil
	}

	ret, err := reduceStatisticResponse(toReduceResults)
	if err != nil {
		failRet.Status = merr.Status(err)
		return failRet, nil
	}
	log.Debug("reduce statistic result done")

	return ret, nil
}

func (node *QueryNode) composeIndexMeta(indexInfos []*indexpb.IndexInfo, schema *schemapb.CollectionSchema) *segcorepb.CollectionIndexMeta {
	fieldIndexMetas := make([]*segcorepb.FieldIndexMeta, 0)
	for _, info := range indexInfos {
		fieldIndexMetas = append(fieldIndexMetas, &segcorepb.FieldIndexMeta{
			CollectionID:    info.GetCollectionID(),
			FieldID:         info.GetFieldID(),
			IndexName:       info.GetIndexName(),
			TypeParams:      info.GetTypeParams(),
			IndexParams:     info.GetIndexParams(),
			IsAutoIndex:     info.GetIsAutoIndex(),
			UserIndexParams: info.GetUserIndexParams(),
		})
	}
	sizePerRecord, err := typeutil.EstimateSizePerRecord(schema)
	maxIndexRecordPerSegment := int64(0)
	if err != nil || sizePerRecord == 0 {
		log.Warn("failed to transfer segment size to collection, because failed to estimate size per record", zap.Error(err))
	} else {
		threshold := paramtable.Get().DataCoordCfg.SegmentMaxSize.GetAsFloat() * 1024 * 1024
		proportion := paramtable.Get().DataCoordCfg.SegmentSealProportion.GetAsFloat()
		maxIndexRecordPerSegment = int64(threshold * proportion / float64(sizePerRecord))
	}

	return &segcorepb.CollectionIndexMeta{
		IndexMetas:       fieldIndexMetas,
		MaxIndexRowCount: maxIndexRecordPerSegment,
	}
}

// WatchDmChannels create consumers on dmChannels to receive Incremental data，which is the important part of real-time query
func (node *QueryNode) WatchDmChannels(ctx context.Context, req *querypb.WatchDmChannelsRequest) (*commonpb.Status, error) {
	channel := req.GetInfos()[0]
	log := log.Ctx(ctx).With(
		zap.Int64("collectionID", req.GetCollectionID()),
		zap.String("channel", channel.GetChannelName()),
		zap.Int64("currentNodeID", paramtable.GetNodeID()),
	)

	log.Info("received watch channel request",
		zap.Int64("version", req.GetVersion()),
		zap.String("metricType", req.GetLoadMeta().GetMetricType()),
	)

	var err error
	// check node healthy
	if err = node.lifetime.Add(merr.IsHealthy); err != nil {
		return merr.Status(err), nil
	}
	defer node.lifetime.Done()

	// check target matches
	if err = merr.CheckTargetID(req.GetBase()); err != nil {
		return merr.Status(err), nil
	}

	// check metric type
	if req.GetLoadMeta().GetMetricType() == "" {
		err = fmt.Errorf("empty metric type, collection = %d", req.GetCollectionID())
		return merr.Status(err), nil
	}

	// check index
	if len(req.GetIndexInfoList()) == 0 {
		err = merr.WrapErrIndexNotFoundForCollection(req.GetSchema().GetName())
		return merr.Status(err), nil
	}

	if !node.subscribingChannels.Insert(channel.GetChannelName()) {
		msg := "channel subscribing..."
		log.Warn(msg)
		return merr.Success(), nil
	}
	defer node.subscribingChannels.Remove(channel.GetChannelName())

	// to avoid concurrent watch/unwatch
	if node.unsubscribingChannels.Contain(channel.GetChannelName()) {
		err = merr.WrapErrChannelReduplicate(channel.GetChannelName(), "the other same channel is unsubscribing")
		log.Warn("failed to unsubscribe channel", zap.Error(err))
		return merr.Status(err), nil
	}

	_, exist := node.delegators.Get(channel.GetChannelName())
	if exist {
		log.Info("channel already subscribed")
		return merr.Success(), nil
	}

	collection := segments.NewCollection(
		req.GetCollectionID(),
		req.GetSchema(),
		node.composeIndexMeta(
			req.GetIndexInfoList(),
			req.GetSchema(),
		),
		req.GetLoadMeta(),
	)
	defer func() {
		if err != nil {
			collection.Release()
		}
	}()

	delegator, err := delegator.NewShardDelegator(
		ctx,
		collection,
		req.GetReplicaID(),
		channel.GetChannelName(),
		req.GetVersion(),
		node.clusterManager,
		node.manager,
		node.tSafeManager,
		node.loader,
		node.factory,
		channel.GetSeekPosition().GetTimestamp(),
		node.queryHook,
	)
	if err != nil {
		log.Warn("failed to create shard delegator", zap.Error(err))
		return merr.Status(err), nil
	}
	node.delegators.Insert(channel.GetChannelName(), delegator)
	defer func() {
		if err != nil {
			node.delegators.GetAndRemove(channel.GetChannelName())
		}
	}()

	// create tSafe
	node.tSafeManager.Add(ctx, channel.ChannelName, channel.GetSeekPosition().GetTimestamp())
	defer func() {
		if err != nil {
			node.tSafeManager.Remove(ctx, channel.ChannelName)
		}
	}()

	pipeline, err := node.pipelineManager.Add(req.GetCollectionID(), channel.GetChannelName())
	if err != nil {
		msg := "failed to create pipeline"
		log.Warn(msg, zap.Error(err))
		return merr.Status(err), nil
	}
	defer func() {
		if err != nil {
			node.pipelineManager.Remove(channel.GetChannelName())
		}
	}()

	flushedSet := typeutil.NewSet(channel.GetFlushedSegmentIds()...)
	infos := lo.Map(lo.Values(req.GetSegmentInfos()), func(info *datapb.SegmentInfo, _ int) *datapb.SegmentInfo {
		if flushedSet.Contain(info.GetID()) {
			// for flushed segments, exclude all insert data
			info = typeutil.Clone(info)
			info.DmlPosition = &msgpb.MsgPosition{
				Timestamp: typeutil.MaxTimestamp,
			}
		}
		return info
	})
	pipeline.ExcludedSegments(infos...)
	for _, channelInfo := range req.GetInfos() {
		droppedInfos := lo.Map(channelInfo.GetDroppedSegmentIds(), func(id int64, _ int) *datapb.SegmentInfo {
			return &datapb.SegmentInfo{
				ID: id,
				DmlPosition: &msgpb.MsgPosition{
					Timestamp: typeutil.MaxTimestamp,
				},
			}
		})
		pipeline.ExcludedSegments(droppedInfos...)
	}

	err = loadL0Segments(ctx, delegator, req)
	if err != nil {
		log.Warn("failed to load l0 segments", zap.Error(err))
		return merr.Status(err), nil
	}
	err = loadGrowingSegments(ctx, delegator, req)
	if err != nil {
		msg := "failed to load growing segments"
		log.Warn(msg, zap.Error(err))
		return merr.Status(err), nil
	}
	position := &msgpb.MsgPosition{
		ChannelName: channel.SeekPosition.ChannelName,
		MsgID:       channel.SeekPosition.MsgID,
		Timestamp:   channel.SeekPosition.Timestamp,
	}
	err = pipeline.ConsumeMsgStream(position)
	if err != nil {
		err = merr.WrapErrServiceUnavailable(err.Error(), "InitPipelineFailed")
		log.Warn(err.Error(),
			zap.Int64("collectionID", channel.CollectionID),
			zap.String("channel", channel.ChannelName),
		)
		return merr.Status(err), nil
	}

	// watch channel succeeded, now we can save the collection
	node.manager.Collection.Put(collection)

	// start pipeline
	pipeline.Start()
	// delegator after all steps done
	delegator.Start()
	log.Info("watch dml channel success")
	return merr.Success(), nil
}

func (node *QueryNode) UnsubDmChannel(ctx context.Context, req *querypb.UnsubDmChannelRequest) (*commonpb.Status, error) {
	log := log.Ctx(ctx).With(
		zap.Int64("collectionID", req.GetCollectionID()),
		zap.String("channel", req.GetChannelName()),
		zap.Int64("currentNodeID", paramtable.GetNodeID()),
	)

	log.Info("received unsubscribe channel request")

	// check node healthy
	if err := node.lifetime.Add(merr.IsHealthy); err != nil {
		return merr.Status(err), nil
	}
	defer node.lifetime.Done()

	// check target matches
	if err := merr.CheckTargetID(req.GetBase()); err != nil {
		return merr.Status(err), nil
	}

	node.unsubscribingChannels.Insert(req.GetChannelName())
	defer node.unsubscribingChannels.Remove(req.GetChannelName())
	delegator, ok := node.delegators.Get(req.GetChannelName())
	if ok {
		// close the delegator first to block all coming query/search requests
		delegator.Close()

		node.pipelineManager.Remove(req.GetChannelName())
		node.manager.Segment.RemoveBy(segments.WithChannel(req.GetChannelName()), segments.WithType(segments.SegmentTypeGrowing))
		node.tSafeManager.Remove(ctx, req.GetChannelName())
		node.delegators.Remove(req.GetChannelName())
	}
	log.Info("unsubscribed channel")
	node.tryReleaseCollection(req.GetCollectionID())

	return merr.Success(), nil
}

func (node *QueryNode) LoadPartitions(ctx context.Context, req *querypb.LoadPartitionsRequest) (*commonpb.Status, error) {
	log := log.Ctx(ctx).With(
		zap.Int64("collectionID", req.GetCollectionID()),
		zap.Int64s("partitionIDs", req.GetPartitionIDs()),
	)

	log.Info("received load partitions request")
	// check node healthy
	if err := node.lifetime.Add(merr.IsHealthyOrStopping); err != nil {
		return merr.Status(err), nil
	}
	defer node.lifetime.Done()

	collection := node.manager.Collection.Get(req.GetCollectionID())
	if collection != nil {
		collection.AddPartition(req.GetPartitionIDs()...)
	}

	log.Info("load partitions done")
	return merr.Success(), nil
}

// LoadSegments load historical data into query node, historical data can be vector data or index
func (node *QueryNode) LoadSegments(ctx context.Context, req *querypb.LoadSegmentsRequest) (*commonpb.Status, error) {
	segment := req.GetInfos()[0]

	log := log.Ctx(ctx).With(
		zap.Int64("collectionID", segment.GetCollectionID()),
		zap.Int64("partitionID", segment.GetPartitionID()),
		zap.String("shard", segment.GetInsertChannel()),
		zap.Int64("segmentID", segment.GetSegmentID()),
		zap.Int64("currentNodeID", paramtable.GetNodeID()),
	)

	log.Info("received load segments request",
		zap.Int64("version", req.GetVersion()),
		zap.Bool("needTransfer", req.GetNeedTransfer()),
	)
	// check node healthy
	if err := node.lifetime.Add(merr.IsHealthy); err != nil {
		return merr.Status(err), nil
	}
	node.lifetime.Done()

	// check target matches
	if err := merr.CheckTargetID(req.GetBase()); err != nil {
		return merr.Status(err), nil
	}

	// check index
	if len(req.GetIndexInfoList()) == 0 {
		err := merr.WrapErrIndexNotFoundForCollection(req.GetSchema().GetName())
		return merr.Status(err), nil
	}

	// Delegates request to workers
	if req.GetNeedTransfer() {
		delegator, ok := node.delegators.Get(segment.GetInsertChannel())
		if !ok {
			msg := "failed to load segments, delegator not found"
			log.Warn(msg)
			err := merr.WrapErrChannelNotFound(segment.GetInsertChannel())
			return merr.Status(err), nil
		}

		req.NeedTransfer = false
		// the segment may be not with index, so no metric type in the load request, so fill it here
		req.LoadMeta.MetricType = delegator.MetricType()
		err := delegator.LoadSegments(ctx, req)
		if err != nil {
			log.Warn("delegator failed to load segments", zap.Error(err))
			return merr.Status(err), nil
		}

		return merr.Success(), nil
	}

	if req.GetLoadScope() == querypb.LoadScope_Delta {
		return node.loadDeltaLogs(ctx, req), nil
	}
	if req.GetLoadScope() == querypb.LoadScope_Index {
		return node.loadIndex(ctx, req), nil
	}

	var err error
	collection := segments.NewCollection(
		req.GetCollectionID(),
		req.GetSchema(),
		node.composeIndexMeta(
			req.GetIndexInfoList(),
			req.GetSchema(),
		),
		req.GetLoadMeta(),
	)
	defer func() {
		if err != nil {
			collection.Release()
		}
	}()

	// Actual load segment
	log.Info("start to load segments...")
	loaded, err := node.loader.Load(ctx,
		collection,
		segments.SegmentTypeSealed,
		req.GetVersion(),
		req.GetInfos()...,
	)
	if err != nil {
		return merr.Status(err), nil
	}

	// load done, then we can save the collection
	node.manager.Collection.Put(collection)
	log.Info("load segments done",
		zap.Int64s("segments", lo.Map(loaded, func(s segments.Segment, _ int) int64 { return s.ID() })))

	return merr.Success(), nil
}

// ReleaseCollection clears all data related to this collection on the querynode
func (node *QueryNode) ReleaseCollection(ctx context.Context, in *querypb.ReleaseCollectionRequest) (*commonpb.Status, error) {
	if err := node.lifetime.Add(merr.IsHealthyOrStopping); err != nil {
		return merr.Status(err), nil
	}
	defer node.lifetime.Done()

	return merr.Success(), nil
}

// ReleasePartitions clears all data related to this partition on the querynode
func (node *QueryNode) ReleasePartitions(ctx context.Context, req *querypb.ReleasePartitionsRequest) (*commonpb.Status, error) {
	log := log.Ctx(ctx).With(
		zap.Int64("collection", req.GetCollectionID()),
		zap.Int64s("partitions", req.GetPartitionIDs()),
	)

	log.Info("received release partitions request")

	// check node healthy
	if err := node.lifetime.Add(merr.IsHealthy); err != nil {
		return merr.Status(err), nil
	}
	defer node.lifetime.Done()

	collection := node.manager.Collection.Get(req.GetCollectionID())
	if collection != nil {
		for _, partition := range req.GetPartitionIDs() {
			collection.RemovePartition(partition)
		}
	}

	log.Info("release partitions done")
	return merr.Success(), nil
}

// ReleaseSegments remove the specified segments from query node according segmentIDs, partitionIDs, and collectionID
func (node *QueryNode) ReleaseSegments(ctx context.Context, req *querypb.ReleaseSegmentsRequest) (*commonpb.Status, error) {
	log := log.Ctx(ctx).With(
		zap.Int64("collectionID", req.GetCollectionID()),
		zap.String("shard", req.GetShard()),
		zap.Int64s("segmentIDs", req.GetSegmentIDs()),
		zap.Int64("currentNodeID", paramtable.GetNodeID()),
	)

	log.Info("received release segment request",
		zap.String("scope", req.GetScope().String()),
		zap.Bool("needTransfer", req.GetNeedTransfer()),
	)

	// check node healthy
	if err := node.lifetime.Add(merr.IsHealthyOrStopping); err != nil {
		return merr.Status(err), nil
	}
	defer node.lifetime.Done()

	// check target matches
	if err := merr.CheckTargetID(req.GetBase()); err != nil {
		return merr.Status(err), nil
	}

	if req.GetNeedTransfer() {
		delegator, ok := node.delegators.Get(req.GetShard())
		if !ok {
			msg := "failed to release segment, delegator not found"
			log.Warn(msg)
			err := merr.WrapErrChannelNotFound(req.GetShard())
			return merr.Status(err), nil
		}

		// when we try to release a segment, add it to pipeline's exclude list first
		// in case of consumed it's growing segment again
		pipeline := node.pipelineManager.Get(req.GetShard())
		if pipeline != nil {
			droppedInfos := lo.Map(req.GetSegmentIDs(), func(id int64, _ int) *datapb.SegmentInfo {
				return &datapb.SegmentInfo{
					ID: id,
					DmlPosition: &msgpb.MsgPosition{
						Timestamp: typeutil.MaxTimestamp,
					},
				}
			})
			pipeline.ExcludedSegments(droppedInfos...)
		}

		req.NeedTransfer = false
		err := delegator.ReleaseSegments(ctx, req, false)
		if err != nil {
			log.Warn("delegator failed to release segment", zap.Error(err))
			return merr.Status(err), nil
		}

		return merr.Success(), nil
	}

	log.Info("start to release segments")
	for _, id := range req.GetSegmentIDs() {
		node.manager.Segment.Remove(id, req.GetScope())
	}
	node.tryReleaseCollection(req.GetCollectionID())

	return merr.Success(), nil
}

// GetSegmentInfo returns segment information of the collection on the queryNode, and the information includes memSize, numRow, indexName, indexID ...
func (node *QueryNode) GetSegmentInfo(ctx context.Context, in *querypb.GetSegmentInfoRequest) (*querypb.GetSegmentInfoResponse, error) {
	if err := node.lifetime.Add(merr.IsHealthy); err != nil {
		return &querypb.GetSegmentInfoResponse{
			Status: merr.Status(err),
		}, nil
	}
	defer node.lifetime.Done()

	var segmentInfos []*querypb.SegmentInfo
	for _, segmentID := range in.GetSegmentIDs() {
		segment := node.manager.Segment.Get(segmentID)
		if segment == nil {
			continue
		}
		collection := node.manager.Collection.Get(segment.Collection())
		if collection == nil {
			continue
		}

		// TODO(yah01): now Milvus supports only 1 vector field
		vecFields := funcutil.GetVecFieldIDs(collection.Schema())
		var (
			indexName  string
			indexID    int64
			indexInfos []*querypb.FieldIndexInfo
		)
		for _, field := range vecFields {
			index := segment.GetIndex(field)
			if index != nil {
				indexName = index.IndexInfo.GetIndexName()
				indexID = index.IndexInfo.GetIndexID()
				indexInfos = append(indexInfos, index.IndexInfo)
			}
		}

		info := &querypb.SegmentInfo{
			SegmentID:    segment.ID(),
			SegmentState: segment.Type(),
			DmChannel:    segment.Shard(),
			PartitionID:  segment.Partition(),
			CollectionID: segment.Collection(),
			NodeID:       paramtable.GetNodeID(),
			NodeIds:      []int64{paramtable.GetNodeID()},
			MemSize:      segment.MemSize(),
			NumRows:      segment.InsertCount(),
			IndexName:    indexName,
			IndexID:      indexID,
			IndexInfos:   indexInfos,
		}
		segmentInfos = append(segmentInfos, info)
	}

	return &querypb.GetSegmentInfoResponse{
		Status: merr.Success(),
		Infos:  segmentInfos,
	}, nil
}

// only used for shard delegator search segments from worker
func (node *QueryNode) SearchSegments(ctx context.Context, req *querypb.SearchRequest) (*internalpb.SearchResults, error) {
	channel := req.GetDmlChannels()[0]
	log := log.Ctx(ctx).With(
		zap.Int64("msgID", req.GetReq().GetBase().GetMsgID()),
		zap.Int64("collectionID", req.Req.GetCollectionID()),
		zap.String("channel", channel),
		zap.String("scope", req.GetScope().String()),
	)

	resp := &internalpb.SearchResults{}
	if err := node.lifetime.Add(merr.IsHealthy); err != nil {
		resp.Status = merr.Status(err)
		return resp, nil
	}
	defer node.lifetime.Done()

	metrics.QueryNodeSQCount.WithLabelValues(fmt.Sprint(paramtable.GetNodeID()), metrics.SearchLabel, metrics.TotalLabel, metrics.FromLeader).Inc()
	defer func() {
		if resp.GetStatus().GetErrorCode() != commonpb.ErrorCode_Success {
			metrics.QueryNodeSQCount.WithLabelValues(fmt.Sprint(paramtable.GetNodeID()), metrics.SearchLabel, metrics.FailLabel, metrics.FromLeader).Inc()
		}
	}()

	log.Debug("start to search segments on worker",
		zap.Int64s("segmentIDs", req.GetSegmentIDs()),
	)
	searchCtx, cancel := context.WithCancel(ctx)
	defer cancel()

	tr := timerecord.NewTimeRecorder("searchSegments")
	log.Debug("search segments...")

	collection := node.manager.Collection.Get(req.Req.GetCollectionID())
	if collection == nil {
		err := merr.WrapErrCollectionNotLoaded(req.GetReq().GetCollectionID())
		log.Warn("failed to search segments", zap.Error(err))
		resp.Status = merr.Status(err)
		return resp, nil
	}

	task := tasks.NewSearchTask(searchCtx, collection, node.manager, req)
	if err := node.scheduler.Add(task); err != nil {
		log.Warn("failed to search channel", zap.Error(err))
		resp.Status = merr.Status(err)
		return resp, nil
	}

	err := task.Wait()
	if err != nil {
		log.Warn("failed to search segments", zap.Error(err))
		resp.Status = merr.Status(err)
		return resp, nil
	}

	tr.CtxElapse(ctx, fmt.Sprintf("search segments done, channel = %s, segmentIDs = %v",
		channel,
		req.GetSegmentIDs(),
	))

	latency := tr.ElapseSpan()
	metrics.QueryNodeSQReqLatency.WithLabelValues(fmt.Sprint(paramtable.GetNodeID()), metrics.SearchLabel, metrics.FromLeader).Observe(float64(latency.Milliseconds()))
	metrics.QueryNodeSQCount.WithLabelValues(fmt.Sprint(paramtable.GetNodeID()), metrics.SearchLabel, metrics.SuccessLabel, metrics.FromLeader).Inc()

	resp = task.Result()
	resp.GetCostAggregation().ResponseTime = tr.ElapseSpan().Milliseconds()
	resp.GetCostAggregation().TotalNQ = node.scheduler.GetWaitingTaskTotalNQ()
	return resp, nil
}

// Search performs replica search tasks.
func (node *QueryNode) Search(ctx context.Context, req *querypb.SearchRequest) (*internalpb.SearchResults, error) {
	if req.FromShardLeader {
		// for compatible with rolling upgrade from version before v2.2.9
		return node.SearchSegments(ctx, req)
	}

	log := log.Ctx(ctx).With(
		zap.Int64("collectionID", req.GetReq().GetCollectionID()),
		zap.Strings("channels", req.GetDmlChannels()),
		zap.Bool("fromShardLeader", req.GetFromShardLeader()),
		zap.Int64("nq", req.GetReq().GetNq()),
	)

	log.Debug("Received SearchRequest",
		zap.Int64s("segmentIDs", req.GetSegmentIDs()),
		zap.Uint64("guaranteeTimestamp", req.GetReq().GetGuaranteeTimestamp()))

	tr := timerecord.NewTimeRecorderWithTrace(ctx, "SearchRequest")

	if err := node.lifetime.Add(merr.IsHealthy); err != nil {
		return &internalpb.SearchResults{
			Status: merr.Status(err),
		}, nil
	}
	defer node.lifetime.Done()

	err := merr.CheckTargetID(req.GetReq().GetBase())
	if err != nil {
		log.Warn("target ID check failed", zap.Error(err))
		return &internalpb.SearchResults{
			Status: merr.Status(err),
		}, nil
	}

	resp := &internalpb.SearchResults{
		Status: merr.Success(),
	}
	collection := node.manager.Collection.Get(req.GetReq().GetCollectionID())
	if collection == nil {
		resp.Status = merr.Status(merr.WrapErrCollectionNotFound(req.GetReq().GetCollectionID()))
		return resp, nil
	}

	// Check if the metric type specified in search params matches the metric type in the index info.
	if !req.GetFromShardLeader() && req.GetReq().GetMetricType() != "" {
		if req.GetReq().GetMetricType() != collection.GetMetricType() {
			resp.Status = merr.Status(merr.WrapErrParameterInvalid(collection.GetMetricType(), req.GetReq().GetMetricType(),
				fmt.Sprintf("collection:%d, metric type not match", collection.ID())))
			return resp, nil
		}
	}

	// Define the metric type when it has not been explicitly assigned by the user.
	if !req.GetFromShardLeader() && req.GetReq().GetMetricType() == "" {
		req.Req.MetricType = collection.GetMetricType()
	}

	toReduceResults := make([]*internalpb.SearchResults, len(req.GetDmlChannels()))
	runningGp, runningCtx := errgroup.WithContext(ctx)
	for i, ch := range req.GetDmlChannels() {
		ch := ch
		req := &querypb.SearchRequest{
			Req:             req.Req,
			DmlChannels:     []string{ch},
			SegmentIDs:      req.SegmentIDs,
			FromShardLeader: req.FromShardLeader,
			Scope:           req.Scope,
			TotalChannelNum: req.TotalChannelNum,
		}

		i := i
		runningGp.Go(func() error {
			ret, err := node.searchChannel(runningCtx, req, ch)
			if err != nil {
				return err
			}
			if err := merr.Error(ret.GetStatus()); err != nil {
				return err
			}
			toReduceResults[i] = ret
			return nil
		})
	}
	if err := runningGp.Wait(); err != nil {
		resp.Status = merr.Status(err)
		return resp, nil
	}

	tr.RecordSpan()
	result, err := segments.ReduceSearchResults(ctx, toReduceResults, req.Req.GetNq(), req.Req.GetTopk(), req.Req.GetMetricType())
	if err != nil {
		log.Warn("failed to reduce search results", zap.Error(err))
		resp.Status = merr.Status(err)
		return resp, nil
	}
	reduceLatency := tr.RecordSpan()
	metrics.QueryNodeReduceLatency.WithLabelValues(fmt.Sprint(paramtable.GetNodeID()), metrics.SearchLabel, metrics.ReduceShards).
		Observe(float64(reduceLatency.Milliseconds()))

	collector.Rate.Add(metricsinfo.NQPerSecond, float64(req.GetReq().GetNq()))
	collector.Rate.Add(metricsinfo.SearchThroughput, float64(proto.Size(req)))
	metrics.QueryNodeExecuteCounter.WithLabelValues(strconv.FormatInt(paramtable.GetNodeID(), 10), metrics.SearchLabel).
		Add(float64(proto.Size(req)))

	if result.GetCostAggregation() != nil {
		result.GetCostAggregation().ResponseTime = tr.ElapseSpan().Milliseconds()
	}
	return result, nil
}

// only used for delegator query segments from worker
func (node *QueryNode) QuerySegments(ctx context.Context, req *querypb.QueryRequest) (*internalpb.RetrieveResults, error) {
	resp := &internalpb.RetrieveResults{
		Status: merr.Success(),
	}
	msgID := req.Req.Base.GetMsgID()
	traceID := trace.SpanFromContext(ctx).SpanContext().TraceID()
	channel := req.GetDmlChannels()[0]
	log := log.Ctx(ctx).With(
		zap.Int64("msgID", msgID),
		zap.Int64("collectionID", req.GetReq().GetCollectionID()),
		zap.String("channel", channel),
		zap.String("scope", req.GetScope().String()),
	)

	if err := node.lifetime.Add(merr.IsHealthy); err != nil {
		resp.Status = merr.Status(err)
		return resp, nil
	}
	defer node.lifetime.Done()

	metrics.QueryNodeSQCount.WithLabelValues(fmt.Sprint(paramtable.GetNodeID()), metrics.QueryLabel, metrics.TotalLabel, metrics.FromLeader).Inc()
	defer func() {
		if resp.GetStatus().GetErrorCode() != commonpb.ErrorCode_Success {
			metrics.QueryNodeSQCount.WithLabelValues(fmt.Sprint(paramtable.GetNodeID()), metrics.QueryLabel, metrics.FailLabel, metrics.FromLeader).Inc()
		}
	}()

	log.Debug("start do query segments",
		zap.Bool("fromShardLeader", req.GetFromShardLeader()),
		zap.Int64s("segmentIDs", req.GetSegmentIDs()),
	)
	// add cancel when error occurs
	queryCtx, cancel := context.WithCancel(ctx)
	defer cancel()

	tr := timerecord.NewTimeRecorder("querySegments")
	collection := node.manager.Collection.Get(req.Req.GetCollectionID())
	if collection == nil {
		resp.Status = merr.Status(merr.WrapErrCollectionNotLoaded(req.Req.GetCollectionID()))
		return resp, nil
	}

	// Send task to scheduler and wait until it finished.
	task := tasks.NewQueryTask(queryCtx, collection, node.manager, req)
	if err := node.scheduler.Add(task); err != nil {
		log.Warn("failed to add query task into scheduler", zap.Error(err))
		resp.Status = merr.Status(err)
		return resp, nil
	}
	err := task.Wait()
	if err != nil {
		log.Warn("failed to query channel", zap.Error(err))
		resp.Status = merr.Status(err)
		return resp, nil
	}

	tr.CtxElapse(ctx, fmt.Sprintf("do query done, traceID = %s, fromShardLeader = %t, vChannel = %s, segmentIDs = %v",
		traceID,
		req.GetFromShardLeader(),
		channel,
		req.GetSegmentIDs(),
	))

	// TODO QueryNodeSQLatencyInQueue QueryNodeReduceLatency
	latency := tr.ElapseSpan()
	metrics.QueryNodeSQReqLatency.WithLabelValues(fmt.Sprint(paramtable.GetNodeID()), metrics.QueryLabel, metrics.FromLeader).Observe(float64(latency.Milliseconds()))
	metrics.QueryNodeSQCount.WithLabelValues(fmt.Sprint(paramtable.GetNodeID()), metrics.QueryLabel, metrics.SuccessLabel, metrics.FromLeader).Inc()
	result := task.Result()
	result.GetCostAggregation().ResponseTime = latency.Milliseconds()
	result.GetCostAggregation().TotalNQ = node.scheduler.GetWaitingTaskTotalNQ()
	return result, nil
}

// Query performs replica query tasks.
func (node *QueryNode) Query(ctx context.Context, req *querypb.QueryRequest) (*internalpb.RetrieveResults, error) {
	if req.FromShardLeader {
		// for compatible with rolling upgrade from version before v2.2.9
		return node.QuerySegments(ctx, req)
	}

	log := log.Ctx(ctx).With(
		zap.Int64("collectionID", req.GetReq().GetCollectionID()),
		zap.Strings("shards", req.GetDmlChannels()),
	)

	log.Debug("received query request",
		zap.Int64s("outputFields", req.GetReq().GetOutputFieldsId()),
		zap.Int64s("segmentIDs", req.GetSegmentIDs()),
		zap.Uint64("guaranteeTimestamp", req.GetReq().GetGuaranteeTimestamp()),
		zap.Uint64("mvccTimestamp", req.GetReq().GetMvccTimestamp()),
		zap.Bool("isCount", req.GetReq().GetIsCount()),
	)
	tr := timerecord.NewTimeRecorderWithTrace(ctx, "QueryRequest")

	if err := node.lifetime.Add(merr.IsHealthy); err != nil {
		return &internalpb.RetrieveResults{
			Status: merr.Status(err),
		}, nil
	}
	defer node.lifetime.Done()

	err := merr.CheckTargetID(req.GetReq().GetBase())
	if err != nil {
		log.Warn("target ID check failed", zap.Error(err))
		return &internalpb.RetrieveResults{
			Status: merr.Status(err),
		}, nil
	}

	toMergeResults := make([]*internalpb.RetrieveResults, len(req.GetDmlChannels()))
	runningGp, runningCtx := errgroup.WithContext(ctx)

	for i, ch := range req.GetDmlChannels() {
		ch := ch
		req := &querypb.QueryRequest{
			Req:             req.Req,
			DmlChannels:     []string{ch},
			SegmentIDs:      req.SegmentIDs,
			FromShardLeader: req.FromShardLeader,
			Scope:           req.Scope,
		}

		idx := i
		runningGp.Go(func() error {
			ret, err := node.queryChannel(runningCtx, req, ch)
			if err == nil {
				err = merr.Error(ret.GetStatus())
			}
			if err != nil {
				return err
			}
			toMergeResults[idx] = ret
			return nil
		})
	}
	if err := runningGp.Wait(); err != nil {
		return &internalpb.RetrieveResults{
			Status: merr.Status(err),
		}, nil
	}

	tr.RecordSpan()
	reducer := segments.CreateInternalReducer(req, node.manager.Collection.Get(req.GetReq().GetCollectionID()).Schema())
	ret, err := reducer.Reduce(ctx, toMergeResults)
	if err != nil {
		return &internalpb.RetrieveResults{
			Status: merr.Status(err),
		}, nil
	}
	reduceLatency := tr.RecordSpan()
	metrics.QueryNodeReduceLatency.WithLabelValues(fmt.Sprint(paramtable.GetNodeID()), metrics.QueryLabel, metrics.ReduceShards).
		Observe(float64(reduceLatency.Milliseconds()))

	if !req.FromShardLeader {
		collector.Rate.Add(metricsinfo.NQPerSecond, 1)
		metrics.QueryNodeExecuteCounter.WithLabelValues(strconv.FormatInt(paramtable.GetNodeID(), 10), metrics.QueryLabel).Add(float64(proto.Size(req)))
	}

	if ret.GetCostAggregation() != nil {
		ret.GetCostAggregation().ResponseTime = tr.ElapseSpan().Milliseconds()
	}
	return ret, nil
}

func (node *QueryNode) QueryStream(req *querypb.QueryRequest, srv querypb.QueryNode_QueryStreamServer) error {
	ctx := srv.Context()
	log := log.Ctx(ctx).With(
		zap.Int64("collectionID", req.GetReq().GetCollectionID()),
		zap.Strings("shards", req.GetDmlChannels()),
	)
	concurrentSrv := streamrpc.NewConcurrentQueryStreamServer(srv)

	log.Debug("received query stream request",
		zap.Int64s("outputFields", req.GetReq().GetOutputFieldsId()),
		zap.Int64s("segmentIDs", req.GetSegmentIDs()),
		zap.Uint64("guaranteeTimestamp", req.GetReq().GetGuaranteeTimestamp()),
		zap.Uint64("mvccTimestamp", req.GetReq().GetMvccTimestamp()),
		zap.Bool("isCount", req.GetReq().GetIsCount()),
	)

	if err := node.lifetime.Add(merr.IsHealthy); err != nil {
		concurrentSrv.Send(&internalpb.RetrieveResults{Status: merr.Status(err)})
		return nil
	}
	defer node.lifetime.Done()

	err := merr.CheckTargetID(req.GetReq().GetBase())
	if err != nil {
		log.Warn("target ID check failed", zap.Error(err))
		return err
	}

	runningGp, runningCtx := errgroup.WithContext(ctx)

	for _, ch := range req.GetDmlChannels() {
		ch := ch
		req := &querypb.QueryRequest{
			Req:             req.Req,
			DmlChannels:     []string{ch},
			SegmentIDs:      req.SegmentIDs,
			FromShardLeader: req.FromShardLeader,
			Scope:           req.Scope,
		}

		runningGp.Go(func() error {
			err := node.queryChannelStream(runningCtx, req, ch, concurrentSrv)
			if err != nil {
				return err
			}
			return nil
		})
	}

	if err := runningGp.Wait(); err != nil {
		concurrentSrv.Send(&internalpb.RetrieveResults{
			Status: merr.Status(err),
		})
		return nil
	}

	collector.Rate.Add(metricsinfo.NQPerSecond, 1)
	metrics.QueryNodeExecuteCounter.WithLabelValues(strconv.FormatInt(paramtable.GetNodeID(), 10), metrics.QueryLabel).Add(float64(proto.Size(req)))
	return nil
}

func (node *QueryNode) QueryStreamSegments(req *querypb.QueryRequest, srv querypb.QueryNode_QueryStreamSegmentsServer) error {
	ctx := srv.Context()
	msgID := req.Req.Base.GetMsgID()
	traceID := trace.SpanFromContext(ctx).SpanContext().TraceID()
	channel := req.GetDmlChannels()[0]
	concurrentSrv := streamrpc.NewConcurrentQueryStreamServer(srv)

	log := log.Ctx(ctx).With(
		zap.Int64("msgID", msgID),
		zap.Int64("collectionID", req.GetReq().GetCollectionID()),
		zap.String("channel", channel),
		zap.String("scope", req.GetScope().String()),
	)

	resp := &internalpb.RetrieveResults{}
	metrics.QueryNodeSQCount.WithLabelValues(fmt.Sprint(paramtable.GetNodeID()), metrics.QueryLabel, metrics.TotalLabel, metrics.FromLeader).Inc()
	defer func() {
		if resp.GetStatus().GetErrorCode() != commonpb.ErrorCode_Success {
			metrics.QueryNodeSQCount.WithLabelValues(fmt.Sprint(paramtable.GetNodeID()), metrics.QueryLabel, metrics.FailLabel, metrics.FromLeader).Inc()
		}
	}()

	if err := node.lifetime.Add(merr.IsHealthy); err != nil {
		resp.Status = merr.Status(err)
		concurrentSrv.Send(resp)
		return nil
	}
	defer node.lifetime.Done()

	log.Debug("start do query with channel",
		zap.Bool("fromShardLeader", req.GetFromShardLeader()),
		zap.Int64s("segmentIDs", req.GetSegmentIDs()),
	)

	tr := timerecord.NewTimeRecorder("queryChannel")

	err := node.queryStreamSegments(ctx, req, concurrentSrv)
	if err != nil {
		resp.Status = merr.Status(err)
		concurrentSrv.Send(resp)
		return nil
	}

	tr.CtxElapse(ctx, fmt.Sprintf("do query done, traceID = %s, fromShardLeader = %t, vChannel = %s, segmentIDs = %v",
		traceID,
		req.GetFromShardLeader(),
		channel,
		req.GetSegmentIDs(),
	))

	// TODO QueryNodeSQLatencyInQueue QueryNodeReduceLatency
	latency := tr.ElapseSpan()
	metrics.QueryNodeSQReqLatency.WithLabelValues(fmt.Sprint(paramtable.GetNodeID()), metrics.QueryLabel, metrics.FromLeader).Observe(float64(latency.Milliseconds()))
	metrics.QueryNodeSQCount.WithLabelValues(fmt.Sprint(paramtable.GetNodeID()), metrics.QueryLabel, metrics.SuccessLabel, metrics.FromLeader).Inc()
	return nil
}

// SyncReplicaSegments syncs replica node & segments states
func (node *QueryNode) SyncReplicaSegments(ctx context.Context, req *querypb.SyncReplicaSegmentsRequest) (*commonpb.Status, error) {
	return merr.Success(), nil
}

// ShowConfigurations returns the configurations of queryNode matching req.Pattern
func (node *QueryNode) ShowConfigurations(ctx context.Context, req *internalpb.ShowConfigurationsRequest) (*internalpb.ShowConfigurationsResponse, error) {
	if err := node.lifetime.Add(merr.IsHealthy); err != nil {
		log.Warn("QueryNode.ShowConfigurations failed",
			zap.Int64("nodeId", paramtable.GetNodeID()),
			zap.String("req", req.Pattern),
			zap.Error(err))

		return &internalpb.ShowConfigurationsResponse{
			Status:        merr.Status(err),
			Configuations: nil,
		}, nil
	}
	defer node.lifetime.Done()

	configList := make([]*commonpb.KeyValuePair, 0)
	for key, value := range paramtable.Get().GetComponentConfigurations("querynode", req.Pattern) {
		configList = append(configList,
			&commonpb.KeyValuePair{
				Key:   key,
				Value: value,
			})
	}

	return &internalpb.ShowConfigurationsResponse{
		Status:        merr.Success(),
		Configuations: configList,
	}, nil
}

// GetMetrics return system infos of the query node, such as total memory, memory usage, cpu usage ...
func (node *QueryNode) GetMetrics(ctx context.Context, req *milvuspb.GetMetricsRequest) (*milvuspb.GetMetricsResponse, error) {
	if err := node.lifetime.Add(merr.IsHealthy); err != nil {
		log.Warn("QueryNode.GetMetrics failed",
			zap.Int64("nodeId", paramtable.GetNodeID()),
			zap.String("req", req.Request),
			zap.Error(err))

		return &milvuspb.GetMetricsResponse{
			Status:   merr.Status(err),
			Response: "",
		}, nil
	}
	defer node.lifetime.Done()

	metricType, err := metricsinfo.ParseMetricType(req.Request)
	if err != nil {
		log.Warn("QueryNode.GetMetrics failed to parse metric type",
			zap.Int64("nodeId", paramtable.GetNodeID()),
			zap.String("req", req.Request),
			zap.Error(err))

		return &milvuspb.GetMetricsResponse{
			Status: merr.Status(err),
		}, nil
	}

	if metricType == metricsinfo.SystemInfoMetrics {
		queryNodeMetrics, err := getSystemInfoMetrics(ctx, req, node)
		if err != nil {
			log.Warn("QueryNode.GetMetrics failed",
				zap.Int64("nodeId", paramtable.GetNodeID()),
				zap.String("req", req.Request),
				zap.String("metricType", metricType),
				zap.Error(err))
			return &milvuspb.GetMetricsResponse{
				Status: merr.Status(err),
			}, nil
		}
		log.RatedDebug(50, "QueryNode.GetMetrics",
			zap.Int64("nodeID", paramtable.GetNodeID()),
			zap.String("req", req.Request),
			zap.String("metricType", metricType),
			zap.Any("queryNodeMetrics", queryNodeMetrics))

		return queryNodeMetrics, nil
	}

	log.Debug("QueryNode.GetMetrics failed, request metric type is not implemented yet",
		zap.Int64("nodeID", paramtable.GetNodeID()),
		zap.String("req", req.Request),
		zap.String("metricType", metricType))

	return &milvuspb.GetMetricsResponse{
		Status: merr.Status(merr.WrapErrMetricNotFound(metricType)),
	}, nil
}

func (node *QueryNode) GetDataDistribution(ctx context.Context, req *querypb.GetDataDistributionRequest) (*querypb.GetDataDistributionResponse, error) {
	log := log.Ctx(ctx).With(
		zap.Int64("msgID", req.GetBase().GetMsgID()),
		zap.Int64("nodeID", paramtable.GetNodeID()),
	)
	if err := node.lifetime.Add(merr.IsHealthy); err != nil {
		log.Warn("QueryNode.GetDataDistribution failed",
			zap.Error(err))

		return &querypb.GetDataDistributionResponse{
			Status: merr.Status(err),
		}, nil
	}
	defer node.lifetime.Done()

	// check target matches
	if err := merr.CheckTargetID(req.GetBase()); err != nil {
		return &querypb.GetDataDistributionResponse{
			Status: merr.Status(err),
		}, nil
	}

	sealedSegments := node.manager.Segment.GetBy(segments.WithType(commonpb.SegmentState_Sealed))
	segmentVersionInfos := make([]*querypb.SegmentVersionInfo, 0, len(sealedSegments))
	for _, s := range sealedSegments {
		segmentVersionInfos = append(segmentVersionInfos, &querypb.SegmentVersionInfo{
			ID:                 s.ID(),
			Collection:         s.Collection(),
			Partition:          s.Partition(),
			Channel:            s.Shard(),
			Version:            s.Version(),
			LastDeltaTimestamp: s.LastDeltaTimestamp(),
			IndexInfo: lo.SliceToMap(s.Indexes(), func(info *segments.IndexedFieldInfo) (int64, *querypb.FieldIndexInfo) {
				return info.IndexInfo.FieldID, info.IndexInfo
			}),
		})
	}

	channelVersionInfos := make([]*querypb.ChannelVersionInfo, 0)
	leaderViews := make([]*querypb.LeaderView, 0)

	node.delegators.Range(func(key string, delegator delegator.ShardDelegator) bool {
		if !delegator.Serviceable() {
			return true
		}
		channelVersionInfos = append(channelVersionInfos, &querypb.ChannelVersionInfo{
			Channel:    key,
			Collection: delegator.Collection(),
			Version:    delegator.Version(),
		})

		sealed, growing := delegator.GetSegmentInfo(false)
		sealedSegments := make(map[int64]*querypb.SegmentDist)
		for _, item := range sealed {
			for _, segment := range item.Segments {
				sealedSegments[segment.SegmentID] = &querypb.SegmentDist{
					NodeID:  item.NodeID,
					Version: segment.Version,
				}
			}
		}

		numOfGrowingRows := int64(0)
		growingSegments := make(map[int64]*msgpb.MsgPosition)
		for _, entry := range growing {
			segment := node.manager.Segment.GetWithType(entry.SegmentID, segments.SegmentTypeGrowing)
			if segment == nil {
				log.Warn("leader view growing not found", zap.String("channel", key), zap.Int64("segmentID", entry.SegmentID))
				growingSegments[entry.SegmentID] = &msgpb.MsgPosition{}
				continue
			}
			growingSegments[entry.SegmentID] = segment.StartPosition()
			numOfGrowingRows += segment.InsertCount()
		}

		leaderViews = append(leaderViews, &querypb.LeaderView{
			Collection:       delegator.Collection(),
			Channel:          key,
			SegmentDist:      sealedSegments,
			GrowingSegments:  growingSegments,
			TargetVersion:    delegator.GetTargetVersion(),
			NumOfGrowingRows: numOfGrowingRows,
		})
		return true
	})

	return &querypb.GetDataDistributionResponse{
		Status:      merr.Success(),
		NodeID:      paramtable.GetNodeID(),
		Segments:    segmentVersionInfos,
		Channels:    channelVersionInfos,
		LeaderViews: leaderViews,
	}, nil
}

func (node *QueryNode) SyncDistribution(ctx context.Context, req *querypb.SyncDistributionRequest) (*commonpb.Status, error) {
	log := log.Ctx(ctx).With(zap.Int64("collectionID", req.GetCollectionID()),
		zap.String("channel", req.GetChannel()), zap.Int64("currentNodeID", paramtable.GetNodeID()))
	// check node healthy
	if err := node.lifetime.Add(merr.IsHealthy); err != nil {
		return merr.Status(err), nil
	}
	defer node.lifetime.Done()

	// check target matches
	if err := merr.CheckTargetID(req.GetBase()); err != nil {
		return merr.Status(err), nil
	}

	// get shard delegator
	shardDelegator, ok := node.delegators.Get(req.GetChannel())
	if !ok {
		err := merr.WrapErrChannelNotFound(req.GetChannel())
		log.Warn("failed to find shard cluster when sync")
		return merr.Status(err), nil
	}

	// translate segment action
	removeActions := make([]*querypb.SyncAction, 0)
	group, ctx := errgroup.WithContext(ctx)
	for _, action := range req.GetActions() {
		log := log.With(zap.String("Action",
			action.GetType().String()))
		switch action.GetType() {
		case querypb.SyncType_Remove:
			log.Info("sync action", zap.Int64("segmentID", action.SegmentID))
			removeActions = append(removeActions, action)
		case querypb.SyncType_Set:
			log.Info("sync action", zap.Int64("segmentID", action.SegmentID))
			if action.GetInfo() == nil {
				log.Warn("sync request from legacy querycoord without load info, skip")
				continue
			}

			// to pass segment'version, we call load segment one by one
			action := action
			group.Go(func() error {
				loadMeta := req.GetLoadMeta()
				loadMeta.MetricType = shardDelegator.MetricType()

				return shardDelegator.LoadSegments(ctx, &querypb.LoadSegmentsRequest{
					Base: commonpbutil.NewMsgBase(
						commonpbutil.WithMsgType(commonpb.MsgType_LoadSegments),
						commonpbutil.WithMsgID(req.Base.GetMsgID()),
					),
<<<<<<< HEAD
					Infos:        []*querypb.SegmentLoadInfo{action.GetInfo()},
					Schema:       req.GetSchema(),
					LoadMeta:     loadMeta,
					CollectionID: req.GetCollectionID(),
					ReplicaID:    req.GetReplicaID(),
					DstNodeID:    action.GetNodeID(),
					Version:      action.GetVersion(),
					NeedTransfer: false,
					LoadScope:    querypb.LoadScope_Delta,
=======
					Infos:         []*querypb.SegmentLoadInfo{action.GetInfo()},
					Schema:        req.GetSchema(),
					LoadMeta:      req.GetLoadMeta(),
					CollectionID:  req.GetCollectionID(),
					ReplicaID:     req.GetReplicaID(),
					DstNodeID:     action.GetNodeID(),
					Version:       action.GetVersion(),
					NeedTransfer:  false,
					LoadScope:     querypb.LoadScope_Delta,
					IndexInfoList: req.GetIndexInfoList(),
>>>>>>> 91e92ee8
				})
			})
		case querypb.SyncType_UpdateVersion:
			log.Info("sync action", zap.Int64("TargetVersion", action.GetTargetVersion()))
			pipeline := node.pipelineManager.Get(req.GetChannel())
			if pipeline != nil {
				droppedInfos := lo.Map(action.GetDroppedInTarget(), func(id int64, _ int) *datapb.SegmentInfo {
					return &datapb.SegmentInfo{
						ID: id,
						DmlPosition: &msgpb.MsgPosition{
							Timestamp: typeutil.MaxTimestamp,
						},
					}
				})
				pipeline.ExcludedSegments(droppedInfos...)
			}
			shardDelegator.SyncTargetVersion(action.GetTargetVersion(), action.GetGrowingInTarget(),
				action.GetSealedInTarget(), action.GetDroppedInTarget())
		default:
			return merr.Status(merr.WrapErrServiceInternal("unknown action type", action.GetType().String())), nil
		}
	}

	err := group.Wait()
	if err != nil {
		log.Warn("failed to sync distribution", zap.Error(err))
		return merr.Status(err), nil
	}

	for _, action := range removeActions {
		shardDelegator.ReleaseSegments(ctx, &querypb.ReleaseSegmentsRequest{
			NodeID:       action.GetNodeID(),
			SegmentIDs:   []int64{action.GetSegmentID()},
			Scope:        querypb.DataScope_Historical,
			CollectionID: req.GetCollectionID(),
		}, true)
	}

	return merr.Success(), nil
}

// Delete is used to forward delete message between delegator and workers.
func (node *QueryNode) Delete(ctx context.Context, req *querypb.DeleteRequest) (*commonpb.Status, error) {
	log := log.Ctx(ctx).With(
		zap.Int64("collectionID", req.GetCollectionId()),
		zap.String("channel", req.GetVchannelName()),
		zap.Int64("segmentID", req.GetSegmentId()),
	)

	// check node healthy
	if err := node.lifetime.Add(merr.IsHealthy); err != nil {
		return merr.Status(err), nil
	}
	defer node.lifetime.Done()

	// check target matches
	if err := merr.CheckTargetID(req.GetBase()); err != nil {
		return merr.Status(err), nil
	}

	log.Info("QueryNode received worker delete request")
	log.Debug("Worker delete detail",
		zap.String("pks", req.GetPrimaryKeys().String()),
		zap.Uint64s("tss", req.GetTimestamps()),
	)

	segments := node.manager.Segment.GetBy(segments.WithID(req.GetSegmentId()))
	if len(segments) == 0 {
		err := merr.WrapErrSegmentNotFound(req.GetSegmentId())
		log.Warn("segment not found for delete")
		return merr.Status(err), nil
	}

	pks := storage.ParseIDs2PrimaryKeys(req.GetPrimaryKeys())
	for _, segment := range segments {
		err := segment.Delete(pks, req.GetTimestamps())
		if err != nil {
			log.Warn("segment delete failed", zap.Error(err))
			return merr.Status(err), nil
		}
	}

	return merr.Success(), nil
}<|MERGE_RESOLUTION|>--- conflicted
+++ resolved
@@ -1397,17 +1397,6 @@
 						commonpbutil.WithMsgType(commonpb.MsgType_LoadSegments),
 						commonpbutil.WithMsgID(req.Base.GetMsgID()),
 					),
-<<<<<<< HEAD
-					Infos:        []*querypb.SegmentLoadInfo{action.GetInfo()},
-					Schema:       req.GetSchema(),
-					LoadMeta:     loadMeta,
-					CollectionID: req.GetCollectionID(),
-					ReplicaID:    req.GetReplicaID(),
-					DstNodeID:    action.GetNodeID(),
-					Version:      action.GetVersion(),
-					NeedTransfer: false,
-					LoadScope:    querypb.LoadScope_Delta,
-=======
 					Infos:         []*querypb.SegmentLoadInfo{action.GetInfo()},
 					Schema:        req.GetSchema(),
 					LoadMeta:      req.GetLoadMeta(),
@@ -1418,7 +1407,6 @@
 					NeedTransfer:  false,
 					LoadScope:     querypb.LoadScope_Delta,
 					IndexInfoList: req.GetIndexInfoList(),
->>>>>>> 91e92ee8
 				})
 			})
 		case querypb.SyncType_UpdateVersion:
