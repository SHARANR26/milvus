--- conflicted
+++ resolved
@@ -19,14 +19,9 @@
 import (
 	"context"
 	"fmt"
-<<<<<<< HEAD
-=======
-	"sync"
 	"time"
->>>>>>> 7da1ca9e
 
 	"go.uber.org/zap"
-	"golang.org/x/sync/errgroup"
 
 	"github.com/milvus-io/milvus-proto/go-api/v2/commonpb"
 	"github.com/milvus-io/milvus/internal/proto/internalpb"
@@ -50,14 +45,10 @@
 		result  *segcorepb.RetrieveResults
 		segment Segment
 	}
-<<<<<<< HEAD
 	var (
 		futures  = make([]*conc.Future[any], 0, len(segments))
 		resultCh = make(chan segmentResult, len(segments))
 	)
-=======
-	resultCh := make(chan segmentResult, len(segments))
->>>>>>> 7da1ca9e
 
 	plan.ignoreNonPk = len(segments) > 1 && req.GetReq().GetLimit() != typeutil.Unlimited && plan.ShouldIgnoreNonPk()
 
@@ -81,20 +72,12 @@
 		return nil
 	}
 
-<<<<<<< HEAD
 	for _, segment := range segments {
 		seg := segment
 		future := GetSQPool().Submit(func() (any, error) {
-=======
-	errGroup, ctx := errgroup.WithContext(ctx)
-	for _, segment := range segments {
-		seg := segment
-		errGroup.Go(func() error {
 			if ctx.Err() != nil {
-				return ctx.Err()
-			}
-
->>>>>>> 7da1ca9e
+				return ctx.Err(), ctx.Err()
+			}
 			// record search time and cache miss
 			var err error
 			accessRecord := metricsutil.NewQuerySegmentAccessRecord(getSegmentMetricLabel(seg))
@@ -106,30 +89,21 @@
 				var timeout time.Duration
 				timeout, err = lazyloadWaitTimeout(ctx)
 				if err != nil {
-					return err
+					return err, err
 				}
 				var missing bool
 				missing, err = mgr.DiskCache.DoWait(ctx, seg.ID(), timeout, retriever)
 				if missing {
 					accessRecord.CacheMissing()
 				}
-<<<<<<< HEAD
-			} else {
-				err = retriever(seg)
-			}
+				return err, err
+			}
+			err = retriever(ctx, seg)
 			return err, err
 		})
 		futures = append(futures, future)
 	}
 	err := conc.AwaitAll(futures...)
-=======
-				return err
-			}
-			return retriever(ctx, seg)
-		})
-	}
-	err := errGroup.Wait()
->>>>>>> 7da1ca9e
 	close(resultCh)
 
 	if err != nil {
