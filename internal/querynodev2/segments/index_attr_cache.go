// Licensed to the LF AI & Data foundation under one
// or more contributor license agreements. See the NOTICE file
// distributed with this work for additional information
// regarding copyright ownership. The ASF licenses this file
// to you under the Apache License, Version 2.0 (the
// "License"); you may not use this file except in compliance
// with the License. You may obtain a copy of the License at
//
//     http://www.apache.org/licenses/LICENSE-2.0
//
// Unless required by applicable law or agreed to in writing, software
// distributed under the License is distributed on an "AS IS" BASIS,
// WITHOUT WARRANTIES OR CONDITIONS OF ANY KIND, either express or implied.
// See the License for the specific language governing permissions and
// limitations under the License.

package segments

/*
#cgo pkg-config: milvus_segcore

#include "segcore/load_index_c.h"
*/
import "C"

import (
	"fmt"
	"unsafe"

	"github.com/milvus-io/milvus/internal/proto/datapb"
	"github.com/milvus-io/milvus/internal/proto/querypb"
	"github.com/milvus-io/milvus/pkg/common"
	"github.com/milvus-io/milvus/pkg/util/conc"
	"github.com/milvus-io/milvus/pkg/util/funcutil"
	"github.com/milvus-io/milvus/pkg/util/indexparamcheck"
	"github.com/milvus-io/milvus/pkg/util/typeutil"
)

var indexAttrCache = NewIndexAttrCache()

// getIndexAttrCache use a singleton to store index meta cache.
func getIndexAttrCache() *IndexAttrCache {
	return indexAttrCache
}

// IndexAttrCache index meta cache stores calculated attribute.
type IndexAttrCache struct {
	loadWithDisk *typeutil.ConcurrentMap[typeutil.Pair[string, int32], bool]
	sf           conc.Singleflight[bool]
}

func NewIndexAttrCache() *IndexAttrCache {
	return &IndexAttrCache{
		loadWithDisk: typeutil.NewConcurrentMap[typeutil.Pair[string, int32], bool](),
	}
}

<<<<<<< HEAD
func (c *IndexAttrCache) GetIndexResourceUsage(indexInfo *querypb.FieldIndexInfo, fieldBinlog *datapb.FieldBinlog) (memory uint64, disk uint64, err error) {
=======
func (c *IndexAttrCache) GetIndexResourceUsage(indexInfo *querypb.FieldIndexInfo, memoryIndexLoadPredictMemoryUsageFactor float64) (memory uint64, disk uint64, err error) {
>>>>>>> 248c923e
	indexType, err := funcutil.GetAttrByKeyFromRepeatedKV(common.IndexTypeKey, indexInfo.IndexParams)
	if err != nil {
		return 0, 0, fmt.Errorf("index type not exist in index params")
	}
	if indexType == indexparamcheck.IndexDISKANN {
		neededMemSize := indexInfo.IndexSize / UsedDiskMemoryRatio
		neededDiskSize := indexInfo.IndexSize - neededMemSize
		return uint64(neededMemSize), uint64(neededDiskSize), nil
	}
	if indexType == indexparamcheck.InvertedIndexType {
		neededMemSize := float64(indexInfo.IndexSize) * paramtable.Get().QueryNodeCfg.InvertedIndexLoadPredictMemoryUsageFactor.GetAsFloat()
		// we will mmap the binlog if the index type is inverted index.
		neededDiskSize := indexInfo.IndexSize + getBinlogDataSize(fieldBinlog)
		return uint64(neededMemSize), uint64(neededDiskSize), nil
	}

	engineVersion := indexInfo.GetCurrentIndexVersion()
	isLoadWithDisk, has := c.loadWithDisk.Get(typeutil.NewPair(indexType, engineVersion))
	if !has {
		isLoadWithDisk, _, _ = c.sf.Do(fmt.Sprintf("%s_%d", indexType, engineVersion), func() (bool, error) {
			var result bool
			GetDynamicPool().Submit(func() (any, error) {
				cIndexType := C.CString(indexType)
				defer C.free(unsafe.Pointer(cIndexType))
				cEngineVersion := C.int32_t(indexInfo.GetCurrentIndexVersion())
				result = bool(C.IsLoadWithDisk(cIndexType, cEngineVersion))
				return nil, nil
			}).Await()
			c.loadWithDisk.Insert(typeutil.NewPair(indexType, engineVersion), result)
			return result, nil
		})
	}

	factor := float64(1)
	diskUsage := uint64(0)
	if !isLoadWithDisk {
		factor = memoryIndexLoadPredictMemoryUsageFactor
	} else {
		diskUsage = uint64(indexInfo.IndexSize)
	}

	return uint64(float64(indexInfo.IndexSize) * factor), diskUsage, nil
}<|MERGE_RESOLUTION|>--- conflicted
+++ resolved
@@ -25,6 +25,7 @@
 
 import (
 	"fmt"
+	"github.com/milvus-io/milvus/pkg/util/paramtable"
 	"unsafe"
 
 	"github.com/milvus-io/milvus/internal/proto/datapb"
@@ -55,11 +56,7 @@
 	}
 }
 
-<<<<<<< HEAD
-func (c *IndexAttrCache) GetIndexResourceUsage(indexInfo *querypb.FieldIndexInfo, fieldBinlog *datapb.FieldBinlog) (memory uint64, disk uint64, err error) {
-=======
-func (c *IndexAttrCache) GetIndexResourceUsage(indexInfo *querypb.FieldIndexInfo, memoryIndexLoadPredictMemoryUsageFactor float64) (memory uint64, disk uint64, err error) {
->>>>>>> 248c923e
+func (c *IndexAttrCache) GetIndexResourceUsage(indexInfo *querypb.FieldIndexInfo, memoryIndexLoadPredictMemoryUsageFactor float64, fieldBinlog *datapb.FieldBinlog) (memory uint64, disk uint64, err error) {
 	indexType, err := funcutil.GetAttrByKeyFromRepeatedKV(common.IndexTypeKey, indexInfo.IndexParams)
 	if err != nil {
 		return 0, 0, fmt.Errorf("index type not exist in index params")
@@ -69,7 +66,7 @@
 		neededDiskSize := indexInfo.IndexSize - neededMemSize
 		return uint64(neededMemSize), uint64(neededDiskSize), nil
 	}
-	if indexType == indexparamcheck.InvertedIndexType {
+	if indexType == indexparamcheck.IndexINVERTED {
 		neededMemSize := float64(indexInfo.IndexSize) * paramtable.Get().QueryNodeCfg.InvertedIndexLoadPredictMemoryUsageFactor.GetAsFloat()
 		// we will mmap the binlog if the index type is inverted index.
 		neededDiskSize := indexInfo.IndexSize + getBinlogDataSize(fieldBinlog)
