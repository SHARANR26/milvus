// Licensed to the LF AI & Data foundation under one
// or more contributor license agreements. See the NOTICE file
// distributed with this work for additional information
// regarding copyright ownership. The ASF licenses this file
// to you under the Apache License, Version 2.0 (the
// "License"); you may not use this file except in compliance
// with the License. You may obtain a copy of the License at
//
//     http://www.apache.org/licenses/LICENSE-2.0
//
// Unless required by applicable law or agreed to in writing, software
// distributed under the License is distributed on an "AS IS" BASIS,
// WITHOUT WARRANTIES OR CONDITIONS OF ANY KIND, either express or implied.
// See the License for the specific language governing permissions and
// limitations under the License.

package indexcoord

import (
	"context"
	"errors"
	"time"

	"github.com/milvus-io/milvus/internal/util/typeutil"

	"github.com/milvus-io/milvus/internal/kv"
	"github.com/milvus-io/milvus/internal/proto/commonpb"
	"github.com/milvus-io/milvus/internal/proto/datapb"
	"github.com/milvus-io/milvus/internal/proto/indexpb"
	"github.com/milvus-io/milvus/internal/proto/internalpb"
	"github.com/milvus-io/milvus/internal/proto/milvuspb"
	"github.com/milvus-io/milvus/internal/storage"
	"github.com/milvus-io/milvus/internal/types"
	clientv3 "go.etcd.io/etcd/client/v3"
)

// Mock is an alternative to IndexCoord, it will return specific results based on specific parameters.
type Mock struct {
	types.IndexCoord

	CallInit                 func() error
	CallStart                func() error
	CallStop                 func() error
	CallGetComponentStates   func(ctx context.Context) (*internalpb.ComponentStates, error)
	CallGetStatisticsChannel func(ctx context.Context) (*milvuspb.StringResponse, error)
	CallRegister             func() error

	CallSetEtcdClient   func(etcdClient *clientv3.Client)
	CallSetDataCoord    func(dataCoord types.DataCoord) error
	CallUpdateStateCode func(stateCode internalpb.StateCode)

	CallCreateIndex           func(ctx context.Context, req *indexpb.CreateIndexRequest) (*commonpb.Status, error)
	CallGetIndexState         func(ctx context.Context, req *indexpb.GetIndexStateRequest) (*indexpb.GetIndexStateResponse, error)
	CallGetSegmentIndexState  func(ctx context.Context, req *indexpb.GetSegmentIndexStateRequest) (*indexpb.GetSegmentIndexStateResponse, error)
	CallGetIndexInfos         func(ctx context.Context, req *indexpb.GetIndexInfoRequest) (*indexpb.GetIndexInfoResponse, error)
	CallDescribeIndex         func(ctx context.Context, req *indexpb.DescribeIndexRequest) (*indexpb.DescribeIndexResponse, error)
	CallGetIndexBuildProgress func(ctx context.Context, req *indexpb.GetIndexBuildProgressRequest) (*indexpb.GetIndexBuildProgressResponse, error)
	CallDropIndex             func(ctx context.Context, req *indexpb.DropIndexRequest) (*commonpb.Status, error)
	CallGetMetrics            func(ctx context.Context, req *milvuspb.GetMetricsRequest) (*milvuspb.GetMetricsResponse, error)
}

// Init initializes the Mock of IndexCoord. When param `Failure` is true, it will return an error.
func (m *Mock) Init() error {
	return m.CallInit()
}

// Start starts the Mock of IndexCoord. When param `Failure` is true, it will return an error.
func (m *Mock) Start() error {
	return m.CallStart()
}

// Stop stops the Mock of IndexCoord. When param `Failure` is true, it will return an error.
func (m *Mock) Stop() error {
	return m.CallStop()
}

// Register registers an IndexCoord role in ETCD, if Param `Failure` is true, it will return an error.
func (m *Mock) Register() error {
	return m.CallRegister()
}

func (m *Mock) SetEtcdClient(client *clientv3.Client) {
	m.CallSetEtcdClient(client)
}

func (m *Mock) SetDataCoord(dataCoord types.DataCoord) error {
	return m.CallSetDataCoord(dataCoord)
}

func (m *Mock) UpdateStateCode(stateCode internalpb.StateCode) {
	m.CallUpdateStateCode(stateCode)
}

// GetComponentStates gets the component states of the mocked IndexCoord.
func (m *Mock) GetComponentStates(ctx context.Context) (*internalpb.ComponentStates, error) {
	return m.CallGetComponentStates(ctx)
}

// GetStatisticsChannel gets the statistics channel of the mocked IndexCoord, if Param `Failure` is true, it will return an error.
func (m *Mock) GetStatisticsChannel(ctx context.Context) (*milvuspb.StringResponse, error) {
	return m.CallGetStatisticsChannel(ctx)
}

<<<<<<< HEAD
func (m *Mock) CreateIndex(ctx context.Context, req *indexpb.CreateIndexRequest) (*commonpb.Status, error) {
	return m.CallCreateIndex(ctx, req)
=======
// DropIndex receives a dropping index request, and return success, if Param `Failure` is true, it will return an error.
func (icm *Mock) DropIndex(ctx context.Context, req *indexpb.DropIndexRequest) (*commonpb.Status, error) {
	if icm.Failure {
		return &commonpb.Status{
			ErrorCode: commonpb.ErrorCode_UnexpectedError,
		}, errors.New("IndexCoordinate DropIndex failed")
	}
	return &commonpb.Status{
		ErrorCode: commonpb.ErrorCode_Success,
	}, nil
}

// GetIndexStates gets the indexes states, if Param `Failure` is true, it will return an error.
// Under normal circumstances the state of each index is `IndexState_Finished`.
func (icm *Mock) GetIndexStates(ctx context.Context, req *indexpb.GetIndexStatesRequest) (*indexpb.GetIndexStatesResponse, error) {
	if icm.Failure {
		return &indexpb.GetIndexStatesResponse{
			Status: &commonpb.Status{
				ErrorCode: commonpb.ErrorCode_UnexpectedError,
			},
		}, errors.New("IndexCoordinate GetIndexStates failed")
	}
	states := make([]*indexpb.IndexInfo, len(req.IndexBuildIDs))
	for i := range states {
		states[i] = &indexpb.IndexInfo{
			IndexBuildID: req.IndexBuildIDs[i],
			State:        commonpb.IndexState_Finished,
			IndexID:      0,
		}
	}
	return &indexpb.GetIndexStatesResponse{
		Status: &commonpb.Status{
			ErrorCode: commonpb.ErrorCode_Success,
		},
		States: states,
	}, nil
}

// GetIndexFilePaths gets the index file paths, if Param `Failure` is true, it will return an error.
func (icm *Mock) GetIndexFilePaths(ctx context.Context, req *indexpb.GetIndexFilePathsRequest) (*indexpb.GetIndexFilePathsResponse, error) {
	if icm.Failure {
		return &indexpb.GetIndexFilePathsResponse{
			Status: &commonpb.Status{
				ErrorCode: commonpb.ErrorCode_UnexpectedError,
			},
		}, errors.New("IndexCoordinate GetIndexFilePaths failed")
	}
	filePaths := make([]*indexpb.IndexFilePathInfo, len(req.IndexBuildIDs))
	for i := range filePaths {
		filePaths[i] = &indexpb.IndexFilePathInfo{
			Status: &commonpb.Status{
				ErrorCode: commonpb.ErrorCode_Success,
			},
			IndexBuildID:   req.IndexBuildIDs[i],
			IndexFilePaths: []string{strconv.FormatInt(req.IndexBuildIDs[i], 10)},
		}
	}
	return &indexpb.GetIndexFilePathsResponse{
		Status: &commonpb.Status{
			ErrorCode: commonpb.ErrorCode_Success,
		},
		FilePaths: filePaths,
	}, nil
}

//ShowConfigurations returns the configurations of Mock indexNode matching req.Pattern
func (icm *Mock) ShowConfigurations(ctx context.Context, req *internalpb.ShowConfigurationsRequest) (*internalpb.ShowConfigurationsResponse, error) {
	if icm.Failure {
		return &internalpb.ShowConfigurationsResponse{
			Status: &commonpb.Status{
				ErrorCode: commonpb.ErrorCode_UnexpectedError,
			},
			Configuations: nil,
		}, errors.New("IndexCoord Configurations failed")
	}

	return &internalpb.ShowConfigurationsResponse{
		Status: &commonpb.Status{
			ErrorCode: commonpb.ErrorCode_Success,
		},
		Configuations: nil,
	}, nil
}

// GetMetrics gets the metrics of mocked IndexCoord, if Param `Failure` is true, it will return an error.
func (icm *Mock) GetMetrics(ctx context.Context, request *milvuspb.GetMetricsRequest) (*milvuspb.GetMetricsResponse, error) {
	if icm.Failure {
		return &milvuspb.GetMetricsResponse{
			Status: &commonpb.Status{
				ErrorCode: commonpb.ErrorCode_UnexpectedError,
			},
		}, errors.New("IndexCoordinate GetMetrics failed")
	}
	return &milvuspb.GetMetricsResponse{
		Status: &commonpb.Status{
			ErrorCode: commonpb.ErrorCode_Success,
		},
		Response:      "",
		ComponentName: "IndexCoord",
	}, nil
>>>>>>> 74a87f80
}

func (m *Mock) GetIndexState(ctx context.Context, req *indexpb.GetIndexStateRequest) (*indexpb.GetIndexStateResponse, error) {
	return m.CallGetIndexState(ctx, req)
}

func (m *Mock) GetSegmentIndexState(ctx context.Context, req *indexpb.GetSegmentIndexStateRequest) (*indexpb.GetSegmentIndexStateResponse, error) {
	return m.CallGetSegmentIndexState(ctx, req)
}

func (m *Mock) GetIndexInfos(ctx context.Context, req *indexpb.GetIndexInfoRequest) (*indexpb.GetIndexInfoResponse, error) {
	return m.CallGetIndexInfos(ctx, req)
}

func (m *Mock) DescribeIndex(ctx context.Context, req *indexpb.DescribeIndexRequest) (*indexpb.DescribeIndexResponse, error) {
	return m.CallDescribeIndex(ctx, req)
}

func (m *Mock) GetIndexBuildProgress(ctx context.Context, req *indexpb.GetIndexBuildProgressRequest) (*indexpb.GetIndexBuildProgressResponse, error) {
	return m.CallGetIndexBuildProgress(ctx, req)
}

func (m *Mock) DropIndex(ctx context.Context, req *indexpb.DropIndexRequest) (*commonpb.Status, error) {
	return m.CallDropIndex(ctx, req)
}

func (m *Mock) GetMetrics(ctx context.Context, req *milvuspb.GetMetricsRequest) (*milvuspb.GetMetricsResponse, error) {
	return m.CallGetMetrics(ctx, req)
}

func NewIndexCoordMock() *Mock {
	return &Mock{
		CallInit: func() error {
			return nil
		},
		CallStart: func() error {
			return nil
		},
		CallRegister: func() error {
			return nil
		},
		CallStop: func() error {
			return nil
		},
		CallSetEtcdClient: func(etcdClient *clientv3.Client) {
			return
		},
		CallSetDataCoord: func(dataCoord types.DataCoord) error {
			return nil
		},
		CallGetComponentStates: func(ctx context.Context) (*internalpb.ComponentStates, error) {
			return &internalpb.ComponentStates{
				State: &internalpb.ComponentInfo{
					NodeID:    1,
					Role:      typeutil.IndexCoordRole,
					StateCode: internalpb.StateCode_Healthy,
				},
				SubcomponentStates: nil,
				Status: &commonpb.Status{
					ErrorCode: commonpb.ErrorCode_Success,
				},
			}, nil
		},
		CallGetStatisticsChannel: func(ctx context.Context) (*milvuspb.StringResponse, error) {
			return &milvuspb.StringResponse{
				Status: &commonpb.Status{
					ErrorCode: commonpb.ErrorCode_Success,
				},
			}, nil
		},
		CallCreateIndex: func(ctx context.Context, req *indexpb.CreateIndexRequest) (*commonpb.Status, error) {
			return &commonpb.Status{
				ErrorCode: commonpb.ErrorCode_Success,
			}, nil
		},
		CallGetIndexState: func(ctx context.Context, req *indexpb.GetIndexStateRequest) (*indexpb.GetIndexStateResponse, error) {
			return &indexpb.GetIndexStateResponse{
				Status: &commonpb.Status{
					ErrorCode: commonpb.ErrorCode_Success,
				},
				State: commonpb.IndexState_Finished,
			}, nil
		},
		CallGetSegmentIndexState: func(ctx context.Context, req *indexpb.GetSegmentIndexStateRequest) (*indexpb.GetSegmentIndexStateResponse, error) {
			segmentStates := make([]*indexpb.SegmentIndexState, 0)
			for _, segID := range req.SegmentIDs {
				segmentStates = append(segmentStates, &indexpb.SegmentIndexState{
					SegmentID: segID,
					State:     commonpb.IndexState_Finished,
				})
			}
			return &indexpb.GetSegmentIndexStateResponse{
				Status: &commonpb.Status{
					ErrorCode: commonpb.ErrorCode_Success,
				},
				States: segmentStates,
			}, nil
		},
		CallGetIndexInfos: func(ctx context.Context, req *indexpb.GetIndexInfoRequest) (*indexpb.GetIndexInfoResponse, error) {
			filePaths := make([]*indexpb.IndexFilePathInfo, 0)
			for _, segID := range req.SegmentIDs {
				filePaths = append(filePaths, &indexpb.IndexFilePathInfo{
					SegmentID:      segID,
					IndexName:      "default",
					IndexFilePaths: []string{"file1", "file2"},
				})
			}
			return &indexpb.GetIndexInfoResponse{
				Status: &commonpb.Status{
					ErrorCode: commonpb.ErrorCode_Success,
				},
				EnableIndex: true,
				FilePaths:   filePaths,
			}, nil
		},
		CallDescribeIndex: func(ctx context.Context, req *indexpb.DescribeIndexRequest) (*indexpb.DescribeIndexResponse, error) {
			return &indexpb.DescribeIndexResponse{
				Status: &commonpb.Status{
					ErrorCode: commonpb.ErrorCode_Success,
				},
				IndexInfos: []*indexpb.IndexInfo{
					{
						CollectionID: 1,
						FieldID:      0,
						IndexName:    "default",
						IndexID:      0,
						TypeParams:   nil,
						IndexParams:  nil,
					},
				},
			}, nil
		},
		CallGetIndexBuildProgress: func(ctx context.Context, req *indexpb.GetIndexBuildProgressRequest) (*indexpb.GetIndexBuildProgressResponse, error) {
			return &indexpb.GetIndexBuildProgressResponse{
				Status: &commonpb.Status{
					ErrorCode: commonpb.ErrorCode_Success,
				},
				IndexedRows: 10240,
				TotalRows:   10240,
			}, nil
		},
		CallDropIndex: func(ctx context.Context, req *indexpb.DropIndexRequest) (*commonpb.Status, error) {
			return &commonpb.Status{
				ErrorCode: commonpb.ErrorCode_Success,
			}, nil
		},
		CallGetMetrics: func(ctx context.Context, req *milvuspb.GetMetricsRequest) (*milvuspb.GetMetricsResponse, error) {
			return &milvuspb.GetMetricsResponse{
				Status: &commonpb.Status{
					ErrorCode: commonpb.ErrorCode_Success,
				},
				ComponentName: typeutil.IndexCoordRole,
			}, nil
		},
	}
}

type DataCoordMock struct {
	types.DataCoord

	CallGetSegmentInfo     func(ctx context.Context, req *datapb.GetSegmentInfoRequest) (*datapb.GetSegmentInfoResponse, error)
	CallGetFlushedSegment  func(ctx context.Context, req *datapb.GetFlushedSegmentsRequest) (*datapb.GetFlushedSegmentsResponse, error)
	CallAcquireSegmentLock func(ctx context.Context, req *datapb.AcquireSegmentLockRequest) (*commonpb.Status, error)
	CallReleaseSegmentLock func(ctx context.Context, req *datapb.ReleaseSegmentLockRequest) (*commonpb.Status, error)
}

func (dcm *DataCoordMock) GetSegmentInfo(ctx context.Context, req *datapb.GetSegmentInfoRequest) (*datapb.GetSegmentInfoResponse, error) {
	return dcm.CallGetSegmentInfo(ctx, req)
}
func (dcm *DataCoordMock) AcquireSegmentLock(ctx context.Context, req *datapb.AcquireSegmentLockRequest) (*commonpb.Status, error) {
	return dcm.CallAcquireSegmentLock(ctx, req)
}

func (dcm *DataCoordMock) ReleaseSegmentLock(ctx context.Context, req *datapb.ReleaseSegmentLockRequest) (*commonpb.Status, error) {
	return dcm.CallReleaseSegmentLock(ctx, req)
}

func (dcm *DataCoordMock) GetFlushedSegments(ctx context.Context, req *datapb.GetFlushedSegmentsRequest) (*datapb.GetFlushedSegmentsResponse, error) {
	return dcm.CallGetFlushedSegment(ctx, req)
}

// ChunkManagerMock is mock
// deprecated
type ChunkManagerMock struct {
	storage.ChunkManager

	Fail bool
	Err  bool
}

func (cmm *ChunkManagerMock) Exist(path string) (bool, error) {
	if cmm.Err {
		return false, errors.New("path not exist")
	}
	if cmm.Fail {
		return false, nil
	}
	return true, nil
}

func (cmm *ChunkManagerMock) RemoveWithPrefix(prefix string) error {
	if cmm.Err {
		return errors.New("error occurred")
	}
	if cmm.Fail {
		return nil
	}
	return nil
}

type mockETCDKV struct {
	kv.MetaKv

	save                        func(string, string) error
	remove                      func(string) error
	multiSave                   func(map[string]string) error
	watchWithRevision           func(string, int64) clientv3.WatchChan
	loadWithRevisionAndVersions func(string) ([]string, []string, []int64, int64, error)
	compareVersionAndSwap       func(key string, version int64, target string, opts ...clientv3.OpOption) (bool, error)
	loadWithPrefix2             func(key string) ([]string, []string, []int64, error)
	loadWithPrefix              func(key string) ([]string, []string, error)
}

func NewMockEtcdKV() *mockETCDKV {
	return &mockETCDKV{
		save: func(s string, s2 string) error {
			return nil
		},
		remove: func(s string) error {
			return nil
		},
		loadWithRevisionAndVersions: func(s string) ([]string, []string, []int64, int64, error) {
			return []string{}, []string{}, []int64{}, 0, nil
		},
		compareVersionAndSwap: func(key string, version int64, target string, opts ...clientv3.OpOption) (bool, error) {
			return true, nil
		},
		loadWithPrefix2: func(key string) ([]string, []string, []int64, error) {
			return []string{}, []string{}, []int64{}, nil
		},
	}
}

func (mk *mockETCDKV) Save(key string, value string) error {
	return mk.save(key, value)
}

func (mk *mockETCDKV) Remove(key string) error {
	return mk.remove(key)
}

func (mk *mockETCDKV) MultiSave(kvs map[string]string) error {
	return mk.multiSave(kvs)
}

func (mk *mockETCDKV) LoadWithRevisionAndVersions(prefix string) ([]string, []string, []int64, int64, error) {
	return mk.loadWithRevisionAndVersions(prefix)
}

func (mk *mockETCDKV) CompareVersionAndSwap(key string, version int64, target string, opts ...clientv3.OpOption) (bool, error) {
	return mk.compareVersionAndSwap(key, version, target, opts...)
}

func (mk *mockETCDKV) LoadWithPrefix(key string) ([]string, []string, error) {
	return mk.loadWithPrefix(key)
}

func (mk *mockETCDKV) LoadWithPrefix2(key string) ([]string, []string, []int64, error) {
	return mk.loadWithPrefix2(key)
}

func (mk *mockETCDKV) WatchWithRevision(key string, revision int64) clientv3.WatchChan {
	return mk.watchWithRevision(key, revision)
}

type chunkManagerMock struct {
	storage.ChunkManager

	removeWithPrefix func(string) error
	listWithPrefix   func(string, bool) ([]string, []time.Time, error)
	remove           func(string) error
}

func (cmm *chunkManagerMock) RemoveWithPrefix(prefix string) error {
	return cmm.removeWithPrefix(prefix)
}

func (cmm *chunkManagerMock) ListWithPrefix(prefix string, recursive bool) ([]string, []time.Time, error) {
	return cmm.listWithPrefix(prefix, recursive)
}

func (cmm *chunkManagerMock) Remove(key string) error {
	return cmm.remove(key)
}<|MERGE_RESOLUTION|>--- conflicted
+++ resolved
@@ -56,6 +56,7 @@
 	CallDescribeIndex         func(ctx context.Context, req *indexpb.DescribeIndexRequest) (*indexpb.DescribeIndexResponse, error)
 	CallGetIndexBuildProgress func(ctx context.Context, req *indexpb.GetIndexBuildProgressRequest) (*indexpb.GetIndexBuildProgressResponse, error)
 	CallDropIndex             func(ctx context.Context, req *indexpb.DropIndexRequest) (*commonpb.Status, error)
+	CallShowConfigurations    func(ctx context.Context, req *internalpb.ShowConfigurationsRequest) (*internalpb.ShowConfigurationsResponse, error)
 	CallGetMetrics            func(ctx context.Context, req *milvuspb.GetMetricsRequest) (*milvuspb.GetMetricsResponse, error)
 }
 
@@ -101,111 +102,8 @@
 	return m.CallGetStatisticsChannel(ctx)
 }
 
-<<<<<<< HEAD
 func (m *Mock) CreateIndex(ctx context.Context, req *indexpb.CreateIndexRequest) (*commonpb.Status, error) {
 	return m.CallCreateIndex(ctx, req)
-=======
-// DropIndex receives a dropping index request, and return success, if Param `Failure` is true, it will return an error.
-func (icm *Mock) DropIndex(ctx context.Context, req *indexpb.DropIndexRequest) (*commonpb.Status, error) {
-	if icm.Failure {
-		return &commonpb.Status{
-			ErrorCode: commonpb.ErrorCode_UnexpectedError,
-		}, errors.New("IndexCoordinate DropIndex failed")
-	}
-	return &commonpb.Status{
-		ErrorCode: commonpb.ErrorCode_Success,
-	}, nil
-}
-
-// GetIndexStates gets the indexes states, if Param `Failure` is true, it will return an error.
-// Under normal circumstances the state of each index is `IndexState_Finished`.
-func (icm *Mock) GetIndexStates(ctx context.Context, req *indexpb.GetIndexStatesRequest) (*indexpb.GetIndexStatesResponse, error) {
-	if icm.Failure {
-		return &indexpb.GetIndexStatesResponse{
-			Status: &commonpb.Status{
-				ErrorCode: commonpb.ErrorCode_UnexpectedError,
-			},
-		}, errors.New("IndexCoordinate GetIndexStates failed")
-	}
-	states := make([]*indexpb.IndexInfo, len(req.IndexBuildIDs))
-	for i := range states {
-		states[i] = &indexpb.IndexInfo{
-			IndexBuildID: req.IndexBuildIDs[i],
-			State:        commonpb.IndexState_Finished,
-			IndexID:      0,
-		}
-	}
-	return &indexpb.GetIndexStatesResponse{
-		Status: &commonpb.Status{
-			ErrorCode: commonpb.ErrorCode_Success,
-		},
-		States: states,
-	}, nil
-}
-
-// GetIndexFilePaths gets the index file paths, if Param `Failure` is true, it will return an error.
-func (icm *Mock) GetIndexFilePaths(ctx context.Context, req *indexpb.GetIndexFilePathsRequest) (*indexpb.GetIndexFilePathsResponse, error) {
-	if icm.Failure {
-		return &indexpb.GetIndexFilePathsResponse{
-			Status: &commonpb.Status{
-				ErrorCode: commonpb.ErrorCode_UnexpectedError,
-			},
-		}, errors.New("IndexCoordinate GetIndexFilePaths failed")
-	}
-	filePaths := make([]*indexpb.IndexFilePathInfo, len(req.IndexBuildIDs))
-	for i := range filePaths {
-		filePaths[i] = &indexpb.IndexFilePathInfo{
-			Status: &commonpb.Status{
-				ErrorCode: commonpb.ErrorCode_Success,
-			},
-			IndexBuildID:   req.IndexBuildIDs[i],
-			IndexFilePaths: []string{strconv.FormatInt(req.IndexBuildIDs[i], 10)},
-		}
-	}
-	return &indexpb.GetIndexFilePathsResponse{
-		Status: &commonpb.Status{
-			ErrorCode: commonpb.ErrorCode_Success,
-		},
-		FilePaths: filePaths,
-	}, nil
-}
-
-//ShowConfigurations returns the configurations of Mock indexNode matching req.Pattern
-func (icm *Mock) ShowConfigurations(ctx context.Context, req *internalpb.ShowConfigurationsRequest) (*internalpb.ShowConfigurationsResponse, error) {
-	if icm.Failure {
-		return &internalpb.ShowConfigurationsResponse{
-			Status: &commonpb.Status{
-				ErrorCode: commonpb.ErrorCode_UnexpectedError,
-			},
-			Configuations: nil,
-		}, errors.New("IndexCoord Configurations failed")
-	}
-
-	return &internalpb.ShowConfigurationsResponse{
-		Status: &commonpb.Status{
-			ErrorCode: commonpb.ErrorCode_Success,
-		},
-		Configuations: nil,
-	}, nil
-}
-
-// GetMetrics gets the metrics of mocked IndexCoord, if Param `Failure` is true, it will return an error.
-func (icm *Mock) GetMetrics(ctx context.Context, request *milvuspb.GetMetricsRequest) (*milvuspb.GetMetricsResponse, error) {
-	if icm.Failure {
-		return &milvuspb.GetMetricsResponse{
-			Status: &commonpb.Status{
-				ErrorCode: commonpb.ErrorCode_UnexpectedError,
-			},
-		}, errors.New("IndexCoordinate GetMetrics failed")
-	}
-	return &milvuspb.GetMetricsResponse{
-		Status: &commonpb.Status{
-			ErrorCode: commonpb.ErrorCode_Success,
-		},
-		Response:      "",
-		ComponentName: "IndexCoord",
-	}, nil
->>>>>>> 74a87f80
 }
 
 func (m *Mock) GetIndexState(ctx context.Context, req *indexpb.GetIndexStateRequest) (*indexpb.GetIndexStateResponse, error) {
@@ -230,6 +128,10 @@
 
 func (m *Mock) DropIndex(ctx context.Context, req *indexpb.DropIndexRequest) (*commonpb.Status, error) {
 	return m.CallDropIndex(ctx, req)
+}
+
+func (m *Mock) ShowConfigurations(ctx context.Context, req *internalpb.ShowConfigurationsRequest) (*internalpb.ShowConfigurationsResponse, error) {
+	return m.CallShowConfigurations(ctx, req)
 }
 
 func (m *Mock) GetMetrics(ctx context.Context, req *milvuspb.GetMetricsRequest) (*milvuspb.GetMetricsResponse, error) {
@@ -352,6 +254,13 @@
 				ErrorCode: commonpb.ErrorCode_Success,
 			}, nil
 		},
+		CallShowConfigurations: func(ctx context.Context, req *internalpb.ShowConfigurationsRequest) (*internalpb.ShowConfigurationsResponse, error) {
+			return &internalpb.ShowConfigurationsResponse{
+				Status: &commonpb.Status{
+					ErrorCode: commonpb.ErrorCode_Success,
+				},
+			}, nil
+		},
 		CallGetMetrics: func(ctx context.Context, req *milvuspb.GetMetricsRequest) (*milvuspb.GetMetricsResponse, error) {
 			return &milvuspb.GetMetricsResponse{
 				Status: &commonpb.Status{
