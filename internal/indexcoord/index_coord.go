--- conflicted
+++ resolved
@@ -694,7 +694,6 @@
 	return ret, nil
 }
 
-<<<<<<< HEAD
 // DescribeIndex describe the index info of the collection.
 func (i *IndexCoord) DescribeIndex(ctx context.Context, req *indexpb.DescribeIndexRequest) (*indexpb.DescribeIndexResponse, error) {
 	log.Info("IndexCoord receive DescribeIndex", zap.Int64("collID", req.CollectionID))
@@ -735,7 +734,8 @@
 		},
 		IndexInfos: indexInfos,
 	}, nil
-=======
+}
+
 //ShowConfigurations returns the configurations of indexCoord matching req.Pattern
 func (i *IndexCoord) ShowConfigurations(ctx context.Context, req *internalpb.ShowConfigurationsRequest) (*internalpb.ShowConfigurationsResponse, error) {
 	log.Debug("IndexCoord.ShowConfigurations", zap.String("pattern", req.Pattern))
@@ -755,7 +755,6 @@
 	}
 
 	return getComponentConfigurations(ctx, req), nil
->>>>>>> 74a87f80
 }
 
 // GetMetrics gets the metrics info of IndexCoord.
