--- conflicted
+++ resolved
@@ -314,68 +314,35 @@
 	return true
 }
 
-<<<<<<< HEAD
 func (mt *metaTable) canIndex(segIdx *model.SegmentIndex) bool {
 	if segIdx.IsDeleted {
-		log.Warn("Index has been deleted", zap.Int64("buildID", segIdx.BuildID))
+		log.Debug("Index has been deleted", zap.Int64("buildID", segIdx.BuildID))
 		return false
 	}
 
 	if segIdx.NodeID != 0 {
-		log.Warn("IndexCoord metaTable BuildIndex, but indexMeta's NodeID is not zero",
+		log.Debug("IndexCoord metaTable BuildIndex, but indexMeta's NodeID is not zero",
 			zap.Int64("buildID", segIdx.BuildID), zap.Int64("nodeID", segIdx.NodeID))
 		return false
 	}
 	if segIdx.IndexState != commonpb.IndexState_Unissued {
-		log.Warn("IndexCoord metaTable BuildIndex, but indexMeta's state is not unissued",
+		log.Debug("IndexCoord metaTable BuildIndex, but indexMeta's state is not unissued",
 			zap.Int64("buildID", segIdx.BuildID), zap.String("state", segIdx.IndexState.String()))
-=======
-func (mt *metaTable) canIndex(buildID int64) bool {
-	meta := mt.indexBuildID2Meta[buildID]
-	if meta.indexMeta.MarkDeleted {
-		log.Debug("Index has been deleted", zap.Int64("buildID", buildID))
 		return false
 	}
-
-	if meta.indexMeta.NodeID != 0 {
-		log.Debug("IndexCoord metaTable BuildIndex, but indexMeta's NodeID is not zero",
-			zap.Int64("buildID", buildID), zap.Int64("nodeID", meta.indexMeta.NodeID))
-		return false
-	}
-	if meta.indexMeta.State != commonpb.IndexState_Unissued {
-		log.Debug("IndexCoord metaTable BuildIndex, but indexMeta's state is not unissued",
-			zap.Int64("buildID", buildID), zap.String("state", meta.indexMeta.State.String()))
->>>>>>> e40061b8
-		return false
-	}
 	return true
 }
 
 // UpdateVersion updates the version and nodeID of the index meta, whenever the task is built once, the version will be updated once.
-<<<<<<< HEAD
+
 func (mt *metaTable) UpdateVersion(buildID UniqueID, nodeID UniqueID) error {
 	mt.segmentIndexLock.Lock()
 	defer mt.segmentIndexLock.Unlock()
 
+	log.Debug("IndexCoord metaTable UpdateVersion receive", zap.Int64("buildID", buildID), zap.Int64("nodeID", nodeID))
 	segIdx, ok := mt.buildID2SegmentIndex[buildID]
 	if !ok {
 		return fmt.Errorf("there is no index with buildID: %d", buildID)
-=======
-func (mt *metaTable) UpdateVersion(indexBuildID UniqueID, nodeID UniqueID) error {
-	mt.lock.Lock()
-	defer mt.lock.Unlock()
-	log.Info("IndexCoord metaTable UpdateVersion", zap.Int64("IndexBuildId", indexBuildID))
-	updateFunc := func(m *Meta) error {
-		if !mt.canIndex(indexBuildID) {
-			return fmt.Errorf("it's no necessary to build index with ID = %d", indexBuildID)
-		}
-		m.indexMeta.NodeID = nodeID
-		m.indexMeta.IndexVersion++
-		return mt.saveIndexMeta(m)
-	}
-	if err := mt.updateMeta(indexBuildID, updateFunc); err != nil {
-		return err
->>>>>>> e40061b8
 	}
 	if !mt.canIndex(segIdx) {
 		return fmt.Errorf("it's no necessary to build index with buildID = %d", buildID)
