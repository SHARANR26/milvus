--- conflicted
+++ resolved
@@ -8,6 +8,7 @@
 // Unless required by applicable law or agreed to in writing, software distributed under the License
 // is distributed on an "AS IS" BASIS, WITHOUT WARRANTIES OR CONDITIONS OF ANY KIND, either express
 // or implied. See the License for the specific language governing permissions and limitations under the License.
+
 package dataservice
 
 import (
@@ -882,7 +883,6 @@
 	resp.Status.ErrorCode = commonpb.ErrorCode_Success
 	resp.Infos = infos
 	return resp, nil
-<<<<<<< HEAD
 }
 
 // SaveBinlogPaths implement DataServiceServer
@@ -967,6 +967,4 @@
 	}
 	return ch, nil
 
-=======
->>>>>>> e224d1e7
 }