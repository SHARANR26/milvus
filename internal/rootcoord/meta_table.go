// Licensed to the LF AI & Data foundation under one
// or more contributor license agreements. See the NOTICE file
// distributed with this work for additional information
// regarding copyright ownership. The ASF licenses this file
// to you under the Apache License, Version 2.0 (the
// "License"); you may not use this file except in compliance
// with the License. You may obtain a copy of the License at
//
//     http://www.apache.org/licenses/LICENSE-2.0
//
// Unless required by applicable law or agreed to in writing, software
// distributed under the License is distributed on an "AS IS" BASIS,
// WITHOUT WARRANTIES OR CONDITIONS OF ANY KIND, either express or implied.
// See the License for the specific language governing permissions and
// limitations under the License.

package rootcoord

import (
	"context"
	"fmt"
	"sync"

<<<<<<< HEAD
	"github.com/milvus-io/milvus/internal/kv"
=======
	"github.com/milvus-io/milvus/internal/common"
>>>>>>> e40061b8
	"github.com/milvus-io/milvus/internal/log"
	"github.com/milvus-io/milvus/internal/metastore"
	kvmetestore "github.com/milvus-io/milvus/internal/metastore/kv"
	"github.com/milvus-io/milvus/internal/metastore/model"
	"github.com/milvus-io/milvus/internal/proto/internalpb"
	"github.com/milvus-io/milvus/internal/proto/milvuspb"
<<<<<<< HEAD
=======
	"github.com/milvus-io/milvus/internal/proto/schemapb"
	"github.com/milvus-io/milvus/internal/util/contextutil"
>>>>>>> e40061b8
	"github.com/milvus-io/milvus/internal/util/funcutil"
	"github.com/milvus-io/milvus/internal/util/typeutil"
)

const (
	// TimestampPrefix prefix for timestamp
	TimestampPrefix = kvmetestore.ComponentPrefix + "/timestamp"

	// DDOperationPrefix prefix for DD operation
	DDOperationPrefix = kvmetestore.ComponentPrefix + "/dd-operation"

	// DDMsgSendPrefix prefix to indicate whether DD msg has been send
	DDMsgSendPrefix = kvmetestore.ComponentPrefix + "/dd-msg-send"

	// CreateCollectionDDType name of DD type for create collection
	CreateCollectionDDType = "CreateCollection"

	// DropCollectionDDType name of DD type for drop collection
	DropCollectionDDType = "DropCollection"

	// CreatePartitionDDType name of DD type for create partition
	CreatePartitionDDType = "CreatePartition"

	// DropPartitionDDType name of DD type for drop partition
	DropPartitionDDType = "DropPartition"

	// DefaultIndexType name of default index type for scalar field
	DefaultIndexType = "STL_SORT"

	// DefaultStringIndexType name of default index type for varChar/string field
	DefaultStringIndexType = "Trie"
)

// MetaTable store all rootCoord meta info
type MetaTable struct {
	ctx     context.Context
	catalog metastore.Catalog

	collID2Meta  map[typeutil.UniqueID]model.Collection // collection id -> collection meta
	collName2ID  map[string]typeutil.UniqueID           // collection name to collection id
	collAlias2ID map[string]typeutil.UniqueID           // collection alias to collection id
	//partID2IndexedSegID map[typeutil.UniqueID]map[typeutil.UniqueID]bool // partition id -> segment_id -> bool
	//segID2IndexID       map[typeutil.UniqueID]typeutil.UniqueID          // segment_id -> index_id
	//indexID2Meta        map[typeutil.UniqueID]*model.Index               // collection id/index_id -> meta

	ddLock sync.RWMutex
}

// NewMetaTable creates meta table for rootcoord, which stores all in-memory information
// for collection, partition, segment, index etc.
func NewMetaTable(ctx context.Context, catalog metastore.Catalog) (*MetaTable, error) {
	mt := &MetaTable{
		ctx:     contextutil.WithTenantID(ctx, Params.CommonCfg.ClusterName),
		catalog: catalog,
		ddLock:  sync.RWMutex{},
	}
	err := mt.reloadFromCatalog()
	if err != nil {
		return nil, err
	}
	return mt, nil
}

func (mt *MetaTable) reloadFromCatalog() error {
	mt.collID2Meta = make(map[typeutil.UniqueID]model.Collection)
	mt.collName2ID = make(map[string]typeutil.UniqueID)
	mt.collAlias2ID = make(map[string]typeutil.UniqueID)
	//mt.partID2IndexedSegID = make(map[typeutil.UniqueID]map[typeutil.UniqueID]bool)
	//mt.segID2IndexID = make(map[typeutil.UniqueID]typeutil.UniqueID)
	//mt.indexID2Meta = make(map[typeutil.UniqueID]*model.Index)

	collAliases, err := mt.catalog.ListAliases(mt.ctx, 0)
	if err != nil {
		return err
	}
	for _, aliasInfo := range collAliases {
		mt.collAlias2ID[aliasInfo.Name] = aliasInfo.CollectionID
	}

	collMap, err := mt.catalog.ListCollections(mt.ctx, 0)
	if err != nil {
		return err
	}

	for _, coll := range collMap {
		if _, ok := mt.collAlias2ID[coll.Name]; ok {
			continue
		}

		mt.collID2Meta[coll.CollectionID] = *coll
		mt.collName2ID[coll.Name] = coll.CollectionID
	}

	//indexes, err := mt.catalog.ListIndexes(mt.ctx)
	//if err != nil {
	//	return err
	//}
	//for _, index := range indexes {
	//	for _, segIndexInfo := range index.SegmentIndexes {
	//		// update partID2IndexedSegID
	//		segIDMap, ok := mt.partID2IndexedSegID[segIndexInfo.Segment.PartitionID]
	//		if ok {
	//			segIDMap[segIndexInfo.Segment.SegmentID] = true
	//		} else {
	//			idMap := make(map[typeutil.UniqueID]bool)
	//			idMap[segIndexInfo.Segment.SegmentID] = true
	//			mt.partID2IndexedSegID[segIndexInfo.Segment.PartitionID] = idMap
	//		}
	//
	//		mt.segID2IndexID[segIndexInfo.Segment.SegmentID] = index.IndexID
	//	}
	//
	//	mt.indexID2Meta[index.IndexID] = index
	//}

	log.Debug("reload meta table from KV successfully")
	return nil
}

// AddCollection add collection
func (mt *MetaTable) AddCollection(coll *model.Collection, ts typeutil.Timestamp, ddOpStr string) error {
	mt.ddLock.Lock()
	defer mt.ddLock.Unlock()

	if _, ok := mt.collName2ID[coll.Name]; ok {
		return fmt.Errorf("collection %s exist", coll.Name)
	}

	coll.CreateTime = ts
	for _, partition := range coll.Partitions {
		partition.PartitionCreatedTimestamp = ts
	}

	if err := mt.catalog.CreateCollection(mt.ctx, coll, ts); err != nil {
		return err
	}

	mt.collID2Meta[coll.CollectionID] = *coll
	mt.collName2ID[coll.Name] = coll.CollectionID
	return nil
}

// DeleteCollection delete collection
func (mt *MetaTable) DeleteCollection(collID typeutil.UniqueID, ts typeutil.Timestamp, ddOpStr string) error {
	mt.ddLock.Lock()
	defer mt.ddLock.Unlock()

	col, ok := mt.collID2Meta[collID]
	if !ok {
		return fmt.Errorf("can't find collection. id = %d", collID)
	}

	var aliases []string
	// delete collection aliases
	for alias, cid := range mt.collAlias2ID {
		if cid == collID {
			aliases = append(aliases, alias)
		}
	}

	collection := &model.Collection{
		CollectionID: collID,
		Aliases:      aliases,
	}

	if err := mt.catalog.DropCollection(mt.ctx, collection, ts); err != nil {
		return err
	}

	//// update segID2IndexID
	//for _, partition := range col.Partitions {
	//	partID := partition.PartitionID
	//	if segIDMap, ok := mt.partID2IndexedSegID[partID]; ok {
	//		for segID := range segIDMap {
	//			delete(mt.segID2IndexID, segID)
	//		}
	//	}
	//	delete(mt.partID2IndexedSegID, partID)
	//}
	//
	//for _, t := range col.FieldIDToIndexID {
	//	delete(mt.indexID2Meta, t.Value)
	//}

	// delete collection aliases
	for _, alias := range aliases {
		delete(mt.collAlias2ID, alias)
	}

	delete(mt.collID2Meta, collID)
	delete(mt.collName2ID, col.Name)

	return nil
}

// HasCollection return collection existence
func (mt *MetaTable) HasCollection(collID typeutil.UniqueID, ts typeutil.Timestamp) bool {
	mt.ddLock.RLock()
	defer mt.ddLock.RUnlock()
	if ts == 0 {
		_, ok := mt.collID2Meta[collID]
		return ok
	}

	return mt.catalog.CollectionExists(mt.ctx, collID, ts)
}

// GetCollectionIDByName returns the collection ID according to its name.
// Returns an error if no matching ID is found.
func (mt *MetaTable) GetCollectionIDByName(cName string) (typeutil.UniqueID, error) {
	mt.ddLock.RLock()
	defer mt.ddLock.RUnlock()
	var cID UniqueID
	var ok bool
	if cID, ok = mt.collName2ID[cName]; !ok {
		return 0, fmt.Errorf("collection ID not found for collection name %s", cName)
	}
	return cID, nil
}

// GetCollectionNameByID returns the collection name according to its ID.
// Returns an error if no matching name is found.
func (mt *MetaTable) GetCollectionNameByID(collectionID typeutil.UniqueID) (string, error) {
	mt.ddLock.RLock()
	defer mt.ddLock.RUnlock()
	col, ok := mt.collID2Meta[collectionID]
	if !ok {
		return "", fmt.Errorf("can't find collection id : %d", collectionID)
	}
	return col.Name, nil
}

// GetCollectionByID return collection meta by collection id
func (mt *MetaTable) GetCollectionByID(collectionID typeutil.UniqueID, ts typeutil.Timestamp) (*model.Collection, error) {
	mt.ddLock.RLock()
	defer mt.ddLock.RUnlock()

	if ts == 0 {
		col, ok := mt.collID2Meta[collectionID]
		if !ok {
			return nil, fmt.Errorf("can't find collection id : %d", collectionID)
		}
		return col.Clone(), nil
	}

	return mt.catalog.GetCollectionByID(mt.ctx, collectionID, ts)
}

// GetCollectionByName return collection meta by collection name
func (mt *MetaTable) GetCollectionByName(collectionName string, ts typeutil.Timestamp) (*model.Collection, error) {
	mt.ddLock.RLock()
	defer mt.ddLock.RUnlock()

	if ts == 0 {
		vid, ok := mt.collName2ID[collectionName]
		if !ok {
			if vid, ok = mt.collAlias2ID[collectionName]; !ok {
				return nil, fmt.Errorf("can't find collection: " + collectionName)
			}
		}
		col, ok := mt.collID2Meta[vid]
		if !ok {
			return nil, fmt.Errorf("can't find collection %s with id %d", collectionName, vid)
		}

		return col.Clone(), nil
	}

	return mt.catalog.GetCollectionByName(mt.ctx, collectionName, ts)
}

// ListCollections list all collection names
func (mt *MetaTable) ListCollections(ts typeutil.Timestamp) (map[string]*model.Collection, error) {
	mt.ddLock.RLock()
	defer mt.ddLock.RUnlock()
	cols := make(map[string]*model.Collection)

	if ts == 0 {
		for collName, collID := range mt.collName2ID {
			col := mt.collID2Meta[collID]
			cols[collName] = col.Clone()
		}
		return cols, nil
	}

	return mt.catalog.ListCollections(mt.ctx, ts)
}

// ListAliases list all collection aliases
func (mt *MetaTable) ListAliases(collID typeutil.UniqueID) []string {
	mt.ddLock.RLock()
	defer mt.ddLock.RUnlock()
	var aliases []string
	for alias, cid := range mt.collAlias2ID {
		if cid == collID {
			aliases = append(aliases, alias)
		}
	}
	return aliases
}

// ListCollectionVirtualChannels list virtual channels of all collections
func (mt *MetaTable) ListCollectionVirtualChannels() map[typeutil.UniqueID][]string {
	mt.ddLock.RLock()
	defer mt.ddLock.RUnlock()
	chanMap := make(map[typeutil.UniqueID][]string)

	for id, collInfo := range mt.collID2Meta {
		chanMap[id] = collInfo.VirtualChannelNames
	}
	return chanMap
}

// ListCollectionPhysicalChannels list physical channels of all collections
func (mt *MetaTable) ListCollectionPhysicalChannels() map[typeutil.UniqueID][]string {
	mt.ddLock.RLock()
	defer mt.ddLock.RUnlock()
	chanMap := make(map[typeutil.UniqueID][]string)

	for id, collInfo := range mt.collID2Meta {
		chanMap[id] = collInfo.PhysicalChannelNames
	}
	return chanMap
}

// AddPartition add partition
func (mt *MetaTable) AddPartition(collID typeutil.UniqueID, partitionName string, partitionID typeutil.UniqueID, ts typeutil.Timestamp, ddOpStr string) error {
	mt.ddLock.Lock()
	defer mt.ddLock.Unlock()
	coll, ok := mt.collID2Meta[collID]
	if !ok {
		return fmt.Errorf("can't find collection. id = %d", collID)
	}

	// number of partition tags (except _default) should be limited to 4096 by default
	if int64(len(coll.Partitions)) >= Params.RootCoordCfg.MaxPartitionNum {
		return fmt.Errorf("maximum partition's number should be limit to %d", Params.RootCoordCfg.MaxPartitionNum)
	}

	for _, p := range coll.Partitions {
		if p.PartitionID == partitionID {
			return fmt.Errorf("partition id = %d already exists", partitionID)
		}
		if p.PartitionName == partitionName {
			return fmt.Errorf("partition name = %s already exists", partitionName)
		}
		// no necessary to check created timestamp
	}

	partition := &model.Partition{
		PartitionID:               partitionID,
		PartitionName:             partitionName,
		PartitionCreatedTimestamp: ts,
		CollectionID:              collID,
	}
	coll.Partitions = append(coll.Partitions, partition)

	if err := mt.catalog.CreatePartition(mt.ctx, partition, ts); err != nil {
		return err
	}

	mt.collID2Meta[collID] = coll
	return nil
}

// GetPartitionNameByID return partition name by partition id
func (mt *MetaTable) GetPartitionNameByID(collID, partitionID typeutil.UniqueID, ts typeutil.Timestamp) (string, error) {
	if ts == 0 {
		mt.ddLock.RLock()
		defer mt.ddLock.RUnlock()
		col, ok := mt.collID2Meta[collID]
		if !ok {
			return "", fmt.Errorf("can't find collection id = %d", collID)
		}
		for _, partition := range col.Partitions {
			if partition.PartitionID == partitionID {
				return partition.PartitionName, nil
			}
		}
		return "", fmt.Errorf("partition %d does not exist", partitionID)
	}

	col, err := mt.catalog.GetCollectionByID(mt.ctx, collID, ts)
	if err != nil {
		return "", err
	}
	for _, partition := range col.Partitions {
		if partition.PartitionID == partitionID {
			return partition.PartitionName, nil
		}
	}
	return "", fmt.Errorf("partition %d does not exist", partitionID)
}

func (mt *MetaTable) getPartitionByName(collID typeutil.UniqueID, partitionName string, ts typeutil.Timestamp) (typeutil.UniqueID, error) {
	if ts == 0 {
		col, ok := mt.collID2Meta[collID]
		if !ok {
			return 0, fmt.Errorf("can't find collection id = %d", collID)
		}
		for _, partition := range col.Partitions {
			if partition.PartitionName == partitionName {
				return partition.PartitionID, nil
			}
		}
		return 0, fmt.Errorf("partition %s does not exist", partitionName)
	}

	col, err := mt.catalog.GetCollectionByID(mt.ctx, collID, ts)
	if err != nil {
		return 0, err
	}
	for _, partition := range col.Partitions {
		if partition.PartitionName == partitionName {
			return partition.PartitionID, nil
		}
	}
	return 0, fmt.Errorf("partition %s does not exist", partitionName)
}

// GetPartitionByName return partition id by partition name
func (mt *MetaTable) GetPartitionByName(collID typeutil.UniqueID, partitionName string, ts typeutil.Timestamp) (typeutil.UniqueID, error) {
	mt.ddLock.RLock()
	defer mt.ddLock.RUnlock()
	return mt.getPartitionByName(collID, partitionName, ts)
}

// HasPartition check partition existence
func (mt *MetaTable) HasPartition(collID typeutil.UniqueID, partitionName string, ts typeutil.Timestamp) bool {
	mt.ddLock.RLock()
	defer mt.ddLock.RUnlock()
	_, err := mt.getPartitionByName(collID, partitionName, ts)
	return err == nil
}

// DeletePartition delete partition
func (mt *MetaTable) DeletePartition(collID typeutil.UniqueID, partitionName string, ts typeutil.Timestamp, ddOpStr string) (typeutil.UniqueID, error) {
	mt.ddLock.Lock()
	defer mt.ddLock.Unlock()

	if partitionName == Params.CommonCfg.DefaultPartitionName {
		return 0, fmt.Errorf("default partition cannot be deleted")
	}

	col, ok := mt.collID2Meta[collID]
	if !ok {
		return 0, fmt.Errorf("can't find collection id = %d", collID)
	}

	// check tag exists
	exist := false

	parts := make([]*model.Partition, 0, len(col.Partitions))

	var partID typeutil.UniqueID
	for _, partition := range col.Partitions {
		if partition.PartitionName == partitionName {
			partID = partition.PartitionID
			exist = true
		} else {
			parts = append(parts, partition)
		}
	}
	if !exist {
		return 0, fmt.Errorf("partition %s does not exist", partitionName)
	}

	col.Partitions = parts
	if err := mt.catalog.DropPartition(mt.ctx, col.CollectionID, partID, ts); err != nil {
		return 0, err
	}

	// update cache
	mt.collID2Meta[collID] = col
	//if segIDMap, ok := mt.partID2IndexedSegID[partID]; ok {
	//	for segID := range segIDMap {
	//		indexID, ok := mt.segID2IndexID[segID]
	//		if !ok {
	//			continue
	//		}
	//		delete(mt.segID2IndexID, segID)
	//
	//		indexMeta, ok := mt.indexID2Meta[indexID]
	//		if ok {
	//			delete(indexMeta.SegmentIndexes, segID)
	//		}
	//	}
	//}
	//delete(mt.partID2IndexedSegID, partID)

	return partID, nil
}

//func (mt *MetaTable) updateSegmentIndexMetaCache(oldIndex *model.Index, index *model.Index) error {
//	for _, segIdxInfo := range index.SegmentIndexes {
//		if _, ok := mt.partID2IndexedSegID[segIdxInfo.PartitionID]; !ok {
//			segIDMap := map[typeutil.UniqueID]bool{segIdxInfo.SegmentID: true}
//			mt.partID2IndexedSegID[segIdxInfo.PartitionID] = segIDMap
//		} else {
//			mt.partID2IndexedSegID[segIdxInfo.PartitionID][segIdxInfo.SegmentID] = true
//		}
//
//		mt.segID2IndexID[segIdxInfo.SegmentID] = index.IndexID
//	}
//
//	for segID, segmentIdx := range index.SegmentIndexes {
//		oldIndex.SegmentIndexes[segID] = segmentIdx
//	}
//
//	return nil
//}

// AlterIndex alter index
//func (mt *MetaTable) AlterIndex(newIndex *model.Index) error {
//	mt.ddLock.Lock()
//	defer mt.ddLock.Unlock()
//
//	_, ok := mt.collID2Meta[newIndex.CollectionID]
//	if !ok {
//		return fmt.Errorf("collection id = %d not found", newIndex.CollectionID)
//	}
//
//	oldIndex, ok := mt.indexID2Meta[newIndex.IndexID]
//	if !ok || newIndex.IsDeleted {
//		log.Error("index id not found or has been deleted", zap.Int64("indexID", newIndex.IndexID))
//		return fmt.Errorf("index id = %d not found", newIndex.IndexID)
//	}
//
//	if err := mt.catalog.AlterIndex(mt.ctx, oldIndex, newIndex, metastore.ADD); err != nil {
//		return err
//	}
//
//	err := mt.updateSegmentIndexMetaCache(oldIndex, newIndex)
//	return err
//}

//func (mt *MetaTable) MarkIndexDeleted(collName, fieldName, indexName string) error {
//	mt.ddLock.Lock()
//	defer mt.ddLock.Unlock()
//
//	collMeta, err := mt.getCollectionInfoInternal(collName)
//	if err != nil {
//		log.Error("get collection meta failed", zap.String("collName", collName), zap.Error(err))
//		return fmt.Errorf("collection name  = %s not has meta", collName)
//	}
//	fieldSch, err := mt.getFieldSchemaInternal(collName, fieldName)
//	if err != nil {
//		return err
//	}
//
//	var deletedIdxMeta *model.Index
//	for _, t := range collMeta.FieldIDToIndexID {
//		fieldID := t.Key
//		indexID := t.Value
//		if fieldID != fieldSch.FieldID {
//			continue
//		}
//		idxMeta, ok := mt.indexID2Meta[indexID]
//		if !ok {
//			errMsg := fmt.Errorf("index not has meta with ID = %d", indexID)
//			log.Error("index id not has meta", zap.Int64("index id", indexID))
//			return errMsg
//		}
//		if idxMeta.IsDeleted {
//			continue
//		}
//		if idxMeta.IndexName != indexName {
//			continue
//		}
//		deletedIdxMeta = idxMeta
//	}
//
//	if deletedIdxMeta == nil {
//		log.Warn("index not found",
//			zap.String("collName", collName),
//			zap.String("fieldName", fieldName),
//			zap.String("indexName", indexName))
//		return nil
//	}
//
//	log.Info("mark index deleted",
//		zap.String("collName", collName),
//		zap.String("fieldName", fieldName),
//		zap.String("indexName", indexName),
//		zap.Int64("indexID", deletedIdxMeta.IndexID))
//
//	// update metastore
//	newIndex := &model.Index{IsDeleted: true}
//	if err = mt.catalog.AlterIndex(mt.ctx, deletedIdxMeta, newIndex, metastore.ADD); err != nil {
//		return err
//	}
//
//	// update cache
//	deletedIdxMeta.IsDeleted = true
//	return nil
//}

// DropIndex drop index
// Deprecated, only ut are used.
<<<<<<< HEAD
//func (mt *MetaTable) DropIndex(collName, fieldName, indexName string) (typeutil.UniqueID, bool, error) {
//	mt.ddLock.Lock()
//	defer mt.ddLock.Unlock()
//
//	collID, ok := mt.collName2ID[collName]
//	if !ok {
//		collID, ok = mt.collAlias2ID[collName]
//		if !ok {
//			return 0, false, fmt.Errorf("collection name = %s not exist", collName)
//		}
//	}
//	col, ok := mt.collID2Meta[collID]
//	if !ok {
//		return 0, false, fmt.Errorf("collection name  = %s not has meta", collName)
//	}
//	fieldSch, err := mt.getFieldSchemaInternal(collName, fieldName)
//	if err != nil {
//		return 0, false, err
//	}
//
//	fieldIDToIndexID := make([]common.Int64Tuple, 0, len(col.FieldIDToIndexID))
//	var dropIdxID typeutil.UniqueID
//	for i, t := range col.FieldIDToIndexID {
//		fieldID := t.Key
//		indexID := t.Value
//
//		if fieldID != fieldSch.FieldID {
//			fieldIDToIndexID = append(fieldIDToIndexID, t)
//			continue
//		}
//
//		idxMeta, ok := mt.indexID2Meta[indexID]
//		if !ok || idxMeta.IsDeleted || idxMeta.IndexName != indexName {
//			fieldIDToIndexID = append(fieldIDToIndexID, t)
//			log.Warn("index id not has meta", zap.Int64("index id", indexID))
//			continue
//		}
//		dropIdxID = indexID
//		fieldIDToIndexID = append(fieldIDToIndexID, col.FieldIDToIndexID[i+1:]...)
//		break
//	}
//
//	if len(fieldIDToIndexID) == len(col.FieldIDToIndexID) {
//		log.Warn("drop index,index not found", zap.String("collection name", collName), zap.String("filed name", fieldName), zap.String("index name", indexName))
//		return 0, false, nil
//	}
//
//	col.FieldIDToIndexID = fieldIDToIndexID
//
//	// update metastore
//	err = mt.catalog.DropIndex(mt.ctx, &col, dropIdxID, 0)
//	if err != nil {
//		return 0, false, err
//	}
//
//	// update cache
//	mt.collID2Meta[collID] = col
//	delete(mt.indexID2Meta, dropIdxID)
//	for _, part := range col.Partitions {
//		if segIDMap, ok := mt.partID2IndexedSegID[part.PartitionID]; ok {
//			for segID := range segIDMap {
//				delete(mt.segID2IndexID, segID)
//			}
//		}
//	}
//
//	return dropIdxID, true, nil
//}
=======
func (mt *MetaTable) DropIndex(collName, fieldName, indexName string) (typeutil.UniqueID, bool, error) {
	mt.ddLock.Lock()
	defer mt.ddLock.Unlock()

	collID, ok := mt.collName2ID[collName]
	if !ok {
		collID, ok = mt.collAlias2ID[collName]
		if !ok {
			return 0, false, fmt.Errorf("collection name = %s not exist", collName)
		}
	}
	col, ok := mt.collID2Meta[collID]
	if !ok {
		return 0, false, fmt.Errorf("collection name  = %s not has meta", collName)
	}
	fieldSch, err := mt.getFieldSchemaInternal(collName, fieldName)
	if err != nil {
		return 0, false, err
	}

	fieldIDToIndexID := make([]common.Int64Tuple, 0, len(col.FieldIDToIndexID))
	var dropIdxID typeutil.UniqueID
	for i, t := range col.FieldIDToIndexID {
		fieldID := t.Key
		indexID := t.Value

		if fieldID != fieldSch.FieldID {
			fieldIDToIndexID = append(fieldIDToIndexID, t)
			continue
		}

		idxMeta, ok := mt.indexID2Meta[indexID]
		if !ok || idxMeta.IsDeleted || idxMeta.IndexName != indexName {
			fieldIDToIndexID = append(fieldIDToIndexID, t)
			log.Warn("index id not has meta", zap.Int64("index id", indexID))
			continue
		}
		dropIdxID = indexID
		fieldIDToIndexID = append(fieldIDToIndexID, col.FieldIDToIndexID[i+1:]...)
		break
	}

	if len(fieldIDToIndexID) == len(col.FieldIDToIndexID) {
		log.Warn("drop index,index not found", zap.String("collection name", collName), zap.String("filed name", fieldName), zap.String("index name", indexName))
		return 0, false, nil
	}

	col.FieldIDToIndexID = fieldIDToIndexID

	// update metastore
	err = mt.catalog.DropIndex(mt.ctx, &col, dropIdxID)
	if err != nil {
		return 0, false, err
	}

	// update cache
	mt.collID2Meta[collID] = col
	delete(mt.indexID2Meta, dropIdxID)
	for _, part := range col.Partitions {
		if segIDMap, ok := mt.partID2IndexedSegID[part.PartitionID]; ok {
			for segID := range segIDMap {
				delete(mt.segID2IndexID, segID)
			}
		}
	}

	return dropIdxID, true, nil
}

func (mt *MetaTable) GetInitBuildIDs(collName, indexName string) ([]UniqueID, error) {
	mt.ddLock.RLock()
	defer mt.ddLock.RUnlock()

	collMeta, err := mt.getCollectionInfoInternal(collName)
	if err != nil {
		return nil, err
	}

	var targetIdxMeta *model.Index
	var indexIDCreateTS uint64
	for _, t := range collMeta.FieldIDToIndexID {
		idxMeta, ok := mt.indexID2Meta[t.Value]
		if ok && idxMeta.IndexName == indexName {
			targetIdxMeta = idxMeta
			indexIDCreateTS = idxMeta.CreateTime
			break
		}
	}

	if targetIdxMeta == nil {
		log.Warn("get init buildIDs, index not found", zap.String("collection name", collName),
			zap.String("index name", indexName))
		return nil, fmt.Errorf("index not found with name = %s in collection %s", indexName, collName)
	}

	initBuildIDs := make([]UniqueID, 0)
	for _, segIndexInfo := range targetIdxMeta.SegmentIndexes {
		if segIndexInfo.EnableIndex && segIndexInfo.CreateTime <= indexIDCreateTS {
			initBuildIDs = append(initBuildIDs, segIndexInfo.BuildID)
		}
	}

	return initBuildIDs, nil
}

func (mt *MetaTable) GetBuildIDsBySegIDs(segIDs []UniqueID) []UniqueID {
	mt.ddLock.RLock()
	defer mt.ddLock.RUnlock()

	buildIDs := make([]UniqueID, 0)
	for _, segID := range segIDs {
		segmentIdx, err := mt.getSegIdxMetaBySegID(segID)
		// skip if not found corresponding index meta
		if err != nil {
			continue
		}
		buildIDs = append(buildIDs, segmentIdx.BuildID)
	}
	return buildIDs
}

func (mt *MetaTable) AlignSegmentsMeta(collID, partID UniqueID, segIDs map[UniqueID]struct{}) ([]UniqueID, []UniqueID) {
	mt.ddLock.Lock()
	defer mt.ddLock.Unlock()

	allIndexID := make([]UniqueID, 0)
	if collMeta, ok := mt.collID2Meta[collID]; ok {
		for _, tuple := range collMeta.FieldIDToIndexID {
			allIndexID = append(allIndexID, tuple.Value)
		}
	}

	recycledSegIDs := make([]UniqueID, 0)
	recycledBuildIDs := make([]UniqueID, 0)
	if segMap, ok := mt.partID2IndexedSegID[partID]; ok {
		for segID := range segMap {
			if _, ok := segIDs[segID]; !ok {
				recycledSegIDs = append(recycledSegIDs, segID)
				segmentIdx, err := mt.getSegIdxMetaBySegID(segID)
				// skip if not found corresponding index meta
				if err != nil {
					continue
				}
				recycledBuildIDs = append(recycledBuildIDs, segmentIdx.BuildID)
			}
		}
	}

	return recycledSegIDs, recycledBuildIDs
}

func (mt *MetaTable) RemoveSegments(collID, partID UniqueID, segIDs []UniqueID) error {
	mt.ddLock.Lock()
	defer mt.ddLock.Unlock()

	log.Info("RootCoord MetaTable remove segments", zap.Int64("collID", collID), zap.Int64("partID", partID),
		zap.Int64s("segIDs", segIDs))
	allIndexID := make([]UniqueID, 0)
	if collMeta, ok := mt.collID2Meta[collID]; ok {
		for _, tuple := range collMeta.FieldIDToIndexID {
			allIndexID = append(allIndexID, tuple.Value)
		}
	}

	for _, indexID := range allIndexID {
		deletedSegIdx := make(map[int64]model.SegmentIndex, len(segIDs))
		for _, segID := range segIDs {
			deletedSegIdx[segID] = model.SegmentIndex{
				Segment: model.Segment{
					SegmentID:   segID,
					PartitionID: partID,
				},
			}
		}

		deletedIdxMeta := &model.Index{
			CollectionID:   collID,
			IndexID:        indexID,
			SegmentIndexes: deletedSegIdx,
		}

		if err := mt.catalog.AlterIndex(mt.ctx, nil, deletedIdxMeta, metastore.DELETE); err != nil {
			return err
		}
	}

	// update cache
	for _, segID := range segIDs {
		idxID, ok := mt.segID2IndexID[segID]
		if !ok {
			continue
		}

		idxMeta, ok := mt.indexID2Meta[idxID]
		if !ok {
			return fmt.Errorf("index meta not found in collectionID %d with idxID: %d", collID, idxID)
		}

		delete(idxMeta.SegmentIndexes, segID)
		delete(mt.segID2IndexID, segID)
		delete(mt.partID2IndexedSegID[partID], segID)
	}
	return nil
}

func (mt *MetaTable) GetDroppedIndex() map[UniqueID][]UniqueID {
	mt.ddLock.Lock()
	defer mt.ddLock.Unlock()

	droppedIndex := make(map[UniqueID][]UniqueID)
	for collID, meta := range mt.collID2Meta {
		for _, tuple := range meta.FieldIDToIndexID {
			if indexMeta, ok := mt.indexID2Meta[tuple.Value]; ok && indexMeta.IsDeleted {
				droppedIndex[collID] = append(droppedIndex[collID], tuple.Value)
			}
		}
	}
	return droppedIndex
}

// RecycleDroppedIndex remove the meta about index which is deleted.
// TODO:: Enable time travel
func (mt *MetaTable) RecycleDroppedIndex() error {
	mt.ddLock.Lock()
	defer mt.ddLock.Unlock()

	for collID, colMeta := range mt.collID2Meta {
		filedIDToIdxID := Int64TupleSliceToMap(colMeta.FieldIDToIndexID)
		for idx, tuple := range filedIDToIdxID {
			dropIdxID := tuple.Value
			if idxInfo, ok := mt.indexID2Meta[dropIdxID]; !ok || idxInfo.IsDeleted {
				delete(filedIDToIdxID, idx)
				colMeta.FieldIDToIndexID = Int64TupleMapToSlice(filedIDToIdxID)

				// update metastore
				newColMeta := colMeta
				if err := mt.catalog.DropIndex(mt.ctx, &newColMeta, dropIdxID); err != nil {
					return err
				}

				// update cache
				mt.collID2Meta[collID] = colMeta
				delete(mt.indexID2Meta, dropIdxID)
				for _, part := range colMeta.Partitions {
					if segIDMap, ok := mt.partID2IndexedSegID[part.PartitionID]; ok {
						for segID := range segIDMap {
							delete(mt.segID2IndexID, segID)
						}
					}
				}

				log.Debug("recycle dropped index meta", zap.Int64("collID", collID), zap.Int64("indexID", dropIdxID))
			}
		}
	}

	return nil
}

// GetSegmentIndexInfoByID return segment index info by segment id
func (mt *MetaTable) GetSegmentIndexInfoByID(segID typeutil.UniqueID, fieldID int64, idxName string) (model.Index, error) {
	mt.ddLock.RLock()
	defer mt.ddLock.RUnlock()
	idxMeta, err := mt.getIdxMetaBySegID(segID)
	if err != nil {
		return model.Index{}, err
	}

	// return default index
	if fieldID == -1 && idxName == "" && !idxMeta.IsDeleted && idxMeta.IndexName == Params.CommonCfg.DefaultIndexName {
		return idxMeta, nil
	}

	if idxMeta.IndexName == idxName && !idxMeta.IsDeleted && idxMeta.FieldID == fieldID {
		return idxMeta, nil
	}
>>>>>>> e40061b8

//func (mt *MetaTable) GetInitBuildIDs(collName, indexName string) ([]UniqueID, error) {
//	mt.ddLock.RLock()
//	defer mt.ddLock.RUnlock()
//
//	collMeta, err := mt.getCollectionInfoInternal(collName)
//	if err != nil {
//		return nil, err
//	}
//
//	var targetIdxMeta *model.Index
//	var indexIDCreateTS uint64
//	for _, t := range collMeta.FieldIDToIndexID {
//		idxMeta, ok := mt.indexID2Meta[t.Value]
//		if ok && idxMeta.IndexName == indexName {
//			targetIdxMeta = idxMeta
//			indexIDCreateTS = idxMeta.CreateTime
//			break
//		}
//	}
//
//	if targetIdxMeta == nil {
//		log.Warn("get init buildIDs, index not found", zap.String("collection name", collName),
//			zap.String("index name", indexName))
//		return nil, fmt.Errorf("index not found with name = %s in collection %s", indexName, collName)
//	}
//
//	initBuildIDs := make([]UniqueID, 0)
//	for _, segIndexInfo := range targetIdxMeta.SegmentIndexes {
//		if segIndexInfo.EnableIndex && segIndexInfo.CreateTime <= indexIDCreateTS {
//			initBuildIDs = append(initBuildIDs, segIndexInfo.BuildID)
//		}
//	}
//
//	return initBuildIDs, nil
//}

//func (mt *MetaTable) GetBuildIDsBySegIDs(segIDs []UniqueID) []UniqueID {
//	mt.ddLock.RLock()
//	defer mt.ddLock.RUnlock()
//
//	buildIDs := make([]UniqueID, 0)
//	for _, segID := range segIDs {
//		segmentIdx, err := mt.getSegIdxMetaBySegID(segID)
//		// skip if not found corresponding index meta
//		if err != nil {
//			continue
//		}
//		buildIDs = append(buildIDs, segmentIdx.BuildID)
//	}
//	return buildIDs
//}

//func (mt *MetaTable) AlignSegmentsMeta(collID, partID UniqueID, segIDs map[UniqueID]struct{}) ([]UniqueID, []UniqueID) {
//	mt.ddLock.Lock()
//	defer mt.ddLock.Unlock()
//
//	allIndexID := make([]UniqueID, 0)
//	if collMeta, ok := mt.collID2Meta[collID]; ok {
//		for _, tuple := range collMeta.FieldIDToIndexID {
//			allIndexID = append(allIndexID, tuple.Value)
//		}
//	}
//
//	recycledSegIDs := make([]UniqueID, 0)
//	recycledBuildIDs := make([]UniqueID, 0)
//	if segMap, ok := mt.partID2IndexedSegID[partID]; ok {
//		for segID := range segMap {
//			if _, ok := segIDs[segID]; !ok {
//				recycledSegIDs = append(recycledSegIDs, segID)
//				segmentIdx, err := mt.getSegIdxMetaBySegID(segID)
//				// skip if not found corresponding index meta
//				if err != nil {
//					continue
//				}
//				recycledBuildIDs = append(recycledBuildIDs, segmentIdx.BuildID)
//			}
//		}
//	}
//
//	return recycledSegIDs, recycledBuildIDs
//}
//
//func (mt *MetaTable) RemoveSegments(collID, partID UniqueID, segIDs []UniqueID) error {
//	mt.ddLock.Lock()
//	defer mt.ddLock.Unlock()
//
//	log.Info("RootCoord MetaTable remove segments", zap.Int64("collID", collID), zap.Int64("partID", partID),
//		zap.Int64s("segIDs", segIDs))
//	allIndexID := make([]UniqueID, 0)
//	if collMeta, ok := mt.collID2Meta[collID]; ok {
//		for _, tuple := range collMeta.FieldIDToIndexID {
//			allIndexID = append(allIndexID, tuple.Value)
//		}
//	}
//
//	for _, indexID := range allIndexID {
//		deletedSegIdx := make(map[int64]model.SegmentIndex, len(segIDs))
//		for _, segID := range segIDs {
//			deletedSegIdx[segID] = model.SegmentIndex{
//				Segment: model.Segment{
//					SegmentID:   segID,
//					PartitionID: partID,
//				},
//			}
//		}
//
//		deletedIdxMeta := &model.Index{
//			CollectionID:   collID,
//			IndexID:        indexID,
//			SegmentIndexes: deletedSegIdx,
//		}
//
//		if err := mt.catalog.AlterIndex(mt.ctx, nil, deletedIdxMeta, metastore.DELETE); err != nil {
//			return err
//		}
//	}
//
//	// update cache
//	for _, segID := range segIDs {
//		idxID, ok := mt.segID2IndexID[segID]
//		if !ok {
//			continue
//		}
//
//		idxMeta, ok := mt.indexID2Meta[idxID]
//		if !ok {
//			return fmt.Errorf("index meta not found in collectionID %d with idxID: %d", collID, idxID)
//		}
//
//		delete(idxMeta.SegmentIndexes, segID)
//		delete(mt.segID2IndexID, segID)
//		delete(mt.partID2IndexedSegID[partID], segID)
//	}
//	return nil
//}

//func (mt *MetaTable) GetDroppedIndex() map[UniqueID][]UniqueID {
//	mt.ddLock.Lock()
//	defer mt.ddLock.Unlock()
//
//	droppedIndex := make(map[UniqueID][]UniqueID)
//	for collID, meta := range mt.collID2Meta {
//		for _, tuple := range meta.FieldIDToIndexID {
//			if indexMeta, ok := mt.indexID2Meta[tuple.Value]; ok && indexMeta.IsDeleted {
//				droppedIndex[collID] = append(droppedIndex[collID], tuple.Value)
//			}
//		}
//	}
//	return droppedIndex
//}

//// RecycleDroppedIndex remove the meta about index which is deleted.
//// TODO:: Enable time travel
//func (mt *MetaTable) RecycleDroppedIndex() error {
//	mt.ddLock.Lock()
//	defer mt.ddLock.Unlock()
//
//	for collID, colMeta := range mt.collID2Meta {
//		filedIDToIdxID := Int64TupleSliceToMap(colMeta.FieldIDToIndexID)
//		for idx, tuple := range filedIDToIdxID {
//			dropIdxID := tuple.Value
//			if idxInfo, ok := mt.indexID2Meta[dropIdxID]; !ok || idxInfo.IsDeleted {
//				delete(filedIDToIdxID, idx)
//				colMeta.FieldIDToIndexID = Int64TupleMapToSlice(filedIDToIdxID)
//
//				// update metastore
//				newColMeta := colMeta
//				if err := mt.catalog.DropIndex(mt.ctx, &newColMeta, dropIdxID, 0); err != nil {
//					return err
//				}
//
//				// update cache
//				mt.collID2Meta[collID] = colMeta
//				delete(mt.indexID2Meta, dropIdxID)
//				for _, part := range colMeta.Partitions {
//					if segIDMap, ok := mt.partID2IndexedSegID[part.PartitionID]; ok {
//						for segID := range segIDMap {
//							delete(mt.segID2IndexID, segID)
//						}
//					}
//				}
//
//				log.Debug("recycle dropped index meta", zap.Int64("collID", collID), zap.Int64("indexID", dropIdxID))
//			}
//		}
//	}
//
//	return nil
//}

//// GetSegmentIndexInfoByID return segment index info by segment id
//func (mt *MetaTable) GetSegmentIndexInfoByID(segID typeutil.UniqueID, fieldID int64, idxName string) (model.Index, error) {
//	mt.ddLock.RLock()
//	defer mt.ddLock.RUnlock()
//	idxMeta, err := mt.getIdxMetaBySegID(segID)
//	if err != nil {
//		return model.Index{}, err
//	}
//
//	// return default index
//	if fieldID == -1 && idxName == "" && !idxMeta.IsDeleted && idxMeta.IndexName == Params.CommonCfg.DefaultIndexName {
//		return idxMeta, nil
//	}
//
//	if idxMeta.IndexName == idxName && !idxMeta.IsDeleted && idxMeta.FieldID == fieldID {
//		return idxMeta, nil
//	}
//
//	return model.Index{}, fmt.Errorf("can't find index name = %s on segment = %d, with filed id = %d", idxName, segID, fieldID)
//}
//
//func (mt *MetaTable) GetSegmentIndexInfos(segID typeutil.UniqueID) (model.Index, error) {
//	mt.ddLock.RLock()
//	defer mt.ddLock.RUnlock()
//	return mt.getIdxMetaBySegID(segID)
//}

// GetFieldSchema return field schema
func (mt *MetaTable) GetFieldSchema(collName string, fieldName string) (model.Field, error) {
	mt.ddLock.RLock()
	defer mt.ddLock.RUnlock()

	return mt.getFieldSchemaInternal(collName, fieldName)
}

func (mt *MetaTable) getFieldSchemaInternal(collName string, fieldName string) (model.Field, error) {
	collID, ok := mt.collName2ID[collName]
	if !ok {
		collID, ok = mt.collAlias2ID[collName]
		if !ok {
			return model.Field{}, fmt.Errorf("collection %s not found", collName)
		}
	}
	col, ok := mt.collID2Meta[collID]
	if !ok {
		return model.Field{}, fmt.Errorf("collection %s not found", collName)
	}

	for _, field := range col.Fields {
		if field.Name == fieldName {
			return *field, nil
		}
	}
	return model.Field{}, fmt.Errorf("collection %s doesn't have filed %s", collName, fieldName)
}

// IsSegmentIndexed check if segment has indexed
//func (mt *MetaTable) IsSegmentIndexed(segID typeutil.UniqueID, fieldSchema *model.Field, indexParams []*commonpb.KeyValuePair) bool {
//	mt.ddLock.RLock()
//	defer mt.ddLock.RUnlock()
//	return mt.isSegmentIndexedInternal(segID, fieldSchema, indexParams)
//}

//func (mt *MetaTable) isSegmentIndexedInternal(segID typeutil.UniqueID, fieldSchema *model.Field, indexParams []*commonpb.KeyValuePair) bool {
//	index, err := mt.getIdxMetaBySegID(segID)
//	if err != nil {
//		return false
//	}
//
//	segIndex, ok := index.SegmentIndexes[segID]
//	if ok && !index.IsDeleted &&
//		index.FieldID == fieldSchema.FieldID &&
//		EqualKeyPairArray(indexParams, index.IndexParams) &&
//		segIndex.EnableIndex {
//		return true
//	}
//
//	return false
//}

func (mt *MetaTable) getCollectionInfoInternal(collName string) (model.Collection, error) {
	collID, ok := mt.collName2ID[collName]
	if !ok {
		collID, ok = mt.collAlias2ID[collName]
		if !ok {
			return model.Collection{}, fmt.Errorf("collection not found: %s", collName)
		}
	}
	collMeta, ok := mt.collID2Meta[collID]
	if !ok {
		return model.Collection{}, fmt.Errorf("collection not found: %s", collName)
	}
	return collMeta, nil
}

//func (mt *MetaTable) checkFieldCanBeIndexed(collMeta model.Collection, fieldSchema model.Field, idxInfo *model.Index) error {
//	for _, tuple := range collMeta.FieldIDToIndexID {
//		if tuple.Key == fieldSchema.FieldID {
//			if info, ok := mt.indexID2Meta[tuple.Value]; ok {
//				if info.IsDeleted {
//					continue
//				}
//
//				if idxInfo.IndexName != info.IndexName {
//					return fmt.Errorf(
//						"creating multiple indexes on same field is not supported, "+
//							"collection: %s, field: %s, index name: %s, new index name: %s",
//						collMeta.Name, fieldSchema.Name,
//						info.IndexName, idxInfo.IndexName)
//				}
//			} else {
//				// TODO: unexpected: what if index id not exist? Meta incomplete.
//				log.Warn("index meta was incomplete, index id missing in indexID2Meta",
//					zap.String("collection", collMeta.Name),
//					zap.String("field", fieldSchema.Name),
//					zap.Int64("collection id", collMeta.CollectionID),
//					zap.Int64("field id", fieldSchema.FieldID),
//					zap.Int64("index id", tuple.Value))
//			}
//		}
//	}
//	return nil
//}
//
//func (mt *MetaTable) checkFieldIndexDuplicate(collMeta model.Collection, fieldSchema model.Field, idxInfo *model.Index) (duplicate bool, idx *model.Index, err error) {
//	for _, t := range collMeta.FieldIDToIndexID {
//		if info, ok := mt.indexID2Meta[t.Value]; ok && !info.IsDeleted {
//			if info.IndexName == idxInfo.IndexName {
//				// the index name must be different for different indexes
//				if t.Key != fieldSchema.FieldID || !EqualKeyPairArray(info.IndexParams, idxInfo.IndexParams) {
//					return false, nil, fmt.Errorf("index already exists, collection: %s, field: %s, index: %s", collMeta.Name, fieldSchema.Name, idxInfo.IndexName)
//				}
//
//				// same index name, index params, and fieldId
//				return true, info, nil
//			}
//		}
//	}
//	return false, nil, nil
//}
//
//// GetNotIndexedSegments return segment ids which have no index
//func (mt *MetaTable) GetNotIndexedSegments(collName string, fieldName string, idxInfo *model.Index, segIDs []typeutil.UniqueID) ([]typeutil.UniqueID, model.Field, error) {
//	mt.ddLock.Lock()
//	defer mt.ddLock.Unlock()
//
//	fieldSchema, err := mt.getFieldSchemaInternal(collName, fieldName)
//	if err != nil {
//		return nil, fieldSchema, err
//	}
//
//	rstID := make([]typeutil.UniqueID, 0, 16)
//	for _, segID := range segIDs {
//		if ok := mt.isSegmentIndexedInternal(segID, &fieldSchema, idxInfo.IndexParams); !ok {
//			rstID = append(rstID, segID)
//		}
//	}
//	return rstID, fieldSchema, nil
//}

// AddIndex add index
//func (mt *MetaTable) AddIndex(colName string, fieldName string, idxInfo *model.Index, segIDs []typeutil.UniqueID) (bool, error) {
//	mt.ddLock.Lock()
//	defer mt.ddLock.Unlock()
//
//	fieldSchema, err := mt.getFieldSchemaInternal(colName, fieldName)
//	if err != nil {
//		return false, err
//	}
//
//	collMeta, err := mt.getCollectionInfoInternal(colName)
//	if err != nil {
//		// error here if collection not found.
//		return false, err
//	}
//
//	//TODO:: check index params for scalar field
//	// set default index type for scalar index
//	if !typeutil.IsVectorType(fieldSchema.DataType) {
//		if fieldSchema.DataType == schemapb.DataType_VarChar {
//			idxInfo.IndexParams = []*commonpb.KeyValuePair{{Key: "index_type", Value: DefaultStringIndexType}}
//		} else {
//			idxInfo.IndexParams = []*commonpb.KeyValuePair{{Key: "index_type", Value: DefaultIndexType}}
//		}
//	}
//
//	if idxInfo.IndexParams == nil {
//		return false, fmt.Errorf("index param is nil")
//	}
//
//	if err := mt.checkFieldCanBeIndexed(collMeta, fieldSchema, idxInfo); err != nil {
//		return false, err
//	}
//
//	isDuplicated, dupIdxInfo, err := mt.checkFieldIndexDuplicate(collMeta, fieldSchema, idxInfo)
//	if err != nil {
//		return isDuplicated, err
//	}
//
//	if isDuplicated {
//		log.Info("index already exists, update timestamp for IndexID",
//			zap.Any("indexTs", idxInfo.CreateTime),
//			zap.Int64("indexID", dupIdxInfo.IndexID))
//		newIdxMeta := *dupIdxInfo
//		newIdxMeta.CreateTime = idxInfo.CreateTime
//		if err := mt.catalog.AlterIndex(mt.ctx, dupIdxInfo, &newIdxMeta, metastore.ADD); err != nil {
//			return isDuplicated, err
//		}
//		mt.indexID2Meta[dupIdxInfo.IndexID] = &newIdxMeta
//	} else {
//		segmentIndexes := make(map[int64]model.SegmentIndex, len(segIDs))
//		for _, segID := range segIDs {
//			segmentIndex := model.SegmentIndex{
//				Segment: model.Segment{
//					SegmentID: segID,
//				},
//				EnableIndex: false,
//			}
//			segmentIndexes[segID] = segmentIndex
//		}
//
//		idxInfo.SegmentIndexes = segmentIndexes
//		idxInfo.FieldID = fieldSchema.FieldID
//		idxInfo.CollectionID = collMeta.CollectionID
//
//		tuple := common.Int64Tuple{
//			Key:   fieldSchema.FieldID,
//			Value: idxInfo.IndexID,
//		}
//		collMeta.FieldIDToIndexID = append(collMeta.FieldIDToIndexID, tuple)
//		if err := mt.catalog.CreateIndex(mt.ctx, &collMeta, idxInfo); err != nil {
//			return isDuplicated, err
//		}
//
//		mt.collID2Meta[collMeta.CollectionID] = collMeta
//		mt.indexID2Meta[idxInfo.IndexID] = idxInfo
//	}
//
//	return isDuplicated, nil
//}
//
//// GetIndexByName return index info by index name
//func (mt *MetaTable) GetIndexByName(collName, indexName string) (model.Collection, []model.Index, error) {
//	mt.ddLock.RLock()
//	defer mt.ddLock.RUnlock()
//
//	collID, ok := mt.collName2ID[collName]
//	if !ok {
//		collID, ok = mt.collAlias2ID[collName]
//		if !ok {
//			return model.Collection{}, nil, fmt.Errorf("collection %s not found", collName)
//		}
//	}
//	col, ok := mt.collID2Meta[collID]
//	if !ok {
//		return model.Collection{}, nil, fmt.Errorf("collection %s not found", collName)
//	}
//
//	rstIndex := make([]model.Index, 0, len(col.FieldIDToIndexID))
//	for _, t := range col.FieldIDToIndexID {
//		indexID := t.Value
//		idxInfo, ok := mt.indexID2Meta[indexID]
//		if !ok {
//			return model.Collection{}, nil, fmt.Errorf("index id = %d not found", indexID)
//		}
//		if idxInfo.IsDeleted {
//			continue
//		}
//		if indexName == "" || idxInfo.IndexName == indexName {
//			rstIndex = append(rstIndex, *idxInfo)
//		}
//	}
//	return col, rstIndex, nil
//}
//
//// GetIndexByID return index info by index id
//func (mt *MetaTable) GetIndexByID(indexID typeutil.UniqueID) (*model.Index, error) {
//	mt.ddLock.RLock()
//	defer mt.ddLock.RUnlock()
//
//	indexInfo, ok := mt.indexID2Meta[indexID]
//	if !ok || indexInfo.IsDeleted {
//		return nil, fmt.Errorf("cannot find index, id = %d", indexID)
//	}
//	return indexInfo, nil
//}

func (mt *MetaTable) dupCollectionMeta() map[typeutil.UniqueID]model.Collection {
	mt.ddLock.RLock()
	defer mt.ddLock.RUnlock()
	return mt.collID2Meta
}

//func (mt *MetaTable) dupMeta() (
//	map[typeutil.UniqueID]model.Collection,
//	map[typeutil.UniqueID]typeutil.UniqueID,
//	map[typeutil.UniqueID]model.Index,
//) {
//	mt.ddLock.RLock()
//	defer mt.ddLock.RUnlock()
//
//	collID2Meta := make(map[typeutil.UniqueID]model.Collection, len(mt.collID2Meta))
//	//segID2IndexID := make(map[typeutil.UniqueID]typeutil.UniqueID, len(mt.segID2IndexID))
//	//indexID2Meta := make(map[typeutil.UniqueID]model.Index, len(mt.indexID2Meta))
//	for k, v := range mt.collID2Meta {
//		collID2Meta[k] = v
//	}
//	//for k, v := range mt.segID2IndexID {
//	//	segID2IndexID[k] = v
//	//}
//	//for k, v := range mt.indexID2Meta {
//	//	indexID2Meta[k] = *v
//	//}
//	return collID2Meta, nil, nil
//}

// AddAlias add collection alias
func (mt *MetaTable) AddAlias(collectionAlias string, collectionName string, ts typeutil.Timestamp) error {
	mt.ddLock.Lock()
	defer mt.ddLock.Unlock()
	if _, ok := mt.collAlias2ID[collectionAlias]; ok {
		return fmt.Errorf("duplicate collection alias, alias = %s", collectionAlias)
	}

	if _, ok := mt.collName2ID[collectionAlias]; ok {
		return fmt.Errorf("collection alias collides with existing collection name. collection = %s, alias = %s", collectionAlias, collectionAlias)
	}

	id, ok := mt.collName2ID[collectionName]
	if !ok {
		return fmt.Errorf("aliased collection name does not exist, name = %s", collectionName)
	}

	alias := &model.Alias{
		CollectionID: id,
		Name:         collectionAlias,
		CreatedTime:  ts,
	}
	if err := mt.catalog.CreateAlias(mt.ctx, alias, ts); err != nil {
		return err
	}

	mt.collAlias2ID[collectionAlias] = id
	return nil
}

// DropAlias drop collection alias
func (mt *MetaTable) DropAlias(collectionAlias string, ts typeutil.Timestamp) error {
	mt.ddLock.Lock()
	defer mt.ddLock.Unlock()
	// TODO: drop alias should be idempotent.
	_, ok := mt.collAlias2ID[collectionAlias]
	if !ok {
		return fmt.Errorf("alias does not exist, alias = %s", collectionAlias)
	}

	if err := mt.catalog.DropAlias(mt.ctx, collectionAlias, ts); err != nil {
		return err
	}
	delete(mt.collAlias2ID, collectionAlias)
	return nil
}

// AlterAlias alter collection alias
func (mt *MetaTable) AlterAlias(collectionAlias string, collectionName string, ts typeutil.Timestamp) error {
	mt.ddLock.Lock()
	defer mt.ddLock.Unlock()
	if _, ok := mt.collAlias2ID[collectionAlias]; !ok {
		return fmt.Errorf("alias does not exist, alias = %s", collectionAlias)
	}

	id, ok := mt.collName2ID[collectionName]
	if !ok {
		return fmt.Errorf("aliased collection name does not exist, name = %s", collectionName)
	}

	alias := &model.Alias{
		CollectionID: id,
		Name:         collectionAlias,
		CreatedTime:  ts,
	}
	if err := mt.catalog.AlterAlias(mt.ctx, alias, ts); err != nil {
		return err
	}
	mt.collAlias2ID[collectionAlias] = id
	return nil
}

// IsAlias returns true if specific `collectionAlias` is an alias of collection.
func (mt *MetaTable) IsAlias(collectionAlias string) bool {
	mt.ddLock.RLock()
	defer mt.ddLock.RUnlock()
	_, ok := mt.collAlias2ID[collectionAlias]
	return ok
}

// AddCredential add credential
func (mt *MetaTable) AddCredential(credInfo *internalpb.CredentialInfo) error {
	if credInfo.Username == "" {
		return fmt.Errorf("username is empty")
	}

	credential := &model.Credential{
		Username:          credInfo.Username,
		EncryptedPassword: credInfo.EncryptedPassword,
	}
	return mt.catalog.CreateCredential(mt.ctx, credential)
}

// GetCredential get credential by username
func (mt *MetaTable) getCredential(username string) (*internalpb.CredentialInfo, error) {
	credential, err := mt.catalog.GetCredential(mt.ctx, username)
	return model.MarshalCredentialModel(credential), err
}

// DeleteCredential delete credential
func (mt *MetaTable) DeleteCredential(username string) error {
	return mt.catalog.DropCredential(mt.ctx, username)
}

// ListCredentialUsernames list credential usernames
func (mt *MetaTable) ListCredentialUsernames() (*milvuspb.ListCredUsersResponse, error) {
	usernames, err := mt.catalog.ListCredentials(mt.ctx)
	if err != nil {
		return nil, fmt.Errorf("list credential usernames err:%w", err)
	}
	return &milvuspb.ListCredUsersResponse{Usernames: usernames}, nil
}

//func (mt *MetaTable) getIdxMetaBySegID(segID int64) (model.Index, error) {
//	indexID, ok := mt.segID2IndexID[segID]
//	if !ok {
//		return model.Index{}, fmt.Errorf("segment not found in meta, segment: %d", segID)
//	}
//
//	idxMeta, ok := mt.indexID2Meta[indexID]
//	if !ok {
//		return model.Index{}, fmt.Errorf("segment id: %d not has any index, request index id: %d", segID, indexID)
//	}
//
//	return *idxMeta, nil
//}
//
//func (mt *MetaTable) getSegIdxMetaBySegID(segID int64) (model.SegmentIndex, error) {
//	idxMeta, err := mt.getIdxMetaBySegID(segID)
//	if err != nil {
//		return model.SegmentIndex{}, err
//	}
//
//	segmentIdx, ok := idxMeta.SegmentIndexes[segID]
//	if !ok {
//		return model.SegmentIndex{}, fmt.Errorf("segment id: %d not has any segment index,"+
//			" request index id: %d", segID, idxMeta.IndexID)
//	}
//
//	return segmentIdx, nil
//}

// CreateRole create role
func (mt *MetaTable) CreateRole(tenant string, entity *milvuspb.RoleEntity) error {
	if funcutil.IsEmptyString(entity.Name) {
		return fmt.Errorf("the role name in the role info is empty")
	}
	return mt.catalog.CreateRole(mt.ctx, tenant, entity)
}

// DropRole drop role info
func (mt *MetaTable) DropRole(tenant string, roleName string) error {
	return mt.catalog.DropRole(mt.ctx, tenant, roleName)
}

// OperateUserRole operate the relationship between a user and a role, including adding a user to a role and removing a user from a role
func (mt *MetaTable) OperateUserRole(tenant string, userEntity *milvuspb.UserEntity, roleEntity *milvuspb.RoleEntity, operateType milvuspb.OperateUserRoleType) error {
	if funcutil.IsEmptyString(userEntity.Name) {
		return fmt.Errorf("username in the user entity is empty")
	}
	if funcutil.IsEmptyString(roleEntity.Name) {
		return fmt.Errorf("role name in the role entity is empty")
	}

	return mt.catalog.OperateUserRole(mt.ctx, tenant, userEntity, roleEntity, operateType)
}

// SelectRole select role.
// Enter the role condition by the entity param. And this param is nil, which means selecting all roles.
// Get all users that are added to the role by setting the includeUserInfo param to true.
func (mt *MetaTable) SelectRole(tenant string, entity *milvuspb.RoleEntity, includeUserInfo bool) ([]*milvuspb.RoleResult, error) {
	return mt.catalog.SelectRole(mt.ctx, tenant, entity, includeUserInfo)
}

// SelectUser select user.
// Enter the user condition by the entity param. And this param is nil, which means selecting all users.
// Get all roles that are added the user to by setting the includeRoleInfo param to true.
func (mt *MetaTable) SelectUser(tenant string, entity *milvuspb.UserEntity, includeRoleInfo bool) ([]*milvuspb.UserResult, error) {
	return mt.catalog.SelectUser(mt.ctx, tenant, entity, includeRoleInfo)
}

// OperatePrivilege grant or revoke privilege by setting the operateType param
func (mt *MetaTable) OperatePrivilege(tenant string, entity *milvuspb.GrantEntity, operateType milvuspb.OperatePrivilegeType) error {
	if funcutil.IsEmptyString(entity.ObjectName) {
		return fmt.Errorf("the object name in the grant entity is empty")
	}
	if entity.Object == nil || funcutil.IsEmptyString(entity.Object.Name) {
		return fmt.Errorf("the object entity in the grant entity is invalid")
	}
	if entity.Role == nil || funcutil.IsEmptyString(entity.Role.Name) {
		return fmt.Errorf("the role entity in the grant entity is invalid")
	}
	if entity.Grantor == nil {
		return fmt.Errorf("the grantor in the grant entity is empty")
	}
	if entity.Grantor.Privilege == nil || funcutil.IsEmptyString(entity.Grantor.Privilege.Name) {
		return fmt.Errorf("the privilege name in the grant entity is empty")
	}
	if entity.Grantor.User == nil || funcutil.IsEmptyString(entity.Grantor.User.Name) {
		return fmt.Errorf("the grantor name in the grant entity is empty")
	}
	if !funcutil.IsRevoke(operateType) && !funcutil.IsGrant(operateType) {
		return fmt.Errorf("the operate type in the grant entity is invalid")
	}

	return mt.catalog.OperatePrivilege(mt.ctx, tenant, entity, operateType)
}

// SelectGrant select grant
// The principal entity MUST be not empty in the grant entity
// The resource entity and the resource name are optional, and the two params should be not empty together when you select some grants about the resource kind.
func (mt *MetaTable) SelectGrant(tenant string, entity *milvuspb.GrantEntity) ([]*milvuspb.GrantEntity, error) {
	var entities []*milvuspb.GrantEntity
	if entity.Role == nil || funcutil.IsEmptyString(entity.Role.Name) {
		return entities, fmt.Errorf("the role entity in the grant entity is invalid")
	}
	return mt.catalog.SelectGrant(mt.ctx, tenant, entity)
}

func (mt *MetaTable) ListPolicy(tenant string) ([]string, error) {
	return mt.catalog.ListPolicy(mt.ctx, tenant)
}

func (mt *MetaTable) ListUserRole(tenant string) ([]string, error) {
	return mt.catalog.ListUserRole(mt.ctx, tenant)
}<|MERGE_RESOLUTION|>--- conflicted
+++ resolved
@@ -21,22 +21,13 @@
 	"fmt"
 	"sync"
 
-<<<<<<< HEAD
-	"github.com/milvus-io/milvus/internal/kv"
-=======
-	"github.com/milvus-io/milvus/internal/common"
->>>>>>> e40061b8
 	"github.com/milvus-io/milvus/internal/log"
 	"github.com/milvus-io/milvus/internal/metastore"
 	kvmetestore "github.com/milvus-io/milvus/internal/metastore/kv"
 	"github.com/milvus-io/milvus/internal/metastore/model"
 	"github.com/milvus-io/milvus/internal/proto/internalpb"
 	"github.com/milvus-io/milvus/internal/proto/milvuspb"
-<<<<<<< HEAD
-=======
-	"github.com/milvus-io/milvus/internal/proto/schemapb"
 	"github.com/milvus-io/milvus/internal/util/contextutil"
->>>>>>> e40061b8
 	"github.com/milvus-io/milvus/internal/util/funcutil"
 	"github.com/milvus-io/milvus/internal/util/typeutil"
 )
@@ -530,677 +521,6 @@
 	return partID, nil
 }
 
-//func (mt *MetaTable) updateSegmentIndexMetaCache(oldIndex *model.Index, index *model.Index) error {
-//	for _, segIdxInfo := range index.SegmentIndexes {
-//		if _, ok := mt.partID2IndexedSegID[segIdxInfo.PartitionID]; !ok {
-//			segIDMap := map[typeutil.UniqueID]bool{segIdxInfo.SegmentID: true}
-//			mt.partID2IndexedSegID[segIdxInfo.PartitionID] = segIDMap
-//		} else {
-//			mt.partID2IndexedSegID[segIdxInfo.PartitionID][segIdxInfo.SegmentID] = true
-//		}
-//
-//		mt.segID2IndexID[segIdxInfo.SegmentID] = index.IndexID
-//	}
-//
-//	for segID, segmentIdx := range index.SegmentIndexes {
-//		oldIndex.SegmentIndexes[segID] = segmentIdx
-//	}
-//
-//	return nil
-//}
-
-// AlterIndex alter index
-//func (mt *MetaTable) AlterIndex(newIndex *model.Index) error {
-//	mt.ddLock.Lock()
-//	defer mt.ddLock.Unlock()
-//
-//	_, ok := mt.collID2Meta[newIndex.CollectionID]
-//	if !ok {
-//		return fmt.Errorf("collection id = %d not found", newIndex.CollectionID)
-//	}
-//
-//	oldIndex, ok := mt.indexID2Meta[newIndex.IndexID]
-//	if !ok || newIndex.IsDeleted {
-//		log.Error("index id not found or has been deleted", zap.Int64("indexID", newIndex.IndexID))
-//		return fmt.Errorf("index id = %d not found", newIndex.IndexID)
-//	}
-//
-//	if err := mt.catalog.AlterIndex(mt.ctx, oldIndex, newIndex, metastore.ADD); err != nil {
-//		return err
-//	}
-//
-//	err := mt.updateSegmentIndexMetaCache(oldIndex, newIndex)
-//	return err
-//}
-
-//func (mt *MetaTable) MarkIndexDeleted(collName, fieldName, indexName string) error {
-//	mt.ddLock.Lock()
-//	defer mt.ddLock.Unlock()
-//
-//	collMeta, err := mt.getCollectionInfoInternal(collName)
-//	if err != nil {
-//		log.Error("get collection meta failed", zap.String("collName", collName), zap.Error(err))
-//		return fmt.Errorf("collection name  = %s not has meta", collName)
-//	}
-//	fieldSch, err := mt.getFieldSchemaInternal(collName, fieldName)
-//	if err != nil {
-//		return err
-//	}
-//
-//	var deletedIdxMeta *model.Index
-//	for _, t := range collMeta.FieldIDToIndexID {
-//		fieldID := t.Key
-//		indexID := t.Value
-//		if fieldID != fieldSch.FieldID {
-//			continue
-//		}
-//		idxMeta, ok := mt.indexID2Meta[indexID]
-//		if !ok {
-//			errMsg := fmt.Errorf("index not has meta with ID = %d", indexID)
-//			log.Error("index id not has meta", zap.Int64("index id", indexID))
-//			return errMsg
-//		}
-//		if idxMeta.IsDeleted {
-//			continue
-//		}
-//		if idxMeta.IndexName != indexName {
-//			continue
-//		}
-//		deletedIdxMeta = idxMeta
-//	}
-//
-//	if deletedIdxMeta == nil {
-//		log.Warn("index not found",
-//			zap.String("collName", collName),
-//			zap.String("fieldName", fieldName),
-//			zap.String("indexName", indexName))
-//		return nil
-//	}
-//
-//	log.Info("mark index deleted",
-//		zap.String("collName", collName),
-//		zap.String("fieldName", fieldName),
-//		zap.String("indexName", indexName),
-//		zap.Int64("indexID", deletedIdxMeta.IndexID))
-//
-//	// update metastore
-//	newIndex := &model.Index{IsDeleted: true}
-//	if err = mt.catalog.AlterIndex(mt.ctx, deletedIdxMeta, newIndex, metastore.ADD); err != nil {
-//		return err
-//	}
-//
-//	// update cache
-//	deletedIdxMeta.IsDeleted = true
-//	return nil
-//}
-
-// DropIndex drop index
-// Deprecated, only ut are used.
-<<<<<<< HEAD
-//func (mt *MetaTable) DropIndex(collName, fieldName, indexName string) (typeutil.UniqueID, bool, error) {
-//	mt.ddLock.Lock()
-//	defer mt.ddLock.Unlock()
-//
-//	collID, ok := mt.collName2ID[collName]
-//	if !ok {
-//		collID, ok = mt.collAlias2ID[collName]
-//		if !ok {
-//			return 0, false, fmt.Errorf("collection name = %s not exist", collName)
-//		}
-//	}
-//	col, ok := mt.collID2Meta[collID]
-//	if !ok {
-//		return 0, false, fmt.Errorf("collection name  = %s not has meta", collName)
-//	}
-//	fieldSch, err := mt.getFieldSchemaInternal(collName, fieldName)
-//	if err != nil {
-//		return 0, false, err
-//	}
-//
-//	fieldIDToIndexID := make([]common.Int64Tuple, 0, len(col.FieldIDToIndexID))
-//	var dropIdxID typeutil.UniqueID
-//	for i, t := range col.FieldIDToIndexID {
-//		fieldID := t.Key
-//		indexID := t.Value
-//
-//		if fieldID != fieldSch.FieldID {
-//			fieldIDToIndexID = append(fieldIDToIndexID, t)
-//			continue
-//		}
-//
-//		idxMeta, ok := mt.indexID2Meta[indexID]
-//		if !ok || idxMeta.IsDeleted || idxMeta.IndexName != indexName {
-//			fieldIDToIndexID = append(fieldIDToIndexID, t)
-//			log.Warn("index id not has meta", zap.Int64("index id", indexID))
-//			continue
-//		}
-//		dropIdxID = indexID
-//		fieldIDToIndexID = append(fieldIDToIndexID, col.FieldIDToIndexID[i+1:]...)
-//		break
-//	}
-//
-//	if len(fieldIDToIndexID) == len(col.FieldIDToIndexID) {
-//		log.Warn("drop index,index not found", zap.String("collection name", collName), zap.String("filed name", fieldName), zap.String("index name", indexName))
-//		return 0, false, nil
-//	}
-//
-//	col.FieldIDToIndexID = fieldIDToIndexID
-//
-//	// update metastore
-//	err = mt.catalog.DropIndex(mt.ctx, &col, dropIdxID, 0)
-//	if err != nil {
-//		return 0, false, err
-//	}
-//
-//	// update cache
-//	mt.collID2Meta[collID] = col
-//	delete(mt.indexID2Meta, dropIdxID)
-//	for _, part := range col.Partitions {
-//		if segIDMap, ok := mt.partID2IndexedSegID[part.PartitionID]; ok {
-//			for segID := range segIDMap {
-//				delete(mt.segID2IndexID, segID)
-//			}
-//		}
-//	}
-//
-//	return dropIdxID, true, nil
-//}
-=======
-func (mt *MetaTable) DropIndex(collName, fieldName, indexName string) (typeutil.UniqueID, bool, error) {
-	mt.ddLock.Lock()
-	defer mt.ddLock.Unlock()
-
-	collID, ok := mt.collName2ID[collName]
-	if !ok {
-		collID, ok = mt.collAlias2ID[collName]
-		if !ok {
-			return 0, false, fmt.Errorf("collection name = %s not exist", collName)
-		}
-	}
-	col, ok := mt.collID2Meta[collID]
-	if !ok {
-		return 0, false, fmt.Errorf("collection name  = %s not has meta", collName)
-	}
-	fieldSch, err := mt.getFieldSchemaInternal(collName, fieldName)
-	if err != nil {
-		return 0, false, err
-	}
-
-	fieldIDToIndexID := make([]common.Int64Tuple, 0, len(col.FieldIDToIndexID))
-	var dropIdxID typeutil.UniqueID
-	for i, t := range col.FieldIDToIndexID {
-		fieldID := t.Key
-		indexID := t.Value
-
-		if fieldID != fieldSch.FieldID {
-			fieldIDToIndexID = append(fieldIDToIndexID, t)
-			continue
-		}
-
-		idxMeta, ok := mt.indexID2Meta[indexID]
-		if !ok || idxMeta.IsDeleted || idxMeta.IndexName != indexName {
-			fieldIDToIndexID = append(fieldIDToIndexID, t)
-			log.Warn("index id not has meta", zap.Int64("index id", indexID))
-			continue
-		}
-		dropIdxID = indexID
-		fieldIDToIndexID = append(fieldIDToIndexID, col.FieldIDToIndexID[i+1:]...)
-		break
-	}
-
-	if len(fieldIDToIndexID) == len(col.FieldIDToIndexID) {
-		log.Warn("drop index,index not found", zap.String("collection name", collName), zap.String("filed name", fieldName), zap.String("index name", indexName))
-		return 0, false, nil
-	}
-
-	col.FieldIDToIndexID = fieldIDToIndexID
-
-	// update metastore
-	err = mt.catalog.DropIndex(mt.ctx, &col, dropIdxID)
-	if err != nil {
-		return 0, false, err
-	}
-
-	// update cache
-	mt.collID2Meta[collID] = col
-	delete(mt.indexID2Meta, dropIdxID)
-	for _, part := range col.Partitions {
-		if segIDMap, ok := mt.partID2IndexedSegID[part.PartitionID]; ok {
-			for segID := range segIDMap {
-				delete(mt.segID2IndexID, segID)
-			}
-		}
-	}
-
-	return dropIdxID, true, nil
-}
-
-func (mt *MetaTable) GetInitBuildIDs(collName, indexName string) ([]UniqueID, error) {
-	mt.ddLock.RLock()
-	defer mt.ddLock.RUnlock()
-
-	collMeta, err := mt.getCollectionInfoInternal(collName)
-	if err != nil {
-		return nil, err
-	}
-
-	var targetIdxMeta *model.Index
-	var indexIDCreateTS uint64
-	for _, t := range collMeta.FieldIDToIndexID {
-		idxMeta, ok := mt.indexID2Meta[t.Value]
-		if ok && idxMeta.IndexName == indexName {
-			targetIdxMeta = idxMeta
-			indexIDCreateTS = idxMeta.CreateTime
-			break
-		}
-	}
-
-	if targetIdxMeta == nil {
-		log.Warn("get init buildIDs, index not found", zap.String("collection name", collName),
-			zap.String("index name", indexName))
-		return nil, fmt.Errorf("index not found with name = %s in collection %s", indexName, collName)
-	}
-
-	initBuildIDs := make([]UniqueID, 0)
-	for _, segIndexInfo := range targetIdxMeta.SegmentIndexes {
-		if segIndexInfo.EnableIndex && segIndexInfo.CreateTime <= indexIDCreateTS {
-			initBuildIDs = append(initBuildIDs, segIndexInfo.BuildID)
-		}
-	}
-
-	return initBuildIDs, nil
-}
-
-func (mt *MetaTable) GetBuildIDsBySegIDs(segIDs []UniqueID) []UniqueID {
-	mt.ddLock.RLock()
-	defer mt.ddLock.RUnlock()
-
-	buildIDs := make([]UniqueID, 0)
-	for _, segID := range segIDs {
-		segmentIdx, err := mt.getSegIdxMetaBySegID(segID)
-		// skip if not found corresponding index meta
-		if err != nil {
-			continue
-		}
-		buildIDs = append(buildIDs, segmentIdx.BuildID)
-	}
-	return buildIDs
-}
-
-func (mt *MetaTable) AlignSegmentsMeta(collID, partID UniqueID, segIDs map[UniqueID]struct{}) ([]UniqueID, []UniqueID) {
-	mt.ddLock.Lock()
-	defer mt.ddLock.Unlock()
-
-	allIndexID := make([]UniqueID, 0)
-	if collMeta, ok := mt.collID2Meta[collID]; ok {
-		for _, tuple := range collMeta.FieldIDToIndexID {
-			allIndexID = append(allIndexID, tuple.Value)
-		}
-	}
-
-	recycledSegIDs := make([]UniqueID, 0)
-	recycledBuildIDs := make([]UniqueID, 0)
-	if segMap, ok := mt.partID2IndexedSegID[partID]; ok {
-		for segID := range segMap {
-			if _, ok := segIDs[segID]; !ok {
-				recycledSegIDs = append(recycledSegIDs, segID)
-				segmentIdx, err := mt.getSegIdxMetaBySegID(segID)
-				// skip if not found corresponding index meta
-				if err != nil {
-					continue
-				}
-				recycledBuildIDs = append(recycledBuildIDs, segmentIdx.BuildID)
-			}
-		}
-	}
-
-	return recycledSegIDs, recycledBuildIDs
-}
-
-func (mt *MetaTable) RemoveSegments(collID, partID UniqueID, segIDs []UniqueID) error {
-	mt.ddLock.Lock()
-	defer mt.ddLock.Unlock()
-
-	log.Info("RootCoord MetaTable remove segments", zap.Int64("collID", collID), zap.Int64("partID", partID),
-		zap.Int64s("segIDs", segIDs))
-	allIndexID := make([]UniqueID, 0)
-	if collMeta, ok := mt.collID2Meta[collID]; ok {
-		for _, tuple := range collMeta.FieldIDToIndexID {
-			allIndexID = append(allIndexID, tuple.Value)
-		}
-	}
-
-	for _, indexID := range allIndexID {
-		deletedSegIdx := make(map[int64]model.SegmentIndex, len(segIDs))
-		for _, segID := range segIDs {
-			deletedSegIdx[segID] = model.SegmentIndex{
-				Segment: model.Segment{
-					SegmentID:   segID,
-					PartitionID: partID,
-				},
-			}
-		}
-
-		deletedIdxMeta := &model.Index{
-			CollectionID:   collID,
-			IndexID:        indexID,
-			SegmentIndexes: deletedSegIdx,
-		}
-
-		if err := mt.catalog.AlterIndex(mt.ctx, nil, deletedIdxMeta, metastore.DELETE); err != nil {
-			return err
-		}
-	}
-
-	// update cache
-	for _, segID := range segIDs {
-		idxID, ok := mt.segID2IndexID[segID]
-		if !ok {
-			continue
-		}
-
-		idxMeta, ok := mt.indexID2Meta[idxID]
-		if !ok {
-			return fmt.Errorf("index meta not found in collectionID %d with idxID: %d", collID, idxID)
-		}
-
-		delete(idxMeta.SegmentIndexes, segID)
-		delete(mt.segID2IndexID, segID)
-		delete(mt.partID2IndexedSegID[partID], segID)
-	}
-	return nil
-}
-
-func (mt *MetaTable) GetDroppedIndex() map[UniqueID][]UniqueID {
-	mt.ddLock.Lock()
-	defer mt.ddLock.Unlock()
-
-	droppedIndex := make(map[UniqueID][]UniqueID)
-	for collID, meta := range mt.collID2Meta {
-		for _, tuple := range meta.FieldIDToIndexID {
-			if indexMeta, ok := mt.indexID2Meta[tuple.Value]; ok && indexMeta.IsDeleted {
-				droppedIndex[collID] = append(droppedIndex[collID], tuple.Value)
-			}
-		}
-	}
-	return droppedIndex
-}
-
-// RecycleDroppedIndex remove the meta about index which is deleted.
-// TODO:: Enable time travel
-func (mt *MetaTable) RecycleDroppedIndex() error {
-	mt.ddLock.Lock()
-	defer mt.ddLock.Unlock()
-
-	for collID, colMeta := range mt.collID2Meta {
-		filedIDToIdxID := Int64TupleSliceToMap(colMeta.FieldIDToIndexID)
-		for idx, tuple := range filedIDToIdxID {
-			dropIdxID := tuple.Value
-			if idxInfo, ok := mt.indexID2Meta[dropIdxID]; !ok || idxInfo.IsDeleted {
-				delete(filedIDToIdxID, idx)
-				colMeta.FieldIDToIndexID = Int64TupleMapToSlice(filedIDToIdxID)
-
-				// update metastore
-				newColMeta := colMeta
-				if err := mt.catalog.DropIndex(mt.ctx, &newColMeta, dropIdxID); err != nil {
-					return err
-				}
-
-				// update cache
-				mt.collID2Meta[collID] = colMeta
-				delete(mt.indexID2Meta, dropIdxID)
-				for _, part := range colMeta.Partitions {
-					if segIDMap, ok := mt.partID2IndexedSegID[part.PartitionID]; ok {
-						for segID := range segIDMap {
-							delete(mt.segID2IndexID, segID)
-						}
-					}
-				}
-
-				log.Debug("recycle dropped index meta", zap.Int64("collID", collID), zap.Int64("indexID", dropIdxID))
-			}
-		}
-	}
-
-	return nil
-}
-
-// GetSegmentIndexInfoByID return segment index info by segment id
-func (mt *MetaTable) GetSegmentIndexInfoByID(segID typeutil.UniqueID, fieldID int64, idxName string) (model.Index, error) {
-	mt.ddLock.RLock()
-	defer mt.ddLock.RUnlock()
-	idxMeta, err := mt.getIdxMetaBySegID(segID)
-	if err != nil {
-		return model.Index{}, err
-	}
-
-	// return default index
-	if fieldID == -1 && idxName == "" && !idxMeta.IsDeleted && idxMeta.IndexName == Params.CommonCfg.DefaultIndexName {
-		return idxMeta, nil
-	}
-
-	if idxMeta.IndexName == idxName && !idxMeta.IsDeleted && idxMeta.FieldID == fieldID {
-		return idxMeta, nil
-	}
->>>>>>> e40061b8
-
-//func (mt *MetaTable) GetInitBuildIDs(collName, indexName string) ([]UniqueID, error) {
-//	mt.ddLock.RLock()
-//	defer mt.ddLock.RUnlock()
-//
-//	collMeta, err := mt.getCollectionInfoInternal(collName)
-//	if err != nil {
-//		return nil, err
-//	}
-//
-//	var targetIdxMeta *model.Index
-//	var indexIDCreateTS uint64
-//	for _, t := range collMeta.FieldIDToIndexID {
-//		idxMeta, ok := mt.indexID2Meta[t.Value]
-//		if ok && idxMeta.IndexName == indexName {
-//			targetIdxMeta = idxMeta
-//			indexIDCreateTS = idxMeta.CreateTime
-//			break
-//		}
-//	}
-//
-//	if targetIdxMeta == nil {
-//		log.Warn("get init buildIDs, index not found", zap.String("collection name", collName),
-//			zap.String("index name", indexName))
-//		return nil, fmt.Errorf("index not found with name = %s in collection %s", indexName, collName)
-//	}
-//
-//	initBuildIDs := make([]UniqueID, 0)
-//	for _, segIndexInfo := range targetIdxMeta.SegmentIndexes {
-//		if segIndexInfo.EnableIndex && segIndexInfo.CreateTime <= indexIDCreateTS {
-//			initBuildIDs = append(initBuildIDs, segIndexInfo.BuildID)
-//		}
-//	}
-//
-//	return initBuildIDs, nil
-//}
-
-//func (mt *MetaTable) GetBuildIDsBySegIDs(segIDs []UniqueID) []UniqueID {
-//	mt.ddLock.RLock()
-//	defer mt.ddLock.RUnlock()
-//
-//	buildIDs := make([]UniqueID, 0)
-//	for _, segID := range segIDs {
-//		segmentIdx, err := mt.getSegIdxMetaBySegID(segID)
-//		// skip if not found corresponding index meta
-//		if err != nil {
-//			continue
-//		}
-//		buildIDs = append(buildIDs, segmentIdx.BuildID)
-//	}
-//	return buildIDs
-//}
-
-//func (mt *MetaTable) AlignSegmentsMeta(collID, partID UniqueID, segIDs map[UniqueID]struct{}) ([]UniqueID, []UniqueID) {
-//	mt.ddLock.Lock()
-//	defer mt.ddLock.Unlock()
-//
-//	allIndexID := make([]UniqueID, 0)
-//	if collMeta, ok := mt.collID2Meta[collID]; ok {
-//		for _, tuple := range collMeta.FieldIDToIndexID {
-//			allIndexID = append(allIndexID, tuple.Value)
-//		}
-//	}
-//
-//	recycledSegIDs := make([]UniqueID, 0)
-//	recycledBuildIDs := make([]UniqueID, 0)
-//	if segMap, ok := mt.partID2IndexedSegID[partID]; ok {
-//		for segID := range segMap {
-//			if _, ok := segIDs[segID]; !ok {
-//				recycledSegIDs = append(recycledSegIDs, segID)
-//				segmentIdx, err := mt.getSegIdxMetaBySegID(segID)
-//				// skip if not found corresponding index meta
-//				if err != nil {
-//					continue
-//				}
-//				recycledBuildIDs = append(recycledBuildIDs, segmentIdx.BuildID)
-//			}
-//		}
-//	}
-//
-//	return recycledSegIDs, recycledBuildIDs
-//}
-//
-//func (mt *MetaTable) RemoveSegments(collID, partID UniqueID, segIDs []UniqueID) error {
-//	mt.ddLock.Lock()
-//	defer mt.ddLock.Unlock()
-//
-//	log.Info("RootCoord MetaTable remove segments", zap.Int64("collID", collID), zap.Int64("partID", partID),
-//		zap.Int64s("segIDs", segIDs))
-//	allIndexID := make([]UniqueID, 0)
-//	if collMeta, ok := mt.collID2Meta[collID]; ok {
-//		for _, tuple := range collMeta.FieldIDToIndexID {
-//			allIndexID = append(allIndexID, tuple.Value)
-//		}
-//	}
-//
-//	for _, indexID := range allIndexID {
-//		deletedSegIdx := make(map[int64]model.SegmentIndex, len(segIDs))
-//		for _, segID := range segIDs {
-//			deletedSegIdx[segID] = model.SegmentIndex{
-//				Segment: model.Segment{
-//					SegmentID:   segID,
-//					PartitionID: partID,
-//				},
-//			}
-//		}
-//
-//		deletedIdxMeta := &model.Index{
-//			CollectionID:   collID,
-//			IndexID:        indexID,
-//			SegmentIndexes: deletedSegIdx,
-//		}
-//
-//		if err := mt.catalog.AlterIndex(mt.ctx, nil, deletedIdxMeta, metastore.DELETE); err != nil {
-//			return err
-//		}
-//	}
-//
-//	// update cache
-//	for _, segID := range segIDs {
-//		idxID, ok := mt.segID2IndexID[segID]
-//		if !ok {
-//			continue
-//		}
-//
-//		idxMeta, ok := mt.indexID2Meta[idxID]
-//		if !ok {
-//			return fmt.Errorf("index meta not found in collectionID %d with idxID: %d", collID, idxID)
-//		}
-//
-//		delete(idxMeta.SegmentIndexes, segID)
-//		delete(mt.segID2IndexID, segID)
-//		delete(mt.partID2IndexedSegID[partID], segID)
-//	}
-//	return nil
-//}
-
-//func (mt *MetaTable) GetDroppedIndex() map[UniqueID][]UniqueID {
-//	mt.ddLock.Lock()
-//	defer mt.ddLock.Unlock()
-//
-//	droppedIndex := make(map[UniqueID][]UniqueID)
-//	for collID, meta := range mt.collID2Meta {
-//		for _, tuple := range meta.FieldIDToIndexID {
-//			if indexMeta, ok := mt.indexID2Meta[tuple.Value]; ok && indexMeta.IsDeleted {
-//				droppedIndex[collID] = append(droppedIndex[collID], tuple.Value)
-//			}
-//		}
-//	}
-//	return droppedIndex
-//}
-
-//// RecycleDroppedIndex remove the meta about index which is deleted.
-//// TODO:: Enable time travel
-//func (mt *MetaTable) RecycleDroppedIndex() error {
-//	mt.ddLock.Lock()
-//	defer mt.ddLock.Unlock()
-//
-//	for collID, colMeta := range mt.collID2Meta {
-//		filedIDToIdxID := Int64TupleSliceToMap(colMeta.FieldIDToIndexID)
-//		for idx, tuple := range filedIDToIdxID {
-//			dropIdxID := tuple.Value
-//			if idxInfo, ok := mt.indexID2Meta[dropIdxID]; !ok || idxInfo.IsDeleted {
-//				delete(filedIDToIdxID, idx)
-//				colMeta.FieldIDToIndexID = Int64TupleMapToSlice(filedIDToIdxID)
-//
-//				// update metastore
-//				newColMeta := colMeta
-//				if err := mt.catalog.DropIndex(mt.ctx, &newColMeta, dropIdxID, 0); err != nil {
-//					return err
-//				}
-//
-//				// update cache
-//				mt.collID2Meta[collID] = colMeta
-//				delete(mt.indexID2Meta, dropIdxID)
-//				for _, part := range colMeta.Partitions {
-//					if segIDMap, ok := mt.partID2IndexedSegID[part.PartitionID]; ok {
-//						for segID := range segIDMap {
-//							delete(mt.segID2IndexID, segID)
-//						}
-//					}
-//				}
-//
-//				log.Debug("recycle dropped index meta", zap.Int64("collID", collID), zap.Int64("indexID", dropIdxID))
-//			}
-//		}
-//	}
-//
-//	return nil
-//}
-
-//// GetSegmentIndexInfoByID return segment index info by segment id
-//func (mt *MetaTable) GetSegmentIndexInfoByID(segID typeutil.UniqueID, fieldID int64, idxName string) (model.Index, error) {
-//	mt.ddLock.RLock()
-//	defer mt.ddLock.RUnlock()
-//	idxMeta, err := mt.getIdxMetaBySegID(segID)
-//	if err != nil {
-//		return model.Index{}, err
-//	}
-//
-//	// return default index
-//	if fieldID == -1 && idxName == "" && !idxMeta.IsDeleted && idxMeta.IndexName == Params.CommonCfg.DefaultIndexName {
-//		return idxMeta, nil
-//	}
-//
-//	if idxMeta.IndexName == idxName && !idxMeta.IsDeleted && idxMeta.FieldID == fieldID {
-//		return idxMeta, nil
-//	}
-//
-//	return model.Index{}, fmt.Errorf("can't find index name = %s on segment = %d, with filed id = %d", idxName, segID, fieldID)
-//}
-//
-//func (mt *MetaTable) GetSegmentIndexInfos(segID typeutil.UniqueID) (model.Index, error) {
-//	mt.ddLock.RLock()
-//	defer mt.ddLock.RUnlock()
-//	return mt.getIdxMetaBySegID(segID)
-//}
-
 // GetFieldSchema return field schema
 func (mt *MetaTable) GetFieldSchema(collName string, fieldName string) (model.Field, error) {
 	mt.ddLock.RLock()
