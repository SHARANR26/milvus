--- conflicted
+++ resolved
@@ -1210,15 +1210,8 @@
 			// you can not just stuck here,
 			panic(err)
 		}
-<<<<<<< HEAD
-		if err := c.reSendDdMsg(c.ctx, false); err != nil {
-			log.Fatal("RootCoord Start reSendDdMsg failed", zap.Error(err))
-			panic(err)
-		}
+
 		c.wg.Add(5)
-=======
-		c.wg.Add(7)
->>>>>>> e40061b8
 		go c.startTimeTickLoop()
 		go c.tsLoop()
 		go c.chanTimeTick.startWatch(&c.wg)
